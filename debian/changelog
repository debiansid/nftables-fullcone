<<<<<<< HEAD
nftables (0.5-1~bpo8+1) jessie-backports; urgency=medium

  * Rebuild for jessie-backports.

 -- Arturo Borrero Gonzalez <arturo.borrero.glez@gmail.com>  Mon, 28 Sep 2015 11:12:07 +0200
=======
nftables (0.5+snapshot20151106-1) unstable; urgency=medium

  * [bd1e71f] Imported Upstream version 0.5+snapshot20151106
  * [b7e3c39] d/control: bump build-dep on libnftnl

 -- Arturo Borrero Gonzalez <arturo.borrero.glez@gmail.com>  Fri, 06 Nov 2015 13:32:49 +0100

nftables (0.5-2) unstable; urgency=medium

  * [92938c3] d/rules: get rid of useless commented line
  * [a04a737] d/: add nftables-dbg binary package

 -- Arturo Borrero Gonzalez <arturo.borrero.glez@gmail.com>  Tue, 13 Oct 2015 14:03:25 +0200
>>>>>>> e8e75bb8

nftables (0.5-1) unstable; urgency=medium

  * [007a8d0] Imported Upstream version 0.5
  * [9a90c87] d/control: nftables 0.5 requires libnftnl >= 1.0.5
  * [17fdcc1] d/control: update nftables description: linux 4.2 recommended
  * [a473529] d/copyright: update file to include latest changes in v0.5
  * [4a9deac] d/copyright: drop copyright for debian/*

 -- Arturo Borrero Gonzalez <arturo.borrero.glez@gmail.com>  Fri, 18 Sep 2015 11:44:21 +0200

nftables (0.4-7) unstable; urgency=medium

  [ Vincent Blut ]
  * [0fc181f] d/copyright: fix missing doc/nft.xml license (Closes: #795096)

  [ Arturo Borrero Gonzalez ]
  * [ae662e4] d/rules: drop get-orig-source code

 -- Arturo Borrero Gonzalez <arturo.borrero.glez@gmail.com>  Mon, 17 Aug 2015 11:20:15 +0200

nftables (0.4-6~bpo8+1) jessie-backports; urgency=medium

  * Rebuild for jessie-backports.

 -- Arturo Borrero Gonzalez <arturo.borrero.glez@gmail.com>  Mon, 25 May 2015 10:01:59 +0200

nftables (0.4-6) unstable; urgency=medium

  * [4f9fbf0] d/tests/control: add restriction to run test as root
  * [be594d3] nftables.conf: improve icmpv6 support

 -- Arturo Borrero Gonzalez <arturo.borrero.glez@gmail.com>  Fri, 15 May 2015 12:53:09 +0200

nftables (0.4-5~bpo8+1) jessie-backports; urgency=medium

  * Rebuild for jessie-backports.

 -- Arturo Borrero Gonzalez <arturo.borrero.glez@gmail.com>  Mon, 11 May 2015 12:56:23 +0200

nftables (0.4-5) unstable; urgency=medium

  * [231244a] sysvinit: don't start the service by default

 -- Arturo Borrero Gonzalez <arturo.borrero.glez@gmail.com>  Wed, 06 May 2015 11:56:10 +0200

nftables (0.4-4) unstable; urgency=medium

  * [c8b825e] /etc/init.d/nftables: fix inverted logic in status op.
    Thanks to Manolo Diaz for the fast report (Closes: #783608)
  * [2105ccb] source: make the build reproducible

 -- Arturo Borrero Gonzalez <arturo.borrero.glez@gmail.com>  Tue, 05 May 2015 12:15:33 +0200

nftables (0.4-3) unstable; urgency=medium

  * [d42d50f] d/nftables.init: doesn't require networking to stop
  * [ceee9cb] d/nftables.service: the service is of Type=oneshot
  * [8415993] d/nftables.init: fix bashism in status operation.
    Thanks to Manolo Diaz for the bug report (Closes: #775875)
  * [a0e197a] d/tests: add basic autopkgtest support

 -- Arturo Borrero Gonzalez <arturo.borrero.glez@gmail.com>  Fri, 20 Mar 2015 21:27:46 +0100

nftables (0.4-2) unstable; urgency=medium

  * Both a /etc/init.d/nftables and a nftables.service files are distributed
  for admins to easily make nftables theirs system firewalls.
  * [2237bad] d/nftables.examples: only ship upstream examples, not in
    /etc/nftables

 -- Arturo Borrero Gonzalez <arturo.borrero.glez@gmail.com>  Fri, 09 Jan 2015 14:59:47 +0100

nftables (0.4-1) unstable; urgency=medium

  * [b187410] d/control: bump standars to 3.9.6
  * [2021272] Imported Upstream version 0.4 (Closes: #773401)
  * [8b73e74] d/patches/: drop all v0.3 patches
  * [bff758e] d/control: depends on libnftnl >= 1.0.3
  * [0e2023b] d/copyright: put more general statement first
  * [b382dff] d/rules: fix perms of files under /etc/nftables
  * [96252e6] d/rules: disable silent rules

 -- Arturo Borrero Gonzalez <arturo.borrero.glez@gmail.com>  Mon, 22 Dec 2014 10:33:33 +0100

nftables (0.3-1) unstable; urgency=medium

  * [3a4f54a] d/patches: patch to harden the build
  * [b6c82d5] Imported Upstream version 0.3
  * [98e5eb7] d/control: depends on libnftnl >= 1.0.2

 -- Arturo Borrero Gonzalez <arturo.borrero.glez@gmail.com>  Wed, 25 Jun 2014 19:02:59 +0200

nftables (0.2-2) unstable; urgency=low

  * [6aa52bf] d/README.Debian: fix Patrick McHardy name
  * [ca0e8ba] d/nftables.links: fix broken links file
  * [7492a48] d/rules: delete override for dh_auto_test
  * [1aca9dd] d/patches: improve verbose_build.patch

 -- Arturo Borrero Gonzalez <arturo.borrero.glez@gmail.com>  Tue, 27 May 2014 11:14:48 +0200

nftables (0.2-1) unstable; urgency=low

  * Initial release (Closes: #522176)

 -- Arturo Borrero Gonzalez <arturo.borrero.glez@gmail.com>  Fri, 09 May 2014 19:22:44 +0100<|MERGE_RESOLUTION|>--- conflicted
+++ resolved
@@ -1,10 +1,3 @@
-<<<<<<< HEAD
-nftables (0.5-1~bpo8+1) jessie-backports; urgency=medium
-
-  * Rebuild for jessie-backports.
-
- -- Arturo Borrero Gonzalez <arturo.borrero.glez@gmail.com>  Mon, 28 Sep 2015 11:12:07 +0200
-=======
 nftables (0.5+snapshot20151106-1) unstable; urgency=medium
 
   * [bd1e71f] Imported Upstream version 0.5+snapshot20151106
@@ -18,7 +11,12 @@
   * [a04a737] d/: add nftables-dbg binary package
 
  -- Arturo Borrero Gonzalez <arturo.borrero.glez@gmail.com>  Tue, 13 Oct 2015 14:03:25 +0200
->>>>>>> e8e75bb8
+
+nftables (0.5-1~bpo8+1) jessie-backports; urgency=medium
+
+  * Rebuild for jessie-backports.
+
+ -- Arturo Borrero Gonzalez <arturo.borrero.glez@gmail.com>  Mon, 28 Sep 2015 11:12:07 +0200
 
 nftables (0.5-1) unstable; urgency=medium
 
