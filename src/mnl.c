/*
 * Copyright (c) 2013-2017 Pablo Neira Ayuso <pablo@netfilter.org>
 *
 * This program is free software; you can redistribute it and/or modify
 * it under the terms of the GNU General Public License version 2 (or any
 * later) as published by the Free Software Foundation.
 *
 * Development of this code funded by Astaro AG (http://www.astaro.com/)
 */

#include <nft.h>

#include <libmnl/libmnl.h>
#include <libnftnl/common.h>
#include <libnftnl/ruleset.h>
#include <libnftnl/table.h>
#include <libnftnl/chain.h>
#include <libnftnl/rule.h>
#include <libnftnl/expr.h>
#include <libnftnl/set.h>
#include <libnftnl/object.h>
#include <libnftnl/flowtable.h>
#include <libnftnl/batch.h>
#include <libnftnl/udata.h>

#include <linux/netfilter/nfnetlink.h>
#include <linux/netfilter/nfnetlink_hook.h>
#include <linux/netfilter/nf_tables.h>

#include <mnl.h>
#include <cmd.h>
#include <net/if.h>
#include <sys/socket.h>
#include <arpa/inet.h>
#include <fcntl.h>
#include <errno.h>
#include <utils.h>
#include <nftables.h>
#include <linux/netfilter.h>
#include <linux/netfilter_arp.h>

struct basehook {
	struct list_head list;
	const char *module_name;
	const char *hookfn;
	const char *table;
	const char *chain;
	int family;
	int chain_family;
	uint32_t num;
	int prio;
};

struct mnl_socket *nft_mnl_socket_open(void)
{
	struct mnl_socket *nf_sock;
	int one = 1;

	nf_sock = mnl_socket_open(NETLINK_NETFILTER);
	if (!nf_sock)
		netlink_init_error();

	if (fcntl(mnl_socket_get_fd(nf_sock), F_SETFL, O_NONBLOCK))
		netlink_init_error();

	mnl_socket_setsockopt(nf_sock, NETLINK_EXT_ACK, &one, sizeof(one));

	return nf_sock;
}

uint32_t mnl_seqnum_alloc(unsigned int *seqnum)
{
	return (*seqnum)++;
}

/* The largest nf_tables netlink message is the set element message, which
 * contains the NFTA_SET_ELEM_LIST_ELEMENTS attribute. This attribute is
 * a nest that describes the set elements. Given that the netlink attribute
 * length (nla_len) is 16 bits, the largest message is a bit larger than
 * 64 KBytes.
 */
#define NFT_NLMSG_MAXSIZE (UINT16_MAX + getpagesize())

static int
nft_mnl_recv(struct netlink_ctx *ctx, uint32_t portid,
	     int (*cb)(const struct nlmsghdr *nlh, void *data), void *cb_data)
{
	char buf[NFT_NLMSG_MAXSIZE];
	bool eintr = false;
	int ret;

	ret = mnl_socket_recvfrom(ctx->nft->nf_sock, buf, sizeof(buf));
	while (ret > 0) {
		ret = mnl_cb_run(buf, ret, ctx->seqnum, portid, cb, cb_data);
		if (ret == 0)
			break;
		if (ret < 0) {
			if (errno == EAGAIN) {
				ret = 0;
				break;
			}
			if (errno != EINTR)
				break;

			/* process all pending messages before reporting EINTR */
			eintr = true;
		}
		ret = mnl_socket_recvfrom(ctx->nft->nf_sock, buf, sizeof(buf));
	}
	if (eintr) {
		ret = -1;
		errno = EINTR;
	}
	return ret;
}

int
nft_mnl_talk(struct netlink_ctx *ctx, const void *data, unsigned int len,
	     int (*cb)(const struct nlmsghdr *nlh, void *data), void *cb_data)
{
	uint32_t portid = mnl_socket_get_portid(ctx->nft->nf_sock);

	if (ctx->nft->debug_mask & NFT_DEBUG_MNL)
		mnl_nlmsg_fprintf(ctx->nft->output.output_fp, data, len,
				  sizeof(struct nfgenmsg));

	if (mnl_socket_sendto(ctx->nft->nf_sock, data, len) < 0)
		return -1;

	return nft_mnl_recv(ctx, portid, cb, cb_data);
}

/*
 * Rule-set consistency check across several netlink dumps
 */
static uint32_t nft_genid;

static int genid_cb(const struct nlmsghdr *nlh, void *data)
{
	struct nfgenmsg *nfh = mnl_nlmsg_get_payload(nlh);

	nft_genid = ntohs(nfh->res_id);

	return MNL_CB_OK;
}

uint32_t mnl_genid_get(struct netlink_ctx *ctx)
{
	char buf[MNL_SOCKET_BUFFER_SIZE];
	struct nlmsghdr *nlh;

	nlh = nftnl_nlmsg_build_hdr(buf, NFT_MSG_GETGEN, AF_UNSPEC, 0, ctx->seqnum);
	/* Skip error checking, old kernels sets res_id field to zero. */
	nft_mnl_talk(ctx, nlh, nlh->nlmsg_len, genid_cb, NULL);

	return nft_genid;
}

static uint16_t nft_genid_u16(uint32_t genid)
{
	return genid & 0xffff;
}

static int check_genid(const struct nlmsghdr *nlh)
{
	struct nfgenmsg *nfh = mnl_nlmsg_get_payload(nlh);

	if (nft_genid_u16(nft_genid) != ntohs(nfh->res_id)) {
		errno = EINTR;
		return -1;
	}
	return 0;
}

/*
 * Batching
 */

/* Selected batch page is 2 Mbytes long to support loading a ruleset of 3.5M
 * rules matching on source and destination address as well as input and output
 * interfaces. This is what legacy iptables supports.
 */
#define BATCH_PAGE_SIZE 2 * 1024 * 1024

struct nftnl_batch *mnl_batch_init(void)
{
	struct nftnl_batch *batch;

	batch = nftnl_batch_alloc(BATCH_PAGE_SIZE, NFT_NLMSG_MAXSIZE);
	if (batch == NULL)
		memory_allocation_error();

	return batch;
}

static void mnl_nft_batch_continue(struct nftnl_batch *batch)
{
	if (nftnl_batch_update(batch) < 0)
		memory_allocation_error();
}

uint32_t mnl_batch_begin(struct nftnl_batch *batch, uint32_t seqnum)
{
	nftnl_batch_begin(nftnl_batch_buffer(batch), seqnum);
	mnl_nft_batch_continue(batch);

	return seqnum;
}

void mnl_batch_end(struct nftnl_batch *batch, uint32_t seqnum)
{
	nftnl_batch_end(nftnl_batch_buffer(batch), seqnum);
	mnl_nft_batch_continue(batch);
}

bool mnl_batch_ready(struct nftnl_batch *batch)
{
	/* Check if the batch only contains the initial and trailing batch
	 * messages. In that case, the batch is empty.
	 */
	return nftnl_batch_buffer_len(batch) !=
	       (NLMSG_HDRLEN + sizeof(struct nfgenmsg)) * 2;
}

void mnl_batch_reset(struct nftnl_batch *batch)
{
	nftnl_batch_free(batch);
}

static void mnl_err_list_node_add(struct list_head *err_list, int error,
				  int seqnum, uint32_t offset,
				  const char *errmsg)
{
	struct mnl_err *err = xmalloc(sizeof(struct mnl_err));

	err->seqnum = seqnum;
	err->offset = offset;
	err->err = error;
	list_add_tail(&err->head, err_list);
}

void mnl_err_list_free(struct mnl_err *err)
{
	list_del(&err->head);
	xfree(err);
}

static void mnl_set_sndbuffer(struct netlink_ctx *ctx)
{
	struct mnl_socket *nl = ctx->nft->nf_sock;
	struct nftnl_batch *batch = ctx->batch;
	socklen_t len = sizeof(int);
	int sndnlbuffsiz = 0;
	int newbuffsiz;

	getsockopt(mnl_socket_get_fd(nl), SOL_SOCKET, SO_SNDBUF,
		   &sndnlbuffsiz, &len);

	newbuffsiz = nftnl_batch_iovec_len(batch) * BATCH_PAGE_SIZE;
	if (newbuffsiz <= sndnlbuffsiz)
		return;

	/* Rise sender buffer length to avoid hitting -EMSGSIZE */
	setsockopt(mnl_socket_get_fd(nl), SOL_SOCKET, SO_SNDBUF,
		   &newbuffsiz, sizeof(socklen_t));

	/* unpriviledged containers check for CAP_NET_ADMIN on the init_user_ns. */
	if (setsockopt(mnl_socket_get_fd(nl), SOL_SOCKET, SO_SNDBUFFORCE,
		       &newbuffsiz, sizeof(socklen_t)) < 0) {
		if (errno == EPERM)
			ctx->maybe_emsgsize = newbuffsiz;
	}
}

static unsigned int nlsndbufsiz;

static int mnl_set_rcvbuffer(const struct mnl_socket *nl, socklen_t bufsiz)
{
	socklen_t len = sizeof(nlsndbufsiz);
	int ret;

	if (!nlsndbufsiz) {
		getsockopt(mnl_socket_get_fd(nl), SOL_SOCKET, SO_RCVBUF,
			   &nlsndbufsiz, &len);
	}

	if (nlsndbufsiz >= bufsiz)
		return 0;

	ret = setsockopt(mnl_socket_get_fd(nl), SOL_SOCKET, SO_RCVBUFFORCE,
			 &bufsiz, sizeof(socklen_t));
	if (ret < 0) {
		/* If this doesn't work, try to reach the system wide maximum
		 * (or whatever the user requested).
		 */
		ret = setsockopt(mnl_socket_get_fd(nl), SOL_SOCKET, SO_RCVBUF,
				 &bufsiz, sizeof(socklen_t));
	}

	return ret;
}

static void mnl_nft_batch_to_msg(struct netlink_ctx *ctx, struct msghdr *msg,
				 const struct sockaddr_nl *snl,
				 struct iovec *iov, unsigned int iov_len)
{
	msg->msg_name		= (struct sockaddr_nl *)snl;
	msg->msg_namelen	= sizeof(*snl);
	msg->msg_iov		= iov;
	msg->msg_iovlen		= iov_len;

	nftnl_batch_iovec(ctx->batch, iov, iov_len);
}

static ssize_t mnl_nft_socket_sendmsg(struct netlink_ctx *ctx,
				      const struct msghdr *msg)
{
	uint32_t iov_len = msg->msg_iovlen;
	struct iovec *iov = msg->msg_iov;
	unsigned int i;

	if (ctx->nft->debug_mask & NFT_DEBUG_MNL) {
		for (i = 0; i < iov_len; i++) {
			mnl_nlmsg_fprintf(ctx->nft->output.output_fp,
					  iov[i].iov_base, iov[i].iov_len,
					  sizeof(struct nfgenmsg));
		}
	}

	return sendmsg(mnl_socket_get_fd(ctx->nft->nf_sock), msg, 0);
}

static int err_attr_cb(const struct nlattr *attr, void *data)
{
	const struct nlattr **tb = data;
	uint16_t type;

	if (mnl_attr_type_valid(attr, NLMSGERR_ATTR_MAX) < 0)
		return MNL_CB_ERROR;

	type = mnl_attr_get_type(attr);
	switch (type) {
	case NLMSGERR_ATTR_OFFS:
		if (mnl_attr_validate(attr, MNL_TYPE_U32) < 0)
			return MNL_CB_ERROR;
		break;
	}

	tb[type] = attr;
	return MNL_CB_OK;
}

static int mnl_batch_extack_cb(const struct nlmsghdr *nlh, void *data)
{
	struct netlink_cb_data *cb_data = data;
	struct nlattr *tb[NLMSGERR_ATTR_MAX + 1] = {};
	const struct nlmsgerr *err = mnl_nlmsg_get_payload(nlh);
	unsigned int hlen = sizeof(*err);
	const char *msg = NULL;
	uint32_t off = 0;
	int errval;

	if (nlh->nlmsg_len < mnl_nlmsg_size(sizeof(struct nlmsgerr)))
		return MNL_CB_ERROR;

	if (err->error < 0)
		errval = -err->error;
	else
		errval = err->error;

	if (errval == 0)
		return MNL_CB_STOP;

	if (!(nlh->nlmsg_flags & NLM_F_CAPPED))
		hlen += mnl_nlmsg_get_payload_len(&err->msg);

	if (mnl_attr_parse(nlh, hlen, err_attr_cb, tb) != MNL_CB_OK)
		return MNL_CB_ERROR;

	if (tb[NLMSGERR_ATTR_OFFS])
		off = mnl_attr_get_u32(tb[NLMSGERR_ATTR_OFFS]);

	mnl_err_list_node_add(cb_data->err_list, errval,
			      nlh->nlmsg_seq, off, msg);
	return MNL_CB_ERROR;
}

#define NFT_MNL_ECHO_RCVBUFF_DEFAULT	(MNL_SOCKET_BUFFER_SIZE * 1024U)
#define NFT_MNL_ACK_MAXSIZE		((sizeof(struct nlmsghdr) + \
					  sizeof(struct nfgenmsg) + (1 << 16)) + \
					  MNL_SOCKET_BUFFER_SIZE)

int mnl_batch_talk(struct netlink_ctx *ctx, struct list_head *err_list,
		   uint32_t num_cmds)
{
	struct mnl_socket *nl = ctx->nft->nf_sock;
	int ret, fd = mnl_socket_get_fd(nl), portid = mnl_socket_get_portid(nl);
	uint32_t iov_len = nftnl_batch_iovec_len(ctx->batch);
	char rcv_buf[NFT_MNL_ACK_MAXSIZE];
	const struct sockaddr_nl snl = {
		.nl_family = AF_NETLINK
	};
	struct timeval tv = {
		.tv_sec		= 0,
		.tv_usec	= 0
	};
	struct iovec iov[iov_len];
	struct msghdr msg = {};
	unsigned int rcvbufsiz;
	fd_set readfds;
	static mnl_cb_t cb_ctl_array[NLMSG_MIN_TYPE] = {
	        [NLMSG_ERROR] = mnl_batch_extack_cb,
	};
	struct netlink_cb_data cb_data = {
		.err_list = err_list,
		.nl_ctx = ctx,
	};

	mnl_set_sndbuffer(ctx);

	mnl_nft_batch_to_msg(ctx, &msg, &snl, iov, iov_len);

	rcvbufsiz = num_cmds * 1024;
	if (nft_output_echo(&ctx->nft->output)) {
		if (rcvbufsiz < NFT_MNL_ECHO_RCVBUFF_DEFAULT)
			rcvbufsiz = NFT_MNL_ECHO_RCVBUFF_DEFAULT;
	}

	mnl_set_rcvbuffer(ctx->nft->nf_sock, rcvbufsiz);

	ret = mnl_nft_socket_sendmsg(ctx, &msg);
	if (ret == -1)
		return -1;

	/* receive and digest all the acknowledgments from the kernel. */
	while (true) {
		FD_ZERO(&readfds);
		FD_SET(fd, &readfds);

		ret = select(fd + 1, &readfds, NULL, NULL, &tv);
		if (ret == -1)
			return -1;

		if (!FD_ISSET(fd, &readfds))
			break;

		ret = mnl_socket_recvfrom(nl, rcv_buf, sizeof(rcv_buf));
		if (ret == -1)
			return -1;

		/* Continue on error, make sure we get all acknowledgments */
		ret = mnl_cb_run2(rcv_buf, ret, 0, portid,
				  netlink_echo_callback, &cb_data,
				  cb_ctl_array, MNL_ARRAY_SIZE(cb_ctl_array));
	}
	return 0;
}

struct mnl_nft_rule_build_ctx {
	struct netlink_linearize_ctx	*lctx;
	struct nlmsghdr			*nlh;
	struct cmd			*cmd;
};

static int mnl_nft_expr_build_cb(struct nftnl_expr *nle, void *data)
{
	struct mnl_nft_rule_build_ctx *ctx = data;
	struct nlmsghdr *nlh = ctx->nlh;
	struct cmd *cmd = ctx->cmd;
	struct nft_expr_loc *eloc;
	struct nlattr *nest;

	eloc = nft_expr_loc_find(nle, ctx->lctx);
	if (eloc)
		cmd_add_loc(cmd, nlh->nlmsg_len, eloc->loc);

	nest = mnl_attr_nest_start(nlh, NFTA_LIST_ELEM);
	nftnl_expr_build_payload(nlh, nle);
	mnl_attr_nest_end(nlh, nest);

	nftnl_rule_del_expr(nle);
	nftnl_expr_free(nle);

	return 0;
}

static void mnl_nft_rule_build_ctx_init(struct mnl_nft_rule_build_ctx *rule_ctx,
					struct nlmsghdr *nlh,
					struct cmd *cmd,
					struct netlink_linearize_ctx *lctx)
{
	memset(rule_ctx, 0, sizeof(*rule_ctx));
	rule_ctx->nlh = nlh;
	rule_ctx->cmd = cmd;
	rule_ctx->lctx = lctx;
}

int mnl_nft_rule_add(struct netlink_ctx *ctx, struct cmd *cmd,
		     unsigned int flags)
{
	struct mnl_nft_rule_build_ctx rule_ctx;
	struct netlink_linearize_ctx lctx;
	struct rule *rule = cmd->rule;
	struct handle *h = &rule->handle;
	struct nftnl_rule *nlr;
	struct nlmsghdr *nlh;
	struct nlattr *nest;

	nlr = nftnl_rule_alloc();
	if (!nlr)
		memory_allocation_error();

	nftnl_rule_set_u32(nlr, NFTNL_RULE_FAMILY, h->family);
	if (h->position.id)
		nftnl_rule_set_u64(nlr, NFTNL_RULE_POSITION, h->position.id);
	if (h->rule_id)
		nftnl_rule_set_u32(nlr, NFTNL_RULE_ID, h->rule_id);
	if (h->position_id)
		nftnl_rule_set_u32(nlr, NFTNL_RULE_POSITION_ID, h->position_id);

	netlink_linearize_init(&lctx, nlr);
	netlink_linearize_rule(ctx, rule, &lctx);
	nlh = nftnl_nlmsg_build_hdr(nftnl_batch_buffer(ctx->batch),
				    NFT_MSG_NEWRULE,
				    cmd->handle.family,
				    NLM_F_CREATE | flags, ctx->seqnum);

	cmd_add_loc(cmd, nlh->nlmsg_len, &h->table.location);
	mnl_attr_put_strz(nlh, NFTA_RULE_TABLE, h->table.name);
	cmd_add_loc(cmd, nlh->nlmsg_len, &h->chain.location);

	if (h->chain_id)
		mnl_attr_put_u32(nlh, NFTA_RULE_CHAIN_ID, htonl(h->chain_id));
	else
		mnl_attr_put_strz(nlh, NFTA_RULE_CHAIN, h->chain.name);

	mnl_nft_rule_build_ctx_init(&rule_ctx, nlh, cmd, &lctx);

	nest = mnl_attr_nest_start(nlh, NFTA_RULE_EXPRESSIONS);
	nftnl_expr_foreach(nlr, mnl_nft_expr_build_cb, &rule_ctx);
	mnl_attr_nest_end(nlh, nest);

	nftnl_rule_nlmsg_build_payload(nlh, nlr);
	nftnl_rule_free(nlr);
	netlink_linearize_fini(&lctx);

	mnl_nft_batch_continue(ctx->batch);

	return 0;
}

int mnl_nft_rule_replace(struct netlink_ctx *ctx, struct cmd *cmd)
{
	struct mnl_nft_rule_build_ctx rule_ctx;
	struct netlink_linearize_ctx lctx;
	struct rule *rule = cmd->rule;
	struct handle *h = &rule->handle;
	unsigned int flags = 0;
	struct nftnl_rule *nlr;
	struct nlmsghdr *nlh;
	struct nlattr *nest;

	if (nft_output_echo(&ctx->nft->output))
		flags |= NLM_F_ECHO;

	nlr = nftnl_rule_alloc();
	if (!nlr)
		memory_allocation_error();

	nftnl_rule_set_u32(nlr, NFTNL_RULE_FAMILY, h->family);

	netlink_linearize_init(&lctx, nlr);
	netlink_linearize_rule(ctx, rule, &lctx);
	nlh = nftnl_nlmsg_build_hdr(nftnl_batch_buffer(ctx->batch),
				    NFT_MSG_NEWRULE,
				    cmd->handle.family,
				    NLM_F_REPLACE | flags, ctx->seqnum);

	cmd_add_loc(cmd, nlh->nlmsg_len, &h->table.location);
	mnl_attr_put_strz(nlh, NFTA_RULE_TABLE, h->table.name);
	cmd_add_loc(cmd, nlh->nlmsg_len, &h->chain.location);
	mnl_attr_put_strz(nlh, NFTA_RULE_CHAIN, h->chain.name);
	cmd_add_loc(cmd, nlh->nlmsg_len, &h->handle.location);
	mnl_attr_put_u64(nlh, NFTA_RULE_HANDLE, htobe64(h->handle.id));

	mnl_nft_rule_build_ctx_init(&rule_ctx, nlh, cmd, &lctx);

	nest = mnl_attr_nest_start(nlh, NFTA_RULE_EXPRESSIONS);
	nftnl_expr_foreach(nlr, mnl_nft_expr_build_cb, &rule_ctx);
	mnl_attr_nest_end(nlh, nest);

	nftnl_rule_nlmsg_build_payload(nlh, nlr);
	nftnl_rule_free(nlr);
	netlink_linearize_fini(&lctx);

	mnl_nft_batch_continue(ctx->batch);

	return 0;
}

int mnl_nft_rule_del(struct netlink_ctx *ctx, struct cmd *cmd)
{
	enum nf_tables_msg_types msg_type = NFT_MSG_DELRULE;
	struct handle *h = &cmd->handle;
	struct nftnl_rule *nlr;
	struct nlmsghdr *nlh;

	nlr = nftnl_rule_alloc();
	if (!nlr)
		memory_allocation_error();

	nftnl_rule_set_u32(nlr, NFTNL_RULE_FAMILY, h->family);

	if (cmd->op == CMD_DESTROY)
		msg_type = NFT_MSG_DESTROYRULE;

	nlh = nftnl_nlmsg_build_hdr(nftnl_batch_buffer(ctx->batch),
				    msg_type,
				    nftnl_rule_get_u32(nlr, NFTNL_RULE_FAMILY),
				    0, ctx->seqnum);

	cmd_add_loc(cmd, nlh->nlmsg_len, &h->table.location);
	mnl_attr_put_strz(nlh, NFTA_RULE_TABLE, h->table.name);
	if (h->chain.name) {
		cmd_add_loc(cmd, nlh->nlmsg_len, &h->chain.location);
		mnl_attr_put_strz(nlh, NFTA_RULE_CHAIN, h->chain.name);
	}
	if (h->handle.id) {
		cmd_add_loc(cmd, nlh->nlmsg_len, &h->handle.location);
		mnl_attr_put_u64(nlh, NFTA_RULE_HANDLE, htobe64(h->handle.id));
	}

	nftnl_rule_nlmsg_build_payload(nlh, nlr);
	nftnl_rule_free(nlr);

	mnl_nft_batch_continue(ctx->batch);

	return 0;
}

/*
 * Rule
 */

static int rule_cb(const struct nlmsghdr *nlh, void *data)
{
	struct nftnl_rule_list *nlr_list = data;
	struct nftnl_rule *r;

	if (check_genid(nlh) < 0)
		return MNL_CB_ERROR;

	r = nftnl_rule_alloc();
	if (r == NULL)
		memory_allocation_error();

	if (nftnl_rule_nlmsg_parse(nlh, r) < 0)
		goto err_free;

	nftnl_rule_list_add_tail(r, nlr_list);
	return MNL_CB_OK;

err_free:
	nftnl_rule_free(r);
	return MNL_CB_OK;
}

struct nftnl_rule_list *mnl_nft_rule_dump(struct netlink_ctx *ctx, int family,
					  const char *table, const char *chain,
					  uint64_t rule_handle,
					  bool dump, bool reset)
{
	uint16_t nl_flags = dump ? NLM_F_DUMP : NLM_F_ACK;
	char buf[MNL_SOCKET_BUFFER_SIZE];
	struct nftnl_rule_list *nlr_list;
	struct nftnl_rule *nlr = NULL;
	struct nlmsghdr *nlh;
	int msg_type, ret;

	if (reset)
		msg_type = NFT_MSG_GETRULE_RESET;
	else
		msg_type = NFT_MSG_GETRULE;

	if (table) {
		nlr = nftnl_rule_alloc();
		if (!nlr)
			memory_allocation_error();

		nftnl_rule_set_str(nlr, NFTNL_RULE_TABLE, table);
		if (chain)
			nftnl_rule_set_str(nlr, NFTNL_RULE_CHAIN, chain);
		if (rule_handle)
			nftnl_rule_set_u64(nlr, NFTNL_RULE_HANDLE, rule_handle);
	}

	nlr_list = nftnl_rule_list_alloc();
	if (nlr_list == NULL)
		memory_allocation_error();

	nlh = nftnl_nlmsg_build_hdr(buf, msg_type, family,
				    nl_flags, ctx->seqnum);
	if (nlr) {
		nftnl_rule_nlmsg_build_payload(nlh, nlr);
		nftnl_rule_free(nlr);
	}

	ret = nft_mnl_talk(ctx, nlh, nlh->nlmsg_len, rule_cb, nlr_list);
	if (ret < 0)
		goto err;

	return nlr_list;
err:
	nftnl_rule_list_free(nlr_list);
	return NULL;
}

/*
 * Chain
 */

struct nft_dev {
	const char		*ifname;
	const struct location	*location;
};

static void nft_dev_add(struct nft_dev *dev_array, const struct expr *expr, int i)
{
	unsigned int ifname_len;
	char ifname[IFNAMSIZ];

	ifname_len = div_round_up(expr->len, BITS_PER_BYTE);
	memset(ifname, 0, sizeof(ifname));
	mpz_export_data(ifname, expr->value, BYTEORDER_HOST_ENDIAN, ifname_len);
	dev_array[i].ifname = xstrdup(ifname);
	dev_array[i].location = &expr->location;
}

static struct nft_dev *nft_dev_array(const struct expr *dev_expr, int *num_devs)
{
	struct nft_dev *dev_array;
	int i = 0, len = 1;
	struct expr *expr;

	switch (dev_expr->etype) {
	case EXPR_SET:
	case EXPR_LIST:
		list_for_each_entry(expr, &dev_expr->expressions, list)
			len++;

		dev_array = xmalloc(sizeof(struct nft_dev) * len);

		list_for_each_entry(expr, &dev_expr->expressions, list) {
			nft_dev_add(dev_array, expr, i);
			i++;
		}
		break;
	case EXPR_VALUE:
		len++;
		dev_array = xmalloc(sizeof(struct nft_dev) * len);
		nft_dev_add(dev_array, dev_expr, i);
		i++;
		break;
	default:
		assert(0);
	}

	dev_array[i].ifname = NULL;
	*num_devs = i;

	return dev_array;
}

static void nft_dev_array_free(const struct nft_dev *dev_array)
{
	int i = 0;

	while (dev_array[i].ifname != NULL)
		xfree(dev_array[i++].ifname);

	xfree(dev_array);
}

static void mnl_nft_chain_devs_build(struct nlmsghdr *nlh, struct cmd *cmd)
{
	const struct expr *dev_expr = cmd->chain->dev_expr;
	const struct nft_dev *dev_array;
	struct nlattr *nest_dev;
	int i, num_devs = 0;

	dev_array = nft_dev_array(dev_expr, &num_devs);
	if (num_devs == 1) {
		cmd_add_loc(cmd, nlh->nlmsg_len, dev_array[0].location);
		mnl_attr_put_strz(nlh, NFTA_HOOK_DEV, dev_array[0].ifname);
	} else {
		nest_dev = mnl_attr_nest_start(nlh, NFTA_HOOK_DEVS);
		for (i = 0; i < num_devs; i++) {
			cmd_add_loc(cmd, nlh->nlmsg_len, dev_array[i].location);
			mnl_attr_put_strz(nlh, NFTA_DEVICE_NAME, dev_array[i].ifname);
			mnl_attr_nest_end(nlh, nest_dev);
		}
	}
	nft_dev_array_free(dev_array);
}

int mnl_nft_chain_add(struct netlink_ctx *ctx, struct cmd *cmd,
		      unsigned int flags)
{
	struct nftnl_udata_buf *udbuf;
	struct nftnl_chain *nlc;
	struct nlmsghdr *nlh;
	int priority, policy;

	nlc = nftnl_chain_alloc();
	if (nlc == NULL)
		memory_allocation_error();

	nftnl_chain_set_u32(nlc, NFTNL_CHAIN_FAMILY, cmd->handle.family);

	if (cmd->chain) {
		if (cmd->chain->flags & CHAIN_F_HW_OFFLOAD) {
			nftnl_chain_set_u32(nlc, NFTNL_CHAIN_FLAGS,
					    CHAIN_F_HW_OFFLOAD);
		}
		if (cmd->chain->comment) {
			udbuf = nftnl_udata_buf_alloc(NFT_USERDATA_MAXLEN);
			if (!udbuf)
				memory_allocation_error();
			if (!nftnl_udata_put_strz(udbuf, NFTNL_UDATA_CHAIN_COMMENT, cmd->chain->comment))
				memory_allocation_error();
			nftnl_chain_set_data(nlc, NFTNL_CHAIN_USERDATA, nftnl_udata_buf_data(udbuf),
					     nftnl_udata_buf_len(udbuf));
			nftnl_udata_buf_free(udbuf);
		}
	}
	netlink_dump_chain(nlc, ctx);

	nlh = nftnl_nlmsg_build_hdr(nftnl_batch_buffer(ctx->batch),
				    NFT_MSG_NEWCHAIN,
				    cmd->handle.family,
				    NLM_F_CREATE | flags, ctx->seqnum);

	cmd_add_loc(cmd, nlh->nlmsg_len, &cmd->handle.table.location);
	mnl_attr_put_strz(nlh, NFTA_CHAIN_TABLE, cmd->handle.table.name);
	cmd_add_loc(cmd, nlh->nlmsg_len, &cmd->handle.chain.location);

	if (!cmd->chain || !(cmd->chain->flags & CHAIN_F_BINDING)) {
		mnl_attr_put_strz(nlh, NFTA_CHAIN_NAME, cmd->handle.chain.name);
	} else {
		if (cmd->handle.chain.name)
			mnl_attr_put_strz(nlh, NFTA_CHAIN_NAME,
					  cmd->handle.chain.name);

		mnl_attr_put_u32(nlh, NFTA_CHAIN_ID, htonl(cmd->handle.chain_id));
		if (cmd->chain->flags)
			nftnl_chain_set_u32(nlc, NFTNL_CHAIN_FLAGS, cmd->chain->flags);
	}

	if (cmd->chain && cmd->chain->policy) {
		mpz_export_data(&policy, cmd->chain->policy->value,
				BYTEORDER_HOST_ENDIAN, sizeof(int));
		cmd_add_loc(cmd, nlh->nlmsg_len, &cmd->chain->policy->location);
		mnl_attr_put_u32(nlh, NFTA_CHAIN_POLICY, htonl(policy));
	}

	nftnl_chain_unset(nlc, NFTNL_CHAIN_TYPE);

	nftnl_chain_nlmsg_build_payload(nlh, nlc);

	if (cmd->chain && cmd->chain->flags & CHAIN_F_BASECHAIN) {
		struct nlattr *nest;

		if (cmd->chain->type.str) {
			cmd_add_loc(cmd, nlh->nlmsg_len, &cmd->chain->type.loc);
			mnl_attr_put_strz(nlh, NFTA_CHAIN_TYPE, cmd->chain->type.str);
		}

		nest = mnl_attr_nest_start(nlh, NFTA_CHAIN_HOOK);

		if (cmd->chain->type.str) {
			mnl_attr_put_u32(nlh, NFTA_HOOK_HOOKNUM, htonl(cmd->chain->hook.num));
			mpz_export_data(&priority, cmd->chain->priority.expr->value,
					BYTEORDER_HOST_ENDIAN, sizeof(int));
			mnl_attr_put_u32(nlh, NFTA_HOOK_PRIORITY, htonl(priority));
		}

		if (cmd->chain && cmd->chain->dev_expr)
			mnl_nft_chain_devs_build(nlh, cmd);

		mnl_attr_nest_end(nlh, nest);
	}

	nftnl_chain_free(nlc);

	mnl_nft_batch_continue(ctx->batch);

	return 0;
}

int mnl_nft_chain_rename(struct netlink_ctx *ctx, const struct cmd *cmd,
			 const struct chain *chain)
{
	const char *name = cmd->arg;
	struct nftnl_chain *nlc;
	struct nlmsghdr *nlh;

	nlc = nftnl_chain_alloc();
	if (nlc == NULL)
		memory_allocation_error();

	nftnl_chain_set_u32(nlc, NFTNL_CHAIN_FAMILY, cmd->handle.family);
	nftnl_chain_set_str(nlc, NFTNL_CHAIN_TABLE, cmd->handle.table.name);
	nftnl_chain_set_u64(nlc, NFTNL_CHAIN_HANDLE, chain->handle.handle.id);
	nftnl_chain_set_str(nlc, NFTNL_CHAIN_NAME, name);

	netlink_dump_chain(nlc, ctx);

	nlh = nftnl_nlmsg_build_hdr(nftnl_batch_buffer(ctx->batch),
				    NFT_MSG_NEWCHAIN,
				    cmd->handle.family,
				    0, ctx->seqnum);
	nftnl_chain_nlmsg_build_payload(nlh, nlc);
	nftnl_chain_free(nlc);

	mnl_nft_batch_continue(ctx->batch);

	return 0;
}

int mnl_nft_chain_del(struct netlink_ctx *ctx, struct cmd *cmd)
{
	enum nf_tables_msg_types msg_type = NFT_MSG_DELCHAIN;
	struct nftnl_chain *nlc;
	struct nlmsghdr *nlh;

	nlc = nftnl_chain_alloc();
	if (nlc == NULL)
		memory_allocation_error();

	nftnl_chain_set_u32(nlc, NFTNL_CHAIN_FAMILY, cmd->handle.family);

	if (cmd->op == CMD_DESTROY)
		msg_type = NFT_MSG_DESTROYCHAIN;

	nlh = nftnl_nlmsg_build_hdr(nftnl_batch_buffer(ctx->batch),
				    msg_type,
				    cmd->handle.family,
				    0, ctx->seqnum);

	cmd_add_loc(cmd, nlh->nlmsg_len, &cmd->handle.table.location);
	mnl_attr_put_strz(nlh, NFTA_CHAIN_TABLE, cmd->handle.table.name);
	if (cmd->handle.chain.name) {
		cmd_add_loc(cmd, nlh->nlmsg_len, &cmd->handle.chain.location);
		mnl_attr_put_strz(nlh, NFTA_CHAIN_NAME, cmd->handle.chain.name);
	} else if (cmd->handle.handle.id) {
		cmd_add_loc(cmd, nlh->nlmsg_len, &cmd->handle.handle.location);
		mnl_attr_put_u64(nlh, NFTA_CHAIN_HANDLE,
				 htobe64(cmd->handle.handle.id));
	}

	if (cmd->op == CMD_DELETE &&
	    cmd->chain && cmd->chain->dev_expr) {
		struct nlattr *nest;

		nest = mnl_attr_nest_start(nlh, NFTA_CHAIN_HOOK);
		mnl_nft_chain_devs_build(nlh, cmd);
		mnl_attr_nest_end(nlh, nest);
	}

	nftnl_chain_nlmsg_build_payload(nlh, nlc);
	nftnl_chain_free(nlc);

	mnl_nft_batch_continue(ctx->batch);

	return 0;
}

static int chain_cb(const struct nlmsghdr *nlh, void *data)
{
	struct nftnl_chain_list *nlc_list = data;
	struct nftnl_chain *c;

	if (check_genid(nlh) < 0)
		return MNL_CB_ERROR;

	c = nftnl_chain_alloc();
	if (c == NULL)
		memory_allocation_error();

	if (nftnl_chain_nlmsg_parse(nlh, c) < 0)
		goto err_free;

	nftnl_chain_list_add_tail(c, nlc_list);
	return MNL_CB_OK;

err_free:
	nftnl_chain_free(c);
	return MNL_CB_OK;
}

struct nftnl_chain_list *mnl_nft_chain_dump(struct netlink_ctx *ctx,
					    int family, const char *table,
					    const char *chain)
{
	char buf[MNL_SOCKET_BUFFER_SIZE];
	struct nftnl_chain_list *nlc_list;
	struct nftnl_chain *nlc = NULL;
	struct nlmsghdr *nlh;
	int ret;

	nlc_list = nftnl_chain_list_alloc();
	if (nlc_list == NULL)
		memory_allocation_error();

	if (table && chain) {
		nlc = nftnl_chain_alloc();
		if (!nlc)
			memory_allocation_error();

		nftnl_chain_set_str(nlc, NFTNL_CHAIN_TABLE, table);
		nftnl_chain_set_str(nlc, NFTNL_CHAIN_NAME, chain);
	}

	nlh = nftnl_nlmsg_build_hdr(buf, NFT_MSG_GETCHAIN, family,
				    nlc ? NLM_F_ACK : NLM_F_DUMP, ctx->seqnum);
	if (nlc) {
		nftnl_chain_nlmsg_build_payload(nlh, nlc);
		nftnl_chain_free(nlc);
	}

	ret = nft_mnl_talk(ctx, nlh, nlh->nlmsg_len, chain_cb, nlc_list);
	if (ret < 0 && errno != ENOENT)
		goto err;

	return nlc_list;
err:
	nftnl_chain_list_free(nlc_list);
	return NULL;
}

/*
 * Table
 */
int mnl_nft_table_add(struct netlink_ctx *ctx, struct cmd *cmd,
		      unsigned int flags)
{
	struct nftnl_udata_buf *udbuf;
	struct nftnl_table *nlt;
	struct nlmsghdr *nlh;

	nlt = nftnl_table_alloc();
	if (nlt == NULL)
		memory_allocation_error();

	nftnl_table_set_u32(nlt, NFTNL_TABLE_FAMILY, cmd->handle.family);
	if (cmd->table) {
		nftnl_table_set_u32(nlt, NFTNL_TABLE_FLAGS, cmd->table->flags);

		if (cmd->table->comment) {
			udbuf = nftnl_udata_buf_alloc(NFT_USERDATA_MAXLEN);
			if (!udbuf)
				memory_allocation_error();
			if (!nftnl_udata_put_strz(udbuf, NFTNL_UDATA_TABLE_COMMENT, cmd->table->comment))
				memory_allocation_error();
			nftnl_table_set_data(nlt, NFTNL_TABLE_USERDATA, nftnl_udata_buf_data(udbuf),
					     nftnl_udata_buf_len(udbuf));
			nftnl_udata_buf_free(udbuf);
		}
	} else {
		nftnl_table_set_u32(nlt, NFTNL_TABLE_FLAGS, 0);
	}

	nlh = nftnl_nlmsg_build_hdr(nftnl_batch_buffer(ctx->batch),
				    NFT_MSG_NEWTABLE,
				    cmd->handle.family,
				    flags, ctx->seqnum);

	cmd_add_loc(cmd, nlh->nlmsg_len, &cmd->handle.table.location);
	mnl_attr_put_strz(nlh, NFTA_TABLE_NAME, cmd->handle.table.name);
	nftnl_table_nlmsg_build_payload(nlh, nlt);
	nftnl_table_free(nlt);

	mnl_nft_batch_continue(ctx->batch);

	return 0;
}

int mnl_nft_table_del(struct netlink_ctx *ctx, struct cmd *cmd)
{
	enum nf_tables_msg_types msg_type = NFT_MSG_DELTABLE;
	struct nftnl_table *nlt;
	struct nlmsghdr *nlh;

	nlt = nftnl_table_alloc();
	if (nlt == NULL)
		memory_allocation_error();

	nftnl_table_set_u32(nlt, NFTNL_TABLE_FAMILY, cmd->handle.family);

	if (cmd->op == CMD_DESTROY)
		msg_type = NFT_MSG_DESTROYTABLE;

	nlh = nftnl_nlmsg_build_hdr(nftnl_batch_buffer(ctx->batch), msg_type,
			            cmd->handle.family, 0, ctx->seqnum);

	if (cmd->handle.table.name) {
		cmd_add_loc(cmd, nlh->nlmsg_len, &cmd->handle.table.location);
		mnl_attr_put_strz(nlh, NFTA_TABLE_NAME, cmd->handle.table.name);
	} else if (cmd->handle.handle.id) {
		cmd_add_loc(cmd, nlh->nlmsg_len, &cmd->handle.handle.location);
		mnl_attr_put_u64(nlh, NFTA_TABLE_HANDLE,
				 htobe64(cmd->handle.handle.id));
	}
	nftnl_table_nlmsg_build_payload(nlh, nlt);
	nftnl_table_free(nlt);

	mnl_nft_batch_continue(ctx->batch);

	return 0;
}

static int table_cb(const struct nlmsghdr *nlh, void *data)
{
	struct nftnl_table_list *nlt_list = data;
	struct nftnl_table *t;

	if (check_genid(nlh) < 0)
		return MNL_CB_ERROR;

	t = nftnl_table_alloc();
	if (t == NULL)
		memory_allocation_error();

	if (nftnl_table_nlmsg_parse(nlh, t) < 0)
		goto err_free;

	nftnl_table_list_add_tail(t, nlt_list);
	return MNL_CB_OK;

err_free:
	nftnl_table_free(t);
	return MNL_CB_OK;
}

struct nftnl_table_list *mnl_nft_table_dump(struct netlink_ctx *ctx,
					    int family, const char *table)
{
	char buf[MNL_SOCKET_BUFFER_SIZE];
	struct nftnl_table_list *nlt_list;
	struct nftnl_table *nlt = NULL;
	int flags = NLM_F_DUMP;
	struct nlmsghdr *nlh;
	int ret;

	nlt_list = nftnl_table_list_alloc();
	if (nlt_list == NULL)
		return NULL;

	if (table) {
		nlt = nftnl_table_alloc();
		if (!nlt)
			memory_allocation_error();

		nftnl_table_set_u32(nlt, NFTNL_TABLE_FAMILY, family);
		nftnl_table_set_str(nlt, NFTNL_TABLE_NAME, table);
		flags = NLM_F_ACK;
	}

	nlh = nftnl_nlmsg_build_hdr(buf, NFT_MSG_GETTABLE, family,
				    flags, ctx->seqnum);
	if (nlt) {
		nftnl_table_nlmsg_build_payload(nlh, nlt);
		nftnl_table_free(nlt);
	}

	ret = nft_mnl_talk(ctx, nlh, nlh->nlmsg_len, table_cb, nlt_list);
	if (ret < 0 && errno != ENOENT)
		goto err;

	return nlt_list;
err:
	nftnl_table_list_free(nlt_list);
	return NULL;
}

static void set_key_expression(struct netlink_ctx *ctx,
				struct expr *expr, uint32_t set_flags,
				struct nftnl_udata_buf *udbuf,
				unsigned int type)
{
	struct nftnl_udata *nest1, *nest2;

	if (!expr_ops(expr)->build_udata)
		return;

	nest1 = nftnl_udata_nest_start(udbuf, type);
	nftnl_udata_put_u32(udbuf, NFTNL_UDATA_SET_TYPEOF_EXPR, expr->etype);
	nest2 = nftnl_udata_nest_start(udbuf, NFTNL_UDATA_SET_TYPEOF_DATA);
	expr_ops(expr)->build_udata(udbuf, expr);
	nftnl_udata_nest_end(udbuf, nest2);
	nftnl_udata_nest_end(udbuf, nest1);
}

/*
 * Set
 */
int mnl_nft_set_add(struct netlink_ctx *ctx, struct cmd *cmd,
		    unsigned int flags)
{
	struct handle *h = &cmd->handle;
	struct nftnl_udata_buf *udbuf;
	struct set *set = cmd->set;
	struct nftnl_set *nls;
	struct nlmsghdr *nlh;
	struct stmt *stmt;
	int num_stmts = 0;

	nls = nftnl_set_alloc();
	if (!nls)
		memory_allocation_error();

	nftnl_set_set_u32(nls, NFTNL_SET_FAMILY, h->family);
	nftnl_set_set_str(nls, NFTNL_SET_TABLE, h->table.name);
	nftnl_set_set_str(nls, NFTNL_SET_NAME, h->set.name);
	nftnl_set_set_u32(nls, NFTNL_SET_ID, h->set_id);

	nftnl_set_set_u32(nls, NFTNL_SET_FLAGS, set->flags);
	nftnl_set_set_u32(nls, NFTNL_SET_KEY_TYPE,
			  dtype_map_to_kernel(set->key->dtype));
	nftnl_set_set_u32(nls, NFTNL_SET_KEY_LEN,
			  div_round_up(set->key->len, BITS_PER_BYTE));
	if (set_is_datamap(set->flags)) {
		nftnl_set_set_u32(nls, NFTNL_SET_DATA_TYPE,
				  dtype_map_to_kernel(set->data->dtype));
		nftnl_set_set_u32(nls, NFTNL_SET_DATA_LEN,
				  div_round_up(set->data->len, BITS_PER_BYTE));
	}
	if (set_is_objmap(set->flags))
		nftnl_set_set_u32(nls, NFTNL_SET_OBJ_TYPE, set->objtype);

	if (set->timeout)
		nftnl_set_set_u64(nls, NFTNL_SET_TIMEOUT, set->timeout);
	if (set->gc_int)
		nftnl_set_set_u32(nls, NFTNL_SET_GC_INTERVAL, set->gc_int);

	nftnl_set_set_u32(nls, NFTNL_SET_ID, set->handle.set_id);

	if (!(set->flags & NFT_SET_CONSTANT)) {
		if (set->policy != NFT_SET_POL_PERFORMANCE)
			nftnl_set_set_u32(nls, NFTNL_SET_POLICY, set->policy);

		if (set->desc.size != 0)
			nftnl_set_set_u32(nls, NFTNL_SET_DESC_SIZE,
					  set->desc.size);
	} else if (set->init) {
		nftnl_set_set_u32(nls, NFTNL_SET_DESC_SIZE, set->init->size);
	}

	udbuf = nftnl_udata_buf_alloc(NFT_USERDATA_MAXLEN);
	if (!udbuf)
		memory_allocation_error();
	if (!nftnl_udata_put_u32(udbuf, NFTNL_UDATA_SET_KEYBYTEORDER,
				 set->key->byteorder))
		memory_allocation_error();

	if (set_is_datamap(set->flags) &&
	    !nftnl_udata_put_u32(udbuf, NFTNL_UDATA_SET_DATABYTEORDER,
				 set->data->byteorder))
		memory_allocation_error();

	if (set->automerge &&
	    !nftnl_udata_put_u32(udbuf, NFTNL_UDATA_SET_MERGE_ELEMENTS,
				 set->automerge))
		memory_allocation_error();

	set_key_expression(ctx, set->key, set->flags, udbuf, NFTNL_UDATA_SET_KEY_TYPEOF);
	if (set->data) {
		set_key_expression(ctx, set->data, set->flags, udbuf, NFTNL_UDATA_SET_DATA_TYPEOF);
		nftnl_udata_put_u32(udbuf, NFTNL_UDATA_SET_DATA_INTERVAL,
				    !!(set->data->flags & EXPR_F_INTERVAL));
	}

	if (set->desc.field_len[0]) {
		nftnl_set_set_data(nls, NFTNL_SET_DESC_CONCAT,
				   set->desc.field_len,
				   set->desc.field_count *
				   sizeof(set->desc.field_len[0]));
	}

	if (set->comment) {
		if (!nftnl_udata_put_strz(udbuf, NFTNL_UDATA_SET_COMMENT, set->comment))
			memory_allocation_error();
	}

	nftnl_set_set_data(nls, NFTNL_SET_USERDATA, nftnl_udata_buf_data(udbuf),
			   nftnl_udata_buf_len(udbuf));
	nftnl_udata_buf_free(udbuf);

	list_for_each_entry(stmt, &set->stmt_list, list)
		num_stmts++;

	if (num_stmts == 1) {
		list_for_each_entry(stmt, &set->stmt_list, list) {
			nftnl_set_set_data(nls, NFTNL_SET_EXPR,
					   netlink_gen_stmt_stateful(stmt), 0);
			break;
		}
	} else if (num_stmts > 1) {
		list_for_each_entry(stmt, &set->stmt_list, list)
			nftnl_set_add_expr(nls, netlink_gen_stmt_stateful(stmt));
	}

	netlink_dump_set(nls, ctx);

	nftnl_set_unset(nls, NFTNL_SET_TABLE);
	nftnl_set_unset(nls, NFTNL_SET_NAME);

	nlh = nftnl_nlmsg_build_hdr(nftnl_batch_buffer(ctx->batch),
				    NFT_MSG_NEWSET,
				    h->family,
				    NLM_F_CREATE | flags, ctx->seqnum);

	cmd_add_loc(cmd, nlh->nlmsg_len, &h->table.location);
	mnl_attr_put_strz(nlh, NFTA_SET_TABLE, h->table.name);
	cmd_add_loc(cmd, nlh->nlmsg_len, &h->set.location);
	mnl_attr_put_strz(nlh, NFTA_SET_NAME, h->set.name);

	nftnl_set_nlmsg_build_payload(nlh, nls);
	nftnl_set_free(nls);

	mnl_nft_batch_continue(ctx->batch);

	return 0;
}

int mnl_nft_set_del(struct netlink_ctx *ctx, struct cmd *cmd)
{
	enum nf_tables_msg_types msg_type = NFT_MSG_DELSET;
	const struct handle *h = &cmd->handle;
	struct nftnl_set *nls;
	struct nlmsghdr *nlh;

	nls = nftnl_set_alloc();
	if (!nls)
		memory_allocation_error();

	nftnl_set_set_u32(nls, NFTNL_SET_FAMILY, h->family);

	if (cmd->op == CMD_DESTROY)
		msg_type = NFT_MSG_DESTROYSET;

	nlh = nftnl_nlmsg_build_hdr(nftnl_batch_buffer(ctx->batch),
				    msg_type,
				    h->family,
				    0, ctx->seqnum);

	cmd_add_loc(cmd, nlh->nlmsg_len, &cmd->handle.table.location);
	mnl_attr_put_strz(nlh, NFTA_SET_TABLE, cmd->handle.table.name);
	if (h->set.name) {
		cmd_add_loc(cmd, nlh->nlmsg_len, &cmd->handle.set.location);
		mnl_attr_put_strz(nlh, NFTA_SET_NAME, cmd->handle.set.name);
	} else if (h->handle.id) {
		cmd_add_loc(cmd, nlh->nlmsg_len, &cmd->handle.handle.location);
		mnl_attr_put_u64(nlh, NFTA_SET_HANDLE,
				 htobe64(cmd->handle.handle.id));
	}

	nftnl_set_nlmsg_build_payload(nlh, nls);
	nftnl_set_free(nls);

	mnl_nft_batch_continue(ctx->batch);

	return 0;
}

static int set_cb(const struct nlmsghdr *nlh, void *data)
{
	struct nftnl_set_list *nls_list = data;
	struct nftnl_set *s;

	if (check_genid(nlh) < 0)
		return MNL_CB_ERROR;

	s = nftnl_set_alloc();
	if (s == NULL)
		memory_allocation_error();

	if (nftnl_set_nlmsg_parse(nlh, s) < 0)
		goto err_free;

	nftnl_set_list_add_tail(s, nls_list);
	return MNL_CB_OK;

err_free:
	nftnl_set_free(s);
	return MNL_CB_OK;
}

struct nftnl_set_list *
mnl_nft_set_dump(struct netlink_ctx *ctx, int family,
		 const char *table, const char *set)
{
	char buf[MNL_SOCKET_BUFFER_SIZE];
	struct nftnl_set_list *nls_list;
	int flags = NLM_F_DUMP;
	struct nlmsghdr *nlh;
	struct nftnl_set *s;
	int ret;

	s = nftnl_set_alloc();
	if (s == NULL)
		memory_allocation_error();

	if (table != NULL)
		nftnl_set_set_str(s, NFTNL_SET_TABLE, table);
	if (set) {
		nftnl_set_set_str(s, NFTNL_SET_NAME, set);
		flags = NLM_F_ACK;
	}

	nlh = nftnl_nlmsg_build_hdr(buf, NFT_MSG_GETSET, family,
				    flags, ctx->seqnum);
	nftnl_set_nlmsg_build_payload(nlh, s);
	nftnl_set_free(s);

	nls_list = nftnl_set_list_alloc();
	if (nls_list == NULL)
		memory_allocation_error();

	ret = nft_mnl_talk(ctx, nlh, nlh->nlmsg_len, set_cb, nls_list);
	if (ret < 0 && errno != ENOENT)
		goto err;

	return nls_list;
err:
	nftnl_set_list_free(nls_list);
	return NULL;
}

int mnl_nft_obj_add(struct netlink_ctx *ctx, struct cmd *cmd,
		    unsigned int flags)
{
	struct obj *obj = cmd->object;
	struct nftnl_udata_buf *udbuf;
	struct nftnl_obj *nlo;
	struct nlmsghdr *nlh;

	nlo = nftnl_obj_alloc();
	if (!nlo)
		memory_allocation_error();

	nftnl_obj_set_u32(nlo, NFTNL_OBJ_FAMILY, cmd->handle.family);
	nftnl_obj_set_u32(nlo, NFTNL_OBJ_TYPE, obj->type);

	if (obj->comment) {
		udbuf = nftnl_udata_buf_alloc(NFT_USERDATA_MAXLEN);
		if (!udbuf)
			memory_allocation_error();
		if (!nftnl_udata_put_strz(udbuf, NFTNL_UDATA_OBJ_COMMENT, obj->comment))
			memory_allocation_error();
		nftnl_obj_set_data(nlo, NFTNL_OBJ_USERDATA, nftnl_udata_buf_data(udbuf),
				     nftnl_udata_buf_len(udbuf));
		nftnl_udata_buf_free(udbuf);
	}

	switch (obj->type) {
	case NFT_OBJECT_COUNTER:
		nftnl_obj_set_u64(nlo, NFTNL_OBJ_CTR_PKTS,
				  obj->counter.packets);
		nftnl_obj_set_u64(nlo, NFTNL_OBJ_CTR_BYTES,
				  obj->counter.bytes);
                break;
	case NFT_OBJECT_QUOTA:
		nftnl_obj_set_u64(nlo, NFTNL_OBJ_QUOTA_BYTES,
				  obj->quota.bytes);
		nftnl_obj_set_u64(nlo, NFTNL_OBJ_QUOTA_CONSUMED,
				  obj->quota.used);
		nftnl_obj_set_u32(nlo, NFTNL_OBJ_QUOTA_FLAGS,
				  obj->quota.flags);
		break;
	case NFT_OBJECT_LIMIT:
		nftnl_obj_set_u64(nlo, NFTNL_OBJ_LIMIT_RATE, obj->limit.rate);
		nftnl_obj_set_u64(nlo, NFTNL_OBJ_LIMIT_UNIT, obj->limit.unit);
		nftnl_obj_set_u32(nlo, NFTNL_OBJ_LIMIT_BURST, obj->limit.burst);
		nftnl_obj_set_u32(nlo, NFTNL_OBJ_LIMIT_TYPE, obj->limit.type);
		nftnl_obj_set_u32(nlo, NFTNL_OBJ_LIMIT_FLAGS, obj->limit.flags);
		break;
	case NFT_OBJECT_CT_HELPER:
		nftnl_obj_set_str(nlo, NFTNL_OBJ_CT_HELPER_NAME,
				  obj->ct_helper.name);
		nftnl_obj_set_u8(nlo, NFTNL_OBJ_CT_HELPER_L4PROTO,
				 obj->ct_helper.l4proto);
		if (obj->ct_helper.l3proto)
			nftnl_obj_set_u16(nlo, NFTNL_OBJ_CT_HELPER_L3PROTO,
					  obj->ct_helper.l3proto);
		break;
	case NFT_OBJECT_CT_TIMEOUT:
		nftnl_obj_set_u8(nlo, NFTNL_OBJ_CT_TIMEOUT_L4PROTO,
				 obj->ct_timeout.l4proto);
		if (obj->ct_timeout.l3proto)
			nftnl_obj_set_u16(nlo, NFTNL_OBJ_CT_TIMEOUT_L3PROTO,
					  obj->ct_timeout.l3proto);
		nftnl_obj_set_data(nlo, NFTNL_OBJ_CT_TIMEOUT_ARRAY,
				   obj->ct_timeout.timeout,
				   sizeof(obj->ct_timeout.timeout));
		break;
	case NFT_OBJECT_CT_EXPECT:
		if (obj->ct_expect.l3proto)
			nftnl_obj_set_u16(nlo, NFTNL_OBJ_CT_EXPECT_L3PROTO,
					  obj->ct_expect.l3proto);
		nftnl_obj_set_u8(nlo, NFTNL_OBJ_CT_EXPECT_L4PROTO,
				 obj->ct_expect.l4proto);
		nftnl_obj_set_u16(nlo, NFTNL_OBJ_CT_EXPECT_DPORT,
				  obj->ct_expect.dport);
		nftnl_obj_set_u32(nlo, NFTNL_OBJ_CT_EXPECT_TIMEOUT,
				  obj->ct_expect.timeout);
		nftnl_obj_set_u8(nlo, NFTNL_OBJ_CT_EXPECT_SIZE,
				 obj->ct_expect.size);
		break;
	case NFT_OBJECT_SECMARK:
		nftnl_obj_set_str(nlo, NFTNL_OBJ_SECMARK_CTX,
				  obj->secmark.ctx);
		break;
	case NFT_OBJECT_SYNPROXY:
		nftnl_obj_set_u16(nlo, NFTNL_OBJ_SYNPROXY_MSS,
				  obj->synproxy.mss);
		nftnl_obj_set_u8(nlo, NFTNL_OBJ_SYNPROXY_WSCALE,
				 obj->synproxy.wscale);
		nftnl_obj_set_u32(nlo, NFTNL_OBJ_SYNPROXY_FLAGS,
				  obj->synproxy.flags);
		break;
	default:
		BUG("Unknown type %d\n", obj->type);
		break;
	}
	netlink_dump_obj(nlo, ctx);

	nlh = nftnl_nlmsg_build_hdr(nftnl_batch_buffer(ctx->batch),
				    NFT_MSG_NEWOBJ, cmd->handle.family,
				    NLM_F_CREATE | flags, ctx->seqnum);

	cmd_add_loc(cmd, nlh->nlmsg_len, &cmd->handle.table.location);
	mnl_attr_put_strz(nlh, NFTA_OBJ_TABLE, cmd->handle.table.name);
	cmd_add_loc(cmd, nlh->nlmsg_len, &cmd->handle.obj.location);
	mnl_attr_put_strz(nlh, NFTA_OBJ_NAME, cmd->handle.obj.name);

	nftnl_obj_nlmsg_build_payload(nlh, nlo);
	nftnl_obj_free(nlo);

	mnl_nft_batch_continue(ctx->batch);

	return 0;
}

int mnl_nft_obj_del(struct netlink_ctx *ctx, struct cmd *cmd, int type)
{
	enum nf_tables_msg_types msg_type = NFT_MSG_DELOBJ;
	struct nftnl_obj *nlo;
	struct nlmsghdr *nlh;

	nlo = nftnl_obj_alloc();
	if (!nlo)
		memory_allocation_error();

	nftnl_obj_set_u32(nlo, NFTNL_OBJ_FAMILY, cmd->handle.family);
	nftnl_obj_set_u32(nlo, NFTNL_OBJ_TYPE, type);

	if (cmd->op == CMD_DESTROY)
		msg_type = NFT_MSG_DESTROYOBJ;

	nlh = nftnl_nlmsg_build_hdr(nftnl_batch_buffer(ctx->batch),
				    msg_type, cmd->handle.family,
				    0, ctx->seqnum);

	cmd_add_loc(cmd, nlh->nlmsg_len, &cmd->handle.table.location);
	mnl_attr_put_strz(nlh, NFTA_OBJ_TABLE, cmd->handle.table.name);

	if (cmd->handle.obj.name) {
		cmd_add_loc(cmd, nlh->nlmsg_len, &cmd->handle.obj.location);
		mnl_attr_put_strz(nlh, NFTA_OBJ_NAME, cmd->handle.obj.name);
	} else if (cmd->handle.handle.id) {
		cmd_add_loc(cmd, nlh->nlmsg_len, &cmd->handle.handle.location);
		mnl_attr_put_u64(nlh, NFTA_OBJ_HANDLE,
				 htobe64(cmd->handle.handle.id));
	}

	nftnl_obj_nlmsg_build_payload(nlh, nlo);
	nftnl_obj_free(nlo);

	mnl_nft_batch_continue(ctx->batch);

	return 0;
}

static int obj_cb(const struct nlmsghdr *nlh, void *data)
{
	struct nftnl_obj_list *nln_list = data;
	struct nftnl_obj *n;

	if (check_genid(nlh) < 0)
		return MNL_CB_ERROR;

	n = nftnl_obj_alloc();
	if (n == NULL)
		memory_allocation_error();

	if (nftnl_obj_nlmsg_parse(nlh, n) < 0)
		goto err_free;

	nftnl_obj_list_add_tail(n, nln_list);
	return MNL_CB_OK;

err_free:
	nftnl_obj_free(n);
	return MNL_CB_OK;
}


struct nftnl_obj_list *
mnl_nft_obj_dump(struct netlink_ctx *ctx, int family,
		 const char *table, const char *name,  uint32_t type, bool dump,
		 bool reset)
{
	uint16_t nl_flags = dump ? NLM_F_DUMP : NLM_F_ACK;
	struct nftnl_obj_list *nln_list;
	char buf[MNL_SOCKET_BUFFER_SIZE];
	struct nlmsghdr *nlh;
	struct nftnl_obj *n;
	int msg_type, ret;

	if (reset)
		msg_type = NFT_MSG_GETOBJ_RESET;
	else
		msg_type = NFT_MSG_GETOBJ;

	n = nftnl_obj_alloc();
	if (n == NULL)
		memory_allocation_error();

	nlh = nftnl_nlmsg_build_hdr(buf, msg_type, family,
				    nl_flags, ctx->seqnum);
	if (table != NULL)
		nftnl_obj_set_str(n, NFTNL_OBJ_TABLE, table);
	if (name != NULL)
		nftnl_obj_set_str(n, NFTNL_OBJ_NAME, name);
	if (type != NFT_OBJECT_UNSPEC)
		nftnl_obj_set_u32(n, NFTNL_OBJ_TYPE, type);
	nftnl_obj_nlmsg_build_payload(nlh, n);
	nftnl_obj_free(n);

	nln_list = nftnl_obj_list_alloc();
	if (nln_list == NULL)
		memory_allocation_error();

	ret = nft_mnl_talk(ctx, nlh, nlh->nlmsg_len, obj_cb, nln_list);
	if (ret < 0)
		goto err;

	return nln_list;
err:
	nftnl_obj_list_free(nln_list);
	return NULL;
}

/*
 * Set elements
 */
static int set_elem_cb(const struct nlmsghdr *nlh, void *data)
{
	if (check_genid(nlh) < 0)
		return MNL_CB_ERROR;

	nftnl_set_elems_nlmsg_parse(nlh, data);
	return MNL_CB_OK;
}

static bool mnl_nft_attr_nest_overflow(struct nlmsghdr *nlh,
				       const struct nlattr *from,
				       const struct nlattr *to)
{
	int len = (void *)to + to->nla_len - (void *)from;

	/* The attribute length field is 16 bits long, thus the maximum payload
	 * that an attribute can convey is UINT16_MAX. In case of overflow,
	 * discard the last attribute that did not fit into the nest.
	 */
	if (len > UINT16_MAX) {
		nlh->nlmsg_len -= to->nla_len;
		return true;
	}
	return false;
}

static void netlink_dump_setelem(const struct nftnl_set_elem *nlse,
				 struct netlink_ctx *ctx)
{
	FILE *fp = ctx->nft->output.output_fp;
	char buf[4096];

	if (!(ctx->nft->debug_mask & NFT_DEBUG_NETLINK) || !fp)
		return;

	nftnl_set_elem_snprintf(buf, sizeof(buf), nlse, NFTNL_OUTPUT_DEFAULT, 0);
	fprintf(fp, "\t%s", buf);
}

static void netlink_dump_setelem_done(struct netlink_ctx *ctx)
{
	FILE *fp = ctx->nft->output.output_fp;

	if (!(ctx->nft->debug_mask & NFT_DEBUG_NETLINK) || !fp)
		return;

	fprintf(fp, "\n");
}

static int mnl_nft_setelem_batch(const struct nftnl_set *nls, struct cmd *cmd,
				 struct nftnl_batch *batch,
				 enum nf_tables_msg_types msg_type,
				 unsigned int flags, uint32_t seqnum,
				 const struct expr *set,
				 struct netlink_ctx *ctx)
{
	struct nlattr *nest1, *nest2;
	struct nftnl_set_elem *nlse;
	struct nlmsghdr *nlh;
	struct expr *expr = NULL;
	int i = 0;

	if (msg_type == NFT_MSG_NEWSETELEM)
		flags |= NLM_F_CREATE;

	if (set)
		expr = list_first_entry(&set->expressions, struct expr, list);

next:
	nlh = nftnl_nlmsg_build_hdr(nftnl_batch_buffer(batch), msg_type,
				    nftnl_set_get_u32(nls, NFTNL_SET_FAMILY),
				    flags, seqnum);

	if (nftnl_set_is_set(nls, NFTNL_SET_TABLE)) {
                mnl_attr_put_strz(nlh, NFTA_SET_ELEM_LIST_TABLE,
				  nftnl_set_get_str(nls, NFTNL_SET_TABLE));
	}
	if (nftnl_set_is_set(nls, NFTNL_SET_NAME)) {
		mnl_attr_put_strz(nlh, NFTA_SET_ELEM_LIST_SET,
				  nftnl_set_get_str(nls, NFTNL_SET_NAME));
	}
	if (nftnl_set_is_set(nls, NFTNL_SET_ID)) {
		mnl_attr_put_u32(nlh, NFTA_SET_ELEM_LIST_SET_ID,
				 htonl(nftnl_set_get_u32(nls, NFTNL_SET_ID)));
	}

	if (!set || list_empty(&set->expressions))
		return 0;

	assert(expr);
	nest1 = mnl_attr_nest_start(nlh, NFTA_SET_ELEM_LIST_ELEMENTS);
	list_for_each_entry_from(expr, &set->expressions, list) {
		nlse = alloc_nftnl_setelem(set, expr);

		cmd_add_loc(cmd, nlh->nlmsg_len, &expr->location);
		nest2 = mnl_attr_nest_start(nlh, ++i);
		nftnl_set_elem_nlmsg_build_payload(nlh, nlse);
		mnl_attr_nest_end(nlh, nest2);

		netlink_dump_setelem(nlse, ctx);
		nftnl_set_elem_free(nlse);
		if (mnl_nft_attr_nest_overflow(nlh, nest1, nest2)) {
			mnl_attr_nest_end(nlh, nest1);
			mnl_nft_batch_continue(batch);
			goto next;
		}
	}
	mnl_attr_nest_end(nlh, nest1);
	mnl_nft_batch_continue(batch);
	netlink_dump_setelem_done(ctx);

	return 0;
}

int mnl_nft_setelem_add(struct netlink_ctx *ctx, struct cmd *cmd,
			const struct set *set, const struct expr *expr,
			unsigned int flags)
{
	const struct handle *h = &set->handle;
	struct nftnl_set *nls;
	int err;

	nls = nftnl_set_alloc();
	if (nls == NULL)
		memory_allocation_error();

	nftnl_set_set_u32(nls, NFTNL_SET_FAMILY, h->family);
	nftnl_set_set_str(nls, NFTNL_SET_TABLE, h->table.name);
	nftnl_set_set_str(nls, NFTNL_SET_NAME, h->set.name);
	if (h->set_id)
		nftnl_set_set_u32(nls, NFTNL_SET_ID, h->set_id);
	if (set_is_datamap(set->flags))
		nftnl_set_set_u32(nls, NFTNL_SET_DATA_TYPE,
				  dtype_map_to_kernel(set->data->dtype));

	netlink_dump_set(nls, ctx);

	err = mnl_nft_setelem_batch(nls, cmd, ctx->batch, NFT_MSG_NEWSETELEM,
				    flags, ctx->seqnum, expr, ctx);
	nftnl_set_free(nls);

	return err;
}

int mnl_nft_setelem_flush(struct netlink_ctx *ctx, const struct cmd *cmd)
{
	const struct handle *h = &cmd->handle;
	struct nftnl_set *nls;
	struct nlmsghdr *nlh;

	nls = nftnl_set_alloc();
	if (nls == NULL)
		memory_allocation_error();

	nftnl_set_set_u32(nls, NFTNL_SET_FAMILY, h->family);
	nftnl_set_set_str(nls, NFTNL_SET_TABLE, h->table.name);
	nftnl_set_set_str(nls, NFTNL_SET_NAME, h->set.name);
	if (h->handle.id)
		nftnl_set_set_u64(nls, NFTNL_SET_HANDLE, h->handle.id);

	netlink_dump_set(nls, ctx);

	nlh = nftnl_nlmsg_build_hdr(nftnl_batch_buffer(ctx->batch),
				    NFT_MSG_DELSETELEM,
				    h->family,
				    0, ctx->seqnum);
	nftnl_set_elems_nlmsg_build_payload(nlh, nls);
	nftnl_set_free(nls);

	mnl_nft_batch_continue(ctx->batch);

	return 0;
}

int mnl_nft_setelem_del(struct netlink_ctx *ctx, struct cmd *cmd,
			const struct handle *h, const struct expr *init)
{
	enum nf_tables_msg_types msg_type = NFT_MSG_DELSETELEM;
	struct nftnl_set *nls;
	int err;

	nls = nftnl_set_alloc();
	if (nls == NULL)
		memory_allocation_error();

	nftnl_set_set_u32(nls, NFTNL_SET_FAMILY, h->family);
	nftnl_set_set_str(nls, NFTNL_SET_TABLE, h->table.name);
	if (h->set.name)
		nftnl_set_set_str(nls, NFTNL_SET_NAME, h->set.name);
	else if (h->handle.id)
		nftnl_set_set_u64(nls, NFTNL_SET_HANDLE, h->handle.id);

	netlink_dump_set(nls, ctx);

	if (cmd->op == CMD_DESTROY)
		msg_type = NFT_MSG_DESTROYSETELEM;

	err = mnl_nft_setelem_batch(nls, cmd, ctx->batch, msg_type, 0,
				    ctx->seqnum, init, ctx);
	nftnl_set_free(nls);

	return err;
}

struct nftnl_set *mnl_nft_setelem_get_one(struct netlink_ctx *ctx,
					  struct nftnl_set *nls_in,
					  bool reset)
{
	char buf[MNL_SOCKET_BUFFER_SIZE];
	struct nftnl_set *nls_out;
	struct nlmsghdr *nlh;
	int msg_type;
	int err;

	if (reset)
		msg_type = NFT_MSG_GETSETELEM_RESET;
	else
		msg_type = NFT_MSG_GETSETELEM;

	nlh = nftnl_nlmsg_build_hdr(buf, msg_type,
				    nftnl_set_get_u32(nls_in, NFTNL_SET_FAMILY),
				    NLM_F_ACK, ctx->seqnum);
	nftnl_set_elems_nlmsg_build_payload(nlh, nls_in);

	nls_out = nftnl_set_alloc();
	if (!nls_out)
		return NULL;

	nftnl_set_set_str(nls_out, NFTNL_SET_TABLE,
			  nftnl_set_get_str(nls_in, NFTNL_SET_TABLE));
	nftnl_set_set_str(nls_out, NFTNL_SET_NAME,
			  nftnl_set_get_str(nls_in, NFTNL_SET_NAME));

	err = nft_mnl_talk(ctx, nlh, nlh->nlmsg_len, set_elem_cb, nls_out);
	if (err < 0) {
		nftnl_set_free(nls_out);
		return NULL;
	}

	return nls_out;
}

int mnl_nft_setelem_get(struct netlink_ctx *ctx, struct nftnl_set *nls,
			bool reset)
{
	char buf[MNL_SOCKET_BUFFER_SIZE];
	struct nlmsghdr *nlh;
	int msg_type;
<<<<<<< HEAD

	if (reset)
		msg_type = NFT_MSG_GETSETELEM_RESET;
	else
		msg_type = NFT_MSG_GETSETELEM;

=======

	if (reset)
		msg_type = NFT_MSG_GETSETELEM_RESET;
	else
		msg_type = NFT_MSG_GETSETELEM;

>>>>>>> 83ff3160
	nlh = nftnl_nlmsg_build_hdr(buf, msg_type,
				    nftnl_set_get_u32(nls, NFTNL_SET_FAMILY),
				    NLM_F_DUMP, ctx->seqnum);
	nftnl_set_elems_nlmsg_build_payload(nlh, nls);

	return nft_mnl_talk(ctx, nlh, nlh->nlmsg_len, set_elem_cb, nls);
}

static int flowtable_cb(const struct nlmsghdr *nlh, void *data)
{
	struct nftnl_flowtable_list *nln_list = data;
	struct nftnl_flowtable *n;

	if (check_genid(nlh) < 0)
		return MNL_CB_ERROR;

	n = nftnl_flowtable_alloc();
	if (n == NULL)
		memory_allocation_error();

	if (nftnl_flowtable_nlmsg_parse(nlh, n) < 0)
		goto err_free;

	nftnl_flowtable_list_add_tail(n, nln_list);
	return MNL_CB_OK;

err_free:
	nftnl_flowtable_free(n);
	return MNL_CB_OK;
}

struct nftnl_flowtable_list *
mnl_nft_flowtable_dump(struct netlink_ctx *ctx, int family,
		       const char *table, const char *ft)
{
	struct nftnl_flowtable_list *nln_list;
	char buf[MNL_SOCKET_BUFFER_SIZE];
	struct nftnl_flowtable *n;
	int flags = NLM_F_DUMP;
	struct nlmsghdr *nlh;
	int ret;

	n = nftnl_flowtable_alloc();
	if (n == NULL)
		memory_allocation_error();

	if (table != NULL)
		nftnl_flowtable_set_str(n, NFTNL_FLOWTABLE_TABLE, table);
	if (ft) {
		nftnl_flowtable_set_str(n, NFTNL_FLOWTABLE_NAME, ft);
		flags = NLM_F_ACK;
	}
	nlh = nftnl_nlmsg_build_hdr(buf, NFT_MSG_GETFLOWTABLE, family,
				    flags, ctx->seqnum);
	nftnl_flowtable_nlmsg_build_payload(nlh, n);
	nftnl_flowtable_free(n);

	nln_list = nftnl_flowtable_list_alloc();
	if (nln_list == NULL)
		memory_allocation_error();

	ret = nft_mnl_talk(ctx, nlh, nlh->nlmsg_len, flowtable_cb, nln_list);
	if (ret < 0 && errno != ENOENT)
		goto err;

	return nln_list;
err:
	nftnl_flowtable_list_free(nln_list);
	return NULL;
}

static void mnl_nft_ft_devs_build(struct nlmsghdr *nlh, struct cmd *cmd)
{
	const struct expr *dev_expr = cmd->flowtable->dev_expr;
	const struct nft_dev *dev_array;
	struct nlattr *nest_dev;
	int i, num_devs= 0;

	dev_array = nft_dev_array(dev_expr, &num_devs);
	nest_dev = mnl_attr_nest_start(nlh, NFTA_FLOWTABLE_HOOK_DEVS);
	for (i = 0; i < num_devs; i++) {
		cmd_add_loc(cmd, nlh->nlmsg_len, dev_array[i].location);
		mnl_attr_put_strz(nlh, NFTA_DEVICE_NAME, dev_array[i].ifname);
	}

	mnl_attr_nest_end(nlh, nest_dev);
	nft_dev_array_free(dev_array);
}

int mnl_nft_flowtable_add(struct netlink_ctx *ctx, struct cmd *cmd,
			  unsigned int flags)
{
	struct nftnl_flowtable *flo;
	struct nlmsghdr *nlh;
	struct nlattr *nest;
	int priority;

	flo = nftnl_flowtable_alloc();
	if (!flo)
		memory_allocation_error();

	nftnl_flowtable_set_u32(flo, NFTNL_FLOWTABLE_FAMILY,
				cmd->handle.family);

	nftnl_flowtable_set_u32(flo, NFTNL_FLOWTABLE_FLAGS,
				cmd->flowtable->flags);

	netlink_dump_flowtable(flo, ctx);

	nlh = nftnl_nlmsg_build_hdr(nftnl_batch_buffer(ctx->batch),
				    NFT_MSG_NEWFLOWTABLE, cmd->handle.family,
				    NLM_F_CREATE | flags, ctx->seqnum);

	cmd_add_loc(cmd, nlh->nlmsg_len, &cmd->handle.table.location);
	mnl_attr_put_strz(nlh, NFTA_FLOWTABLE_TABLE, cmd->handle.table.name);
	cmd_add_loc(cmd, nlh->nlmsg_len, &cmd->handle.flowtable.location);
	mnl_attr_put_strz(nlh, NFTA_FLOWTABLE_NAME, cmd->handle.flowtable.name);

	nftnl_flowtable_nlmsg_build_payload(nlh, flo);

	nest = mnl_attr_nest_start(nlh, NFTA_FLOWTABLE_HOOK);

	if (cmd->flowtable && cmd->flowtable->priority.expr) {
		mnl_attr_put_u32(nlh, NFTA_FLOWTABLE_HOOK_NUM, htonl(cmd->flowtable->hook.num));
		mpz_export_data(&priority, cmd->flowtable->priority.expr->value,
				BYTEORDER_HOST_ENDIAN, sizeof(int));
		mnl_attr_put_u32(nlh, NFTA_FLOWTABLE_HOOK_PRIORITY, htonl(priority));
	}

	if (cmd->flowtable->dev_expr)
		mnl_nft_ft_devs_build(nlh, cmd);

	mnl_attr_nest_end(nlh, nest);

	nftnl_flowtable_free(flo);

	mnl_nft_batch_continue(ctx->batch);

	return 0;
}

int mnl_nft_flowtable_del(struct netlink_ctx *ctx, struct cmd *cmd)
{
	enum nf_tables_msg_types msg_type = NFT_MSG_DELFLOWTABLE;
	struct nftnl_flowtable *flo;
	struct nlmsghdr *nlh;
	struct nlattr *nest;

	flo = nftnl_flowtable_alloc();
	if (!flo)
		memory_allocation_error();

	nftnl_flowtable_set_u32(flo, NFTNL_FLOWTABLE_FAMILY,
				cmd->handle.family);

	if (cmd->op == CMD_DESTROY)
		msg_type = NFT_MSG_DESTROYFLOWTABLE;

	nlh = nftnl_nlmsg_build_hdr(nftnl_batch_buffer(ctx->batch),
				    msg_type, cmd->handle.family,
				    0, ctx->seqnum);

	cmd_add_loc(cmd, nlh->nlmsg_len, &cmd->handle.table.location);
	mnl_attr_put_strz(nlh, NFTA_FLOWTABLE_TABLE, cmd->handle.table.name);

	if (cmd->handle.flowtable.name) {
		cmd_add_loc(cmd, nlh->nlmsg_len,
			    &cmd->handle.flowtable.location);
		mnl_attr_put_strz(nlh, NFTA_FLOWTABLE_NAME,
				  cmd->handle.flowtable.name);
	} else if (cmd->handle.handle.id) {
		cmd_add_loc(cmd, nlh->nlmsg_len, &cmd->handle.handle.location);
		mnl_attr_put_u64(nlh, NFTA_FLOWTABLE_HANDLE,
				 htobe64(cmd->handle.handle.id));
	}

	nftnl_flowtable_nlmsg_build_payload(nlh, flo);

	if (cmd->op == CMD_DELETE &&
	    cmd->flowtable && cmd->flowtable->dev_expr) {
		nest = mnl_attr_nest_start(nlh, NFTA_FLOWTABLE_HOOK);
		mnl_nft_ft_devs_build(nlh, cmd);
		mnl_attr_nest_end(nlh, nest);
	}

	nftnl_flowtable_free(flo);

	mnl_nft_batch_continue(ctx->batch);

	return 0;
}

/*
 * events
 */
#define NFTABLES_NLEVENT_BUFSIZ	(1 << 24)

int mnl_nft_event_listener(struct mnl_socket *nf_sock, unsigned int debug_mask,
			   struct output_ctx *octx,
			   int (*cb)(const struct nlmsghdr *nlh, void *data),
			   void *cb_data)
{
	/* Set netlink socket buffer size to 16 Mbytes to reduce chances of
	 * message loss due to ENOBUFS.
	 */
	unsigned int bufsiz = NFTABLES_NLEVENT_BUFSIZ;
	int fd = mnl_socket_get_fd(nf_sock);
	char buf[NFT_NLMSG_MAXSIZE];
	fd_set readfds;
	int ret;

	ret = mnl_set_rcvbuffer(nf_sock, bufsiz);
	if (ret < 0)
		nft_print(octx, "# Cannot set up netlink receive socket buffer size to %u bytes, falling back to %u bytes\n",
			  NFTABLES_NLEVENT_BUFSIZ, bufsiz);

	while (1) {
		FD_ZERO(&readfds);
		FD_SET(fd, &readfds);

		ret = select(fd + 1, &readfds, NULL, NULL, NULL);
		if (ret < 0)
			return -1;

		if (FD_ISSET(fd, &readfds)) {
			ret = mnl_socket_recvfrom(nf_sock, buf, sizeof(buf));
			if (ret < 0) {
				if (errno == ENOBUFS) {
					nft_print(octx, "# ERROR: We lost some netlink events!\n");
					continue;
				}
				nft_print(octx, "# ERROR: %s\n",
					  strerror(errno));
				break;
			}
		}

		if (debug_mask & NFT_DEBUG_MNL) {
			mnl_nlmsg_fprintf(octx->output_fp, buf, sizeof(buf),
					  sizeof(struct nfgenmsg));
		}
		ret = mnl_cb_run(buf, ret, 0, 0, cb, cb_data);
		if (ret <= 0)
			break;
	}
	return ret;
}

static struct basehook *basehook_alloc(void)
{
	return xzalloc(sizeof(struct basehook));
}

static void basehook_free(struct basehook *b)
{
	list_del(&b->list);
	xfree(b->module_name);
	xfree(b->hookfn);
	xfree(b->chain);
	xfree(b->table);
	xfree(b);
}

static void basehook_list_add_tail(struct basehook *b, struct list_head *head)
{
	struct basehook *hook;

	list_for_each_entry(hook, head, list) {
		if (hook->family != b->family)
			continue;
		if (hook->num != b->num)
			continue;
		if (hook->prio < b->prio)
			continue;

		list_add(&b->list, &hook->list);
		return;
	}

	list_add_tail(&b->list, head);
}

static int dump_nf_attr_cb(const struct nlattr *attr, void *data)
{
	int type = mnl_attr_get_type(attr);
	const struct nlattr **tb = data;

	if (mnl_attr_type_valid(attr, NFNLA_HOOK_MAX) < 0)
		return MNL_CB_OK;

	switch(type) {
	case NFNLA_HOOK_HOOKNUM:
	case NFNLA_HOOK_PRIORITY:
                if (mnl_attr_validate(attr, MNL_TYPE_U32) < 0)
                        return MNL_CB_ERROR;
		break;
	case NFNLA_HOOK_DEV:
                if (mnl_attr_validate(attr, MNL_TYPE_STRING) < 0)
                        return MNL_CB_ERROR;
		break;
	case NFNLA_HOOK_MODULE_NAME:
	case NFNLA_HOOK_FUNCTION_NAME:
                if (mnl_attr_validate(attr, MNL_TYPE_NUL_STRING) < 0)
                        return MNL_CB_ERROR;
		break;
	case NFNLA_HOOK_CHAIN_INFO:
                if (mnl_attr_validate(attr, MNL_TYPE_NESTED) < 0)
                        return MNL_CB_ERROR;
		break;
	default:
		return MNL_CB_OK;
	}

	tb[type] = attr;
	return MNL_CB_OK;
}

static int dump_nf_chain_info_cb(const struct nlattr *attr, void *data)
{
	int type = mnl_attr_get_type(attr);
	const struct nlattr **tb = data;

	if (mnl_attr_type_valid(attr, NFNLA_HOOK_INFO_MAX) < 0)
		return MNL_CB_OK;

	switch(type) {
	case NFNLA_HOOK_INFO_DESC:
                if (mnl_attr_validate(attr, MNL_TYPE_NESTED) < 0)
                        return MNL_CB_ERROR;
		break;
	case NFNLA_HOOK_INFO_TYPE:
                if (mnl_attr_validate(attr, MNL_TYPE_U32) < 0)
                        return MNL_CB_ERROR;
		break;
	default:
		return MNL_CB_OK;
	}

	tb[type] = attr;
	return MNL_CB_OK;
}

static int dump_nf_attr_chain_cb(const struct nlattr *attr, void *data)
{
	int type = mnl_attr_get_type(attr);
	const struct nlattr **tb = data;

	if (mnl_attr_type_valid(attr, NFNLA_CHAIN_MAX) < 0)
		return MNL_CB_OK;

	switch(type) {
	case NFNLA_CHAIN_TABLE:
	case NFNLA_CHAIN_NAME:
                if (mnl_attr_validate(attr, MNL_TYPE_NUL_STRING) < 0)
                        return MNL_CB_ERROR;
		break;
	case NFNLA_CHAIN_FAMILY:
                if (mnl_attr_validate(attr, MNL_TYPE_U8) < 0)
                        return MNL_CB_ERROR;
		break;
	default:
		return MNL_CB_OK;
	}

	tb[type] = attr;
	return MNL_CB_OK;
}

static int dump_nf_attr_bpf_cb(const struct nlattr *attr, void *data)
{
	int type = mnl_attr_get_type(attr);
	const struct nlattr **tb = data;

	if (mnl_attr_type_valid(attr, NFNLA_HOOK_BPF_MAX) < 0)
		return MNL_CB_OK;

	switch(type) {
	case NFNLA_HOOK_BPF_ID:
                if (mnl_attr_validate(attr, MNL_TYPE_U32) < 0)
                        return MNL_CB_ERROR;
		break;
	default:
		return MNL_CB_OK;
	}

	tb[type] = attr;
	return MNL_CB_OK;
}

struct dump_nf_hook_data {
	struct list_head *hook_list;
	int family;
};

static int dump_nf_hooks(const struct nlmsghdr *nlh, void *_data)
{
	const struct nfgenmsg *nfg = mnl_nlmsg_get_payload(nlh);
	struct nlattr *tb[NFNLA_HOOK_MAX + 1] = {};
	struct dump_nf_hook_data *data = _data;
	struct basehook *hook;

	/* NB: Don't check the nft generation ID, this is not
	 * an nftables subsystem.
	 */
	if (mnl_attr_parse(nlh, sizeof(*nfg), dump_nf_attr_cb, tb) < 0)
		return -1;

	if (!tb[NFNLA_HOOK_PRIORITY])
		netlink_abi_error();

	hook = basehook_alloc();
	hook->prio = ntohl(mnl_attr_get_u32(tb[NFNLA_HOOK_PRIORITY]));

	if (tb[NFNLA_HOOK_FUNCTION_NAME])
		hook->hookfn = xstrdup(mnl_attr_get_str(tb[NFNLA_HOOK_FUNCTION_NAME]));

	if (tb[NFNLA_HOOK_MODULE_NAME])
		hook->module_name = xstrdup(mnl_attr_get_str(tb[NFNLA_HOOK_MODULE_NAME]));

	if (tb[NFNLA_HOOK_CHAIN_INFO]) {
		struct nlattr *nested[NFNLA_HOOK_INFO_MAX + 1] = {};
		uint32_t type;

		if (mnl_attr_parse_nested(tb[NFNLA_HOOK_CHAIN_INFO],
					  dump_nf_chain_info_cb, nested) < 0) {
			basehook_free(hook);
			return -1;
		}

		type = ntohl(mnl_attr_get_u32(nested[NFNLA_HOOK_INFO_TYPE]));
		if (type == NFNL_HOOK_TYPE_NFTABLES) {
			struct nlattr *info[NFNLA_CHAIN_MAX + 1] = {};
			const char *tablename, *chainname;

			if (mnl_attr_parse_nested(nested[NFNLA_HOOK_INFO_DESC],
						  dump_nf_attr_chain_cb,
						  info) < 0) {
				basehook_free(hook);
				return -1;
			}

			tablename = mnl_attr_get_str(info[NFNLA_CHAIN_TABLE]);
			chainname = mnl_attr_get_str(info[NFNLA_CHAIN_NAME]);
			if (tablename && chainname) {
				hook->table = xstrdup(tablename);
				hook->chain = xstrdup(chainname);
			}
			hook->chain_family = mnl_attr_get_u8(info[NFNLA_CHAIN_FAMILY]);
		} else if (type == NFNL_HOOK_TYPE_BPF) {
			struct nlattr *info[NFNLA_HOOK_BPF_MAX + 1] = {};

			if (mnl_attr_parse_nested(nested[NFNLA_HOOK_INFO_DESC],
						  dump_nf_attr_bpf_cb, info) < 0) {
				basehook_free(hook);
				return -1;
			}

			if (info[NFNLA_HOOK_BPF_ID]) {
				char tmpbuf[16];

				snprintf(tmpbuf, sizeof(tmpbuf), "id %u",
					 ntohl(mnl_attr_get_u32(info[NFNLA_HOOK_BPF_ID])));

				hook->chain = xstrdup(tmpbuf);
			}
		}
	}
	if (tb[NFNLA_HOOK_HOOKNUM])
		hook->num = ntohl(mnl_attr_get_u32(tb[NFNLA_HOOK_HOOKNUM]));

	hook->family = nfg->nfgen_family;

	/* Netdev hooks potentially interfer with this family datapath. */
	if (hook->family == NFPROTO_NETDEV) {
		switch (data->family) {
		case NFPROTO_IPV4:
		case NFPROTO_IPV6:
		case NFPROTO_INET:
		case NFPROTO_BRIDGE:
			hook->family = data->family;
			hook->num = NF_INET_INGRESS;
			break;
		case NFPROTO_ARP:
			if (hook->chain_family == NFPROTO_NETDEV) {
				hook->family = data->family;
				hook->num = __NF_ARP_INGRESS;
			}
			break;
		}
	}

	basehook_list_add_tail(hook, data->hook_list);

	return MNL_CB_OK;
}

static struct nlmsghdr *nf_hook_dump_request(char *buf, uint8_t family, uint32_t seq)
{
	struct nlmsghdr *nlh = mnl_nlmsg_put_header(buf);
	struct nfgenmsg *nfg;

	nlh->nlmsg_flags = NLM_F_REQUEST | NLM_F_DUMP;
	nlh->nlmsg_type = NFNL_SUBSYS_HOOK << 8;
	nlh->nlmsg_seq = seq;

	nfg = mnl_nlmsg_put_extra_header(nlh, sizeof(*nfg));
	nfg->nfgen_family = family;
	nfg->version = NFNETLINK_V0;

	return nlh;
}

static int __mnl_nft_dump_nf_hooks(struct netlink_ctx *ctx, uint8_t query_family,
				   uint8_t family, uint8_t hooknum,
				   const char *devname,
				   struct list_head *hook_list)
{
	char buf[MNL_SOCKET_BUFFER_SIZE];
	struct dump_nf_hook_data data = {
		.hook_list	= hook_list,
		.family		= query_family,
	};
	struct nlmsghdr *nlh;

	nlh = nf_hook_dump_request(buf, family, ctx->seqnum);
	if (devname)
		mnl_attr_put_strz(nlh, NFNLA_HOOK_DEV, devname);

	mnl_attr_put_u32(nlh, NFNLA_HOOK_HOOKNUM, htonl(hooknum));

	return nft_mnl_talk(ctx, nlh, nlh->nlmsg_len, dump_nf_hooks, &data);
}

static void print_hooks(struct netlink_ctx *ctx, int family, struct list_head *hook_list)
{
	struct basehook *hook, *tmp, *prev = NULL;
	bool same, family_in_use = false;
	int prio;
	FILE *fp;

	fp = ctx->nft->output.output_fp;

	list_for_each_entry_safe(hook, tmp, hook_list, list) {
		if (hook->family == family) {
			family_in_use = true;
			break;
		}
	}

	if (!family_in_use)
		return;

	fprintf(fp, "family %s {\n", family2str(family));

	list_for_each_entry_safe(hook, tmp, hook_list, list) {
		if (hook->family != family)
			continue;

		if (prev) {
			if (prev->num == hook->num) {
				fprintf(fp, "\n");
				same = true;
			} else {
				same = false;
				fprintf(fp, "\n\t}\n");
			}
		} else {
			same = false;
		}
		prev = hook;

		if (!same) {
			fprintf(fp, "\thook %s {\n",
				hooknum2str(family, hook->num));
		}

		prio = hook->prio;
		if (prio < 0)
			fprintf(fp, "\t\t%011d", prio); /* outputs a '-' sign */
		else if (prio == 0)
			fprintf(fp, "\t\t %010u", prio);
		else
			fprintf(fp, "\t\t+%010u", prio);

		if (hook->table && hook->chain)
			fprintf(fp, " chain %s %s %s", family2str(hook->chain_family), hook->table, hook->chain);
		else if (hook->hookfn && hook->chain)
			fprintf(fp, " %s %s", hook->hookfn, hook->chain);
		else if (hook->hookfn) {
			fprintf(fp, " %s", hook->hookfn);
		}
		if (hook->module_name)
			fprintf(fp, " [%s]", hook->module_name);
	}

	fprintf(fp, "\n\t}\n");
	fprintf(fp, "}\n");
}

#define HOOK_FAMILY_MAX	5

static uint8_t hook_family[HOOK_FAMILY_MAX] = {
	NFPROTO_IPV4,
	NFPROTO_IPV6,
	NFPROTO_BRIDGE,
	NFPROTO_ARP,
};

static int mnl_nft_dump_nf(struct netlink_ctx *ctx, int family, int hook,
			   const char *devname, struct list_head *hook_list,
			   int *ret)
{
	int i, err;

	/* show ingress in first place in hook listing. */
	err = __mnl_nft_dump_nf_hooks(ctx, family, NFPROTO_NETDEV, NF_NETDEV_INGRESS, devname, hook_list);
	if (err < 0)
		*ret = err;

	for (i = 0; i <= NF_INET_POST_ROUTING; i++) {
		err = __mnl_nft_dump_nf_hooks(ctx, family, family, i, devname, hook_list);
		if (err < 0)
			*ret = err;
	}

	return err;
}

static int mnl_nft_dump_nf_arp(struct netlink_ctx *ctx, int family, int hook,
			       const char *devname, struct list_head *hook_list,
			       int *ret)
{
	int err;

	/* show ingress in first place in hook listing. */
	err = __mnl_nft_dump_nf_hooks(ctx, family, NFPROTO_NETDEV, NF_NETDEV_INGRESS, devname, hook_list);
	if (err < 0)
		*ret = err;

	err = __mnl_nft_dump_nf_hooks(ctx, family, family, NF_ARP_IN, devname, hook_list);
	if (err < 0)
		*ret = err;
	err = __mnl_nft_dump_nf_hooks(ctx, family, family, NF_ARP_OUT, devname, hook_list);
	if (err < 0)
		*ret = err;

	return err;
}

static int mnl_nft_dump_nf_netdev(struct netlink_ctx *ctx, int family, int hook,
				  const char *devname, struct list_head *hook_list,
				  int *ret)
{
	int err;

	err = __mnl_nft_dump_nf_hooks(ctx, family, NFPROTO_NETDEV, NF_NETDEV_INGRESS, devname, hook_list);
	if (err < 0)
		*ret = err;

	return err;
}

static int mnl_nft_dump_nf_decnet(struct netlink_ctx *ctx, int family, int hook,
				  const char *devname, struct list_head *hook_list,
				  int *ret)
{
	int i, err;

	/* show ingress in first place in hook listing. */
	err = __mnl_nft_dump_nf_hooks(ctx, family, NFPROTO_NETDEV, NF_NETDEV_INGRESS, devname, hook_list);
	if (err < 0)
		*ret = err;

#define NF_DN_NUMHOOKS		7
	for (i = 0; i < NF_DN_NUMHOOKS; i++) {
		err = __mnl_nft_dump_nf_hooks(ctx, family, family, i, devname, hook_list);
		if (err < 0) {
			*ret = err;
			return err;
		}
	}

	return err;
}

static void release_hook_list(struct list_head *hook_list)
{
	struct basehook *hook, *next;

	list_for_each_entry_safe(hook, next, hook_list, list)
		basehook_free(hook);
}

int mnl_nft_dump_nf_hooks(struct netlink_ctx *ctx, int family, int hook, const char *devname)
{
	LIST_HEAD(hook_list);
	unsigned int i;
	int ret;

	errno = 0;
	ret = 0;

	switch (family) {
	case NFPROTO_UNSPEC:
		mnl_nft_dump_nf(ctx, NFPROTO_IPV4, hook, devname, &hook_list, &ret);
		mnl_nft_dump_nf(ctx, NFPROTO_IPV6, hook, devname, &hook_list, &ret);
		mnl_nft_dump_nf(ctx, NFPROTO_BRIDGE, hook, devname, &hook_list, &ret);
		mnl_nft_dump_nf_decnet(ctx, NFPROTO_DECNET, hook, devname, &hook_list, &ret);
		break;
	case NFPROTO_INET:
		mnl_nft_dump_nf(ctx, NFPROTO_IPV4, hook, devname, &hook_list, &ret);
		mnl_nft_dump_nf(ctx, NFPROTO_IPV6, hook, devname, &hook_list, &ret);
		break;
	case NFPROTO_IPV4:
	case NFPROTO_IPV6:
	case NFPROTO_BRIDGE:
		mnl_nft_dump_nf(ctx, family, hook, devname, &hook_list, &ret);
		break;
	case NFPROTO_ARP:
		mnl_nft_dump_nf_arp(ctx, family, hook, devname, &hook_list, &ret);
		break;
	case NFPROTO_NETDEV:
		mnl_nft_dump_nf_netdev(ctx, family, hook, devname, &hook_list, &ret);
		break;
	case NFPROTO_DECNET:
		mnl_nft_dump_nf_decnet(ctx, family, hook, devname, &hook_list, &ret);
		break;
	}

	switch (family) {
	case NFPROTO_UNSPEC:
		for (i = 0; i < HOOK_FAMILY_MAX; i++)
			print_hooks(ctx, hook_family[i], &hook_list);
		break;
	case NFPROTO_INET:
		print_hooks(ctx, NFPROTO_IPV4, &hook_list);
		print_hooks(ctx, NFPROTO_IPV6, &hook_list);
		break;
	default:
		print_hooks(ctx, family, &hook_list);
		break;
	}

	release_hook_list(&hook_list);
	ret = 0;

	return ret;
}<|MERGE_RESOLUTION|>--- conflicted
+++ resolved
@@ -1913,21 +1913,12 @@
 	char buf[MNL_SOCKET_BUFFER_SIZE];
 	struct nlmsghdr *nlh;
 	int msg_type;
-<<<<<<< HEAD
 
 	if (reset)
 		msg_type = NFT_MSG_GETSETELEM_RESET;
 	else
 		msg_type = NFT_MSG_GETSETELEM;
 
-=======
-
-	if (reset)
-		msg_type = NFT_MSG_GETSETELEM_RESET;
-	else
-		msg_type = NFT_MSG_GETSETELEM;
-
->>>>>>> 83ff3160
 	nlh = nftnl_nlmsg_build_hdr(buf, msg_type,
 				    nftnl_set_get_u32(nls, NFTNL_SET_FAMILY),
 				    NLM_F_DUMP, ctx->seqnum);
