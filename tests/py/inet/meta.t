:input;type filter hook input priority 0
:ingress;type filter hook ingress device lo priority 0

*inet;test-inet;input

meta nfproto ipv4;ok
meta nfproto ipv6;ok
meta nfproto {ipv4, ipv6};ok
meta nfproto != {ipv4, ipv6};ok
meta nfproto ipv6 tcp dport 22;ok
meta nfproto ipv4 tcp dport 22;ok
meta nfproto ipv4 ip saddr 1.2.3.4;ok;ip saddr 1.2.3.4
meta nfproto ipv6 meta l4proto tcp;ok;meta nfproto ipv6 meta l4proto 6
<<<<<<< HEAD
meta nfproto ipv4 counter ip saddr 1.2.3.4;ok
=======
meta nfproto ipv4 counter ip saddr 1.2.3.4;ok
meta secpath exists;ok
meta secpath missing;ok
>>>>>>> 66b45dd7
<|MERGE_RESOLUTION|>--- conflicted
+++ resolved
@@ -11,10 +11,6 @@
 meta nfproto ipv4 tcp dport 22;ok
 meta nfproto ipv4 ip saddr 1.2.3.4;ok;ip saddr 1.2.3.4
 meta nfproto ipv6 meta l4proto tcp;ok;meta nfproto ipv6 meta l4proto 6
-<<<<<<< HEAD
-meta nfproto ipv4 counter ip saddr 1.2.3.4;ok
-=======
 meta nfproto ipv4 counter ip saddr 1.2.3.4;ok
 meta secpath exists;ok
-meta secpath missing;ok
->>>>>>> 66b45dd7
+meta secpath missing;ok