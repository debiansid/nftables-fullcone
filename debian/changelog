<<<<<<< HEAD
nftables (0.9.1-2~bpo10+1) buster-backports; urgency=medium

  * Rebuild for buster-backports.

 -- Arturo Borrero Gonzalez <arturo@debian.org>  Thu, 25 Jul 2019 10:58:12 +0200
=======
nftables (0.9.2-1) unstable; urgency=medium

  * [d29de9d] New upstream version 0.9.2
  * [27aa9aa] src:nftables: bump build-dep on libnftnl to 1.1.4
  * [2b73890] src:nftables: drop all patches, now included in upstream source
  * [4ff7527] d/rules: make build more verbose by default
  * [990710e] nftables: include more upstream example files

 -- Arturo Borrero Gonzalez <arturo@debian.org>  Wed, 28 Aug 2019 13:22:32 +0200

nftables (0.9.1-3) unstable; urgency=medium

  * [609ee76] d/README.Debian: refresh file
  * [3255aaa] src:nftables: run wrap-and-sort
  * [5337001] nftables: raise package priority to important
  * [09b720f] src:nftables: add docbook-xsl build-dep
  * [9db946c] src:nftables: bump debhelper compat to 12
  * [4f0bb1d] nftables.maintscript: introduce file
  * [1b54808] d/patches: add BE fixtures (Closes: #934740)

 -- Arturo Borrero Gonzalez <arturo@debian.org>  Thu, 15 Aug 2019 15:01:49 +0200
>>>>>>> 0e2afc26

nftables (0.9.1-2) unstable; urgency=medium

  * [9dc1bd1] d/control: bump std-version to 4.4.0

 -- Arturo Borrero Gonzalez <arturo@debian.org>  Wed, 10 Jul 2019 11:19:29 +0200

nftables (0.9.1-1~exp1) experimental; urgency=medium

  * [683e6f1] src:nftables: add salsa CI support
  * [23e5163] d/watch: add missing line break
  * [b6500d8] d/upstream/signing-key.asc: refresh key
  * [b326349] New upstream version 0.9.1
  * [bf731ca] d/patches: drop reproducible.patch
  * [29aa197] nftables: refresh build-dep for documentation
  * [9d4cbf9] nftables: bump libnftnl build-dep version requirement
  * [6d3bbe5] d/patches: add build_docs.patch
  * [d041ac8] nftables-dbg: drop debug symbol migration relationship depends
  * [b1c680a] libnftables: bump SONAME from 0 to 1
  * [8f39f4d] libnftables1: include additional manpages
  * [40f70bf] d/copyright: refresh file
  * [edb2911] python3-nftables: introduce new binary package

 -- Arturo Borrero Gonzalez <arturo@debian.org>  Wed, 26 Jun 2019 13:43:47 +0200

nftables (0.9.0-2) unstable; urgency=medium

  * [0509603] d/t/control: mark internaltest-shell.sh as flaky (Closes: #903083)
  * [79434be] d/t: run monitor testsuite
  * [9b254aa] nftables: enable JSON support

 -- Arturo Borrero Gonzalez <arturo@debian.org>  Mon, 03 Dec 2018 14:11:14 +0100

nftables (0.9.0-1) unstable; urgency=medium

  * [d1ad0df] d/t/internaltest-shell.sh: use installed nft binary
  * [b857e27] d/control: add multiarch support for both libnftables0 and
    libnftables-dev
  * [94ba918] New upstream version 0.9.0
  * [b76ced6] d/control: bump build-dep on libnftnl
  * [f4bbe12] d/control: bump std-versions to 4.1.4

 -- Arturo Borrero Gonzalez <arturo@debian.org>  Sat, 09 Jun 2018 14:47:07 +0200

nftables (0.8.5-1) unstable; urgency=medium

  * [c135598] d/t/control: disable internaltest-py.sh
  * [c64af79] d/control: bump libnftnl buld-dep version to 1.1.0
    (Closes: #898538)
  * [6c014f1] New upstream version 0.8.5
  * [bc3bf1c] d/patches/: drop rename_libnftables_h.patch

 -- Arturo Borrero Gonzalez <arturo@debian.org>  Tue, 15 May 2018 10:54:19 +0200

nftables (0.8.4-1) unstable; urgency=medium

  * [7c20e29] New upstream version 0.8.4
  * [4d1ae20] libnftables: introduce binary packages
  * [fe2897f] d/copyright: refresh with libnftables

 -- Arturo Borrero Gonzalez <arturo@debian.org>  Thu, 03 May 2018 19:46:30 +0200

nftables (0.8.3-1) unstable; urgency=medium

  * [2cc4fde] New upstream version 0.8.3
  * [b2ad2f6] nftables: refresh example files
  * [680e9d0] d/rules: use dh_installsystemd

 -- Arturo Borrero Gonzalez <arturo@debian.org>  Sun, 04 Mar 2018 22:01:25 +0100

nftables (0.8.2-1) unstable; urgency=medium

  [ Helmut Grohne ]
  * [159958f] d/rules: use dh_auto_configure (Closes: #888715)

  [ Arturo Borrero Gonzalez ]
  * [66b45dd] New upstream version 0.8.2

 -- Arturo Borrero Gonzalez <arturo@debian.org>  Fri, 02 Feb 2018 19:57:44 +0100

nftables (0.8.1-1) unstable; urgency=medium

  * [46be8e1] d/control: update git URLs
  * [77d8cc2] New upstream version 0.8.1
  * [57c711b] d/control: bump build-dep on libnftnl
  * [517ecd2] d/control: bump std-version to 4.1.3
  * [bc590c4] d/compat: bump dh compat to 11
  * [68fbe65] d/copyright: use HTTPS in the URL

 -- Arturo Borrero Gonzalez <arturo@debian.org>  Wed, 17 Jan 2018 14:55:14 +0100

nftables (0.8-2) unstable; urgency=medium

  * [95b5638] d/t/internaltest-py.sh: enable test, dummy module not required
  * [a5f037d] d/control: bump build-dep version on libxtables to 1.6.1.
    Thanks to James Clarke for the report.

 -- Arturo Borrero Gonzalez <arturo@debian.org>  Mon, 27 Nov 2017 13:07:24 +0100

nftables (0.8-1) unstable; urgency=medium

  [ Alexander Greiner-Bär ]
  * [4157de9] nftables.service: use correct order in systemd unit file
    (Closes: #873856)

  [ Arturo Borrero Gonzalez ]
  * [311b618] New upstream version 0.8
  * [b38f21a] d/control: bump libnftnl dependency to 1.0.8
  * [19f5962] d/control: bump std-version to 4.1.1
  * [7d95221] d/watch: ignore nftables upstream version 0.100 and 0.099
  * [da499c0] d/control: update package description
  * [734076e] nftables: update package documentation
  * [8883735] d/copyright: refresh file
  * [c5af3f3] d/control: drop old depends of dh- packages

 -- Arturo Borrero Gonzalez <arturo@debian.org>  Wed, 18 Oct 2017 01:00:05 +0200

nftables (0.7-2) unstable; urgency=medium

  [ Arturo Borrero Gonzalez ]
  * [058867f] d/control: move package to pkg-netfilter

  [ Martin Dickopp ]
  * [bf9bd6e] nftables.service: load firewall earlier in the boot process
    (Closes: #866902)

  [ Arturo Borrero Gonzalez ]
  * [772f6ea] d/control: bump std-version to 4.0.0

 -- Arturo Borrero Gonzalez <arturo@debian.org>  Mon, 03 Jul 2017 09:23:22 +0200

nftables (0.7-1) unstable; urgency=medium

  * [c7b6524] New upstream version 0.7
  * [b061528] nftables: switch to debhelper compat 10
  * [33238bc] nftables-dbg: switch to -dbgsym package
  * [4d838e4] d/control: bump dependency on libnftnl
  * [0fac534] d/control: refresh kernel version reference in nftables
    description
  * [625229a] d/rules: enable hardening

 -- Arturo Borrero Gonzalez <arturo@debian.org>  Thu, 22 Dec 2016 11:21:01 +0100

nftables (0.6+snapshot20161117-2) unstable; urgency=medium

  * [078c41a] d/tests/: disable internaltest-py.sh
  * [0560a63] nftables-dbg: use Multi-Arch: same
  * [f2ace74] nftables: don't use libxtables11

 -- Arturo Borrero Gonzalez <arturo@debian.org>  Wed, 23 Nov 2016 12:43:46 +0100

nftables (0.6+snapshot20161117-1) unstable; urgency=medium

  * [2540606] New upstream version 0.6+snapshot20161117
  * [8879bd0] d/control: bump build-dep on libnftnl 1.0.6+snapshot20161117
  * [f90e51c] nftables: enable libxtables integration

 -- Arturo Borrero Gonzalez <arturo@debian.org>  Thu, 17 Nov 2016 11:30:33 +0100

nftables (0.6-3) unstable; urgency=medium

  * [c4cacdd] d/: update email address to 'arturo@debian.org'

 -- Arturo Borrero Gonzalez <arturo@debian.org>  Mon, 10 Oct 2016 11:10:16 +0200

nftables (0.6-2) unstable; urgency=medium

  * [2ff280b] d/tests/systemd-service-test.sh: dont use echo in the
    initial warning
  * [89a01ba] d/tests/internaltests-shell.sh: dont' run testsuite if
    kernel is < 4.x
  * [59e6ac2] d/nftables.{postinst,postrm,preinst}: gracefully delete
    /etc/init.d/nftables (Closes: #833078)

 -- Arturo Borrero Gonzalez <arturo.borrero.glez@gmail.com>  Mon, 01 Aug 2016 12:26:56 +0200

nftables (0.6-1) unstable; urgency=medium

  * [5564626] Imported Upstream version 0.6
  * [65ce938] d/control: bump dependency version on libnftnl
  * [2127d04] d/control: adjust dependecy on libmnl 1.0.3
  * [d18e174] d/control: point to linux 4.7 in package descriptions

 -- Arturo Borrero Gonzalez <arturo.borrero.glez@gmail.com>  Fri, 03 Jun 2016 10:31:34 +0200

nftables (0.5+snapshot20160509-1) unstable; urgency=medium

  * [5a7c867] d/tests/internaltests-py.sh: run testsuite with installed
    binary
  * [b2282c4] d/tests/systemd-service-test.sh: don't run tests if old
    kernel is present
  * [b389985] Imported Upstream version 0.5+snapshot20160509

 -- Arturo Borrero Gonzalez <arturo.borrero.glez@gmail.com>  Mon, 09 May 2016 13:58:32 +0200

nftables (0.5+snapshot20160426-1) unstable; urgency=medium

  * [955e138] d/tests/systemd-service-test.sh: adapt script to
    ci.debian.net
  * [ad1699a] Imported Upstream version 0.5+snapshot20160426

 -- Arturo Borrero Gonzalez <arturo.borrero.glez@gmail.com>  Tue, 26 Apr 2016 11:01:18 +0200

nftables (0.5+snapshot20160419-3) unstable; urgency=medium

  * [f1d8880] d/control: bump standars-version to 3.9.8
  * [65bae17] d/tests: add systemd-service-test.sh
  * [e2e4cd7] d/tests: include script extension in file names
  * [fd16851] d/: gracefully delete old config files from /etc/nftables
    (Closes: #822239)
  * [af57b91] d/rules: prevent dh_installinit to act on
    /etc/init.d/nftables

 -- Arturo Borrero Gonzalez <arturo.borrero.glez@gmail.com>  Mon, 25 Apr 2016 11:37:00 +0200

nftables (0.5+snapshot20160419-2) unstable; urgency=medium

  * [cf22dca] d/tests/control: internaltests-shell requires kmod
  * [dd847bb] d/README.Debian: fix several typos

 -- Arturo Borrero Gonzalez <arturo.borrero.glez@gmail.com>  Wed, 20 Apr 2016 17:25:50 +0200

nftables (0.5+snapshot20160419-1) unstable; urgency=medium

  * [88b9c37] d/rules: don't add /etc/nftables/ dir to 'nftables' binary package
  * [e0472f0] sysvinit: the init script is now just an example
  * [f89907b] examples: restore upstream examples
  * [8228918] d/nftables.examples: cleanup leftover line regarding upstream
  examples
  * [0655029] nftables.conf: provide a skeleton firewall and use the old one as
  example (Closes: #804648)
  * [dc504e4] examples/syntax/README: point to the nftables wiki
  * [ecd9257] examples/syntax/nat: add new example file
  * [406baf9] examples/syntax/: add a new example file: overview
  * [3fa3d3e] d/control: bump standards to 3.9.7
  * [79a8520] Imported Upstream version 0.5+snapshot20160419
  * [775f2af] d/control: get rid of XS-Testsuite
  * [9ac90db] d/control: change Vcs-git from git:// to https://
  * [b4b8ee7] d/control: bump dependency with libnftnl
  * [9e6b0eb] d/tests: run internal nftables tests (shell)
  * [f8e3da1] d/tests: run internal nftables tests (py)

 -- Arturo Borrero Gonzalez <arturo.borrero.glez@gmail.com>  Wed, 20 Apr 2016 12:00:22 +0200

nftables (0.5+snapshot20151106-1) unstable; urgency=medium

  * [bd1e71f] Imported Upstream version 0.5+snapshot20151106
  * [b7e3c39] d/control: bump build-dep on libnftnl

 -- Arturo Borrero Gonzalez <arturo.borrero.glez@gmail.com>  Fri, 06 Nov 2015 13:32:49 +0100

nftables (0.5-2) unstable; urgency=medium

  * [92938c3] d/rules: get rid of useless commented line
  * [a04a737] d/: add nftables-dbg binary package

 -- Arturo Borrero Gonzalez <arturo.borrero.glez@gmail.com>  Tue, 13 Oct 2015 14:03:25 +0200

nftables (0.5-1) unstable; urgency=medium

  * [007a8d0] Imported Upstream version 0.5
  * [9a90c87] d/control: nftables 0.5 requires libnftnl >= 1.0.5
  * [17fdcc1] d/control: update nftables description: linux 4.2 recommended
  * [a473529] d/copyright: update file to include latest changes in v0.5
  * [4a9deac] d/copyright: drop copyright for debian/*

 -- Arturo Borrero Gonzalez <arturo.borrero.glez@gmail.com>  Fri, 18 Sep 2015 11:44:21 +0200

nftables (0.4-7) unstable; urgency=medium

  [ Vincent Blut ]
  * [0fc181f] d/copyright: fix missing doc/nft.xml license (Closes: #795096)

  [ Arturo Borrero Gonzalez ]
  * [ae662e4] d/rules: drop get-orig-source code

 -- Arturo Borrero Gonzalez <arturo.borrero.glez@gmail.com>  Mon, 17 Aug 2015 11:20:15 +0200

nftables (0.4-6) unstable; urgency=medium

  * [4f9fbf0] d/tests/control: add restriction to run test as root
  * [be594d3] nftables.conf: improve icmpv6 support

 -- Arturo Borrero Gonzalez <arturo.borrero.glez@gmail.com>  Fri, 15 May 2015 12:53:09 +0200

nftables (0.4-5) unstable; urgency=medium

  * [231244a] sysvinit: don't start the service by default

 -- Arturo Borrero Gonzalez <arturo.borrero.glez@gmail.com>  Wed, 06 May 2015 11:56:10 +0200

nftables (0.4-4) unstable; urgency=medium

  * [c8b825e] /etc/init.d/nftables: fix inverted logic in status op.
    Thanks to Manolo Diaz for the fast report (Closes: #783608)
  * [2105ccb] source: make the build reproducible

 -- Arturo Borrero Gonzalez <arturo.borrero.glez@gmail.com>  Tue, 05 May 2015 12:15:33 +0200

nftables (0.4-3) unstable; urgency=medium

  * [d42d50f] d/nftables.init: doesn't require networking to stop
  * [ceee9cb] d/nftables.service: the service is of Type=oneshot
  * [8415993] d/nftables.init: fix bashism in status operation.
    Thanks to Manolo Diaz for the bug report (Closes: #775875)
  * [a0e197a] d/tests: add basic autopkgtest support

 -- Arturo Borrero Gonzalez <arturo.borrero.glez@gmail.com>  Fri, 20 Mar 2015 21:27:46 +0100

nftables (0.4-2) unstable; urgency=medium

  * Both a /etc/init.d/nftables and a nftables.service files are distributed
  for admins to easily make nftables theirs system firewalls.
  * [2237bad] d/nftables.examples: only ship upstream examples, not in
    /etc/nftables

 -- Arturo Borrero Gonzalez <arturo.borrero.glez@gmail.com>  Fri, 09 Jan 2015 14:59:47 +0100

nftables (0.4-1) unstable; urgency=medium

  * [b187410] d/control: bump standars to 3.9.6
  * [2021272] Imported Upstream version 0.4 (Closes: #773401)
  * [8b73e74] d/patches/: drop all v0.3 patches
  * [bff758e] d/control: depends on libnftnl >= 1.0.3
  * [0e2023b] d/copyright: put more general statement first
  * [b382dff] d/rules: fix perms of files under /etc/nftables
  * [96252e6] d/rules: disable silent rules

 -- Arturo Borrero Gonzalez <arturo.borrero.glez@gmail.com>  Mon, 22 Dec 2014 10:33:33 +0100

nftables (0.3-1) unstable; urgency=medium

  * [3a4f54a] d/patches: patch to harden the build
  * [b6c82d5] Imported Upstream version 0.3
  * [98e5eb7] d/control: depends on libnftnl >= 1.0.2

 -- Arturo Borrero Gonzalez <arturo.borrero.glez@gmail.com>  Wed, 25 Jun 2014 19:02:59 +0200

nftables (0.2-2) unstable; urgency=low

  * [6aa52bf] d/README.Debian: fix Patrick McHardy name
  * [ca0e8ba] d/nftables.links: fix broken links file
  * [7492a48] d/rules: delete override for dh_auto_test
  * [1aca9dd] d/patches: improve verbose_build.patch

 -- Arturo Borrero Gonzalez <arturo.borrero.glez@gmail.com>  Tue, 27 May 2014 11:14:48 +0200

nftables (0.2-1) unstable; urgency=low

  * Initial release (Closes: #522176)

 -- Arturo Borrero Gonzalez <arturo.borrero.glez@gmail.com>  Fri, 09 May 2014 19:22:44 +0100<|MERGE_RESOLUTION|>--- conflicted
+++ resolved
@@ -1,10 +1,3 @@
-<<<<<<< HEAD
-nftables (0.9.1-2~bpo10+1) buster-backports; urgency=medium
-
-  * Rebuild for buster-backports.
-
- -- Arturo Borrero Gonzalez <arturo@debian.org>  Thu, 25 Jul 2019 10:58:12 +0200
-=======
 nftables (0.9.2-1) unstable; urgency=medium
 
   * [d29de9d] New upstream version 0.9.2
@@ -26,7 +19,12 @@
   * [1b54808] d/patches: add BE fixtures (Closes: #934740)
 
  -- Arturo Borrero Gonzalez <arturo@debian.org>  Thu, 15 Aug 2019 15:01:49 +0200
->>>>>>> 0e2afc26
+
+nftables (0.9.1-2~bpo10+1) buster-backports; urgency=medium
+
+  * Rebuild for buster-backports.
+
+ -- Arturo Borrero Gonzalez <arturo@debian.org>  Thu, 25 Jul 2019 10:58:12 +0200
 
 nftables (0.9.1-2) unstable; urgency=medium
 
