--- conflicted
+++ resolved
@@ -622,16 +622,6 @@
 	msg_error "Failure to create temp directory in \"$_TMPDIR\""
 chmod 755 "$NFT_TEST_TMPDIR"
 
-<<<<<<< HEAD
-if [ "$1" == "-V" ] ; then
-	VALGRIND=y
-	shift
-fi
-
-for arg in "$@"; do
-	SINGLE+=" $arg"
-	VERBOSE=y
-=======
 exec &> >(tee "$NFT_TEST_TMPDIR/test.log")
 
 msg_info "conf: NFT=$(printf '%q' "$NFT")"
@@ -662,7 +652,6 @@
 	colorize_keywords value "$YELLOW" "${!KEY}" n
 	msg_info "conf: $KEY=$value"
 	export "$KEY"
->>>>>>> 83ff3160
 done
 
 NFT_TEST_LATEST="$_TMPDIR/nft-test.latest.$USER"
@@ -715,59 +704,6 @@
 	nft_xfrm
 }
 
-<<<<<<< HEAD
-find_tests() {
-	if [ ! -z "$SINGLE" ] ; then
-		echo $SINGLE
-		return
-	fi
-	${FIND} ${TESTDIR} -type f -executable | sort
-}
-
-printscript() { # (cmd, tmpd)
-	cat <<EOF
-#!/bin/bash
-
-CMD="$1"
-
-# note: valgrind man page warns about --log-file with --trace-children, the
-# last child executed overwrites previous reports unless %p or %q is used.
-# Since libtool wrapper calls exec but none of the iptables tools do, this is
-# perfect for us as it effectively hides bash-related errors
-
-valgrind --log-file=$2/valgrind.log --trace-children=yes \
-	 --leak-check=full --show-leak-kinds=all \$CMD "\$@"
-RC=\$?
-
-# don't keep uninteresting logs
-if grep -q 'no leaks are possible' $2/valgrind.log; then
-	rm $2/valgrind.log
-else
-	mv $2/valgrind.log $2/valgrind_\$\$.log
-fi
-
-# drop logs for failing commands for now
-[ \$RC -eq 0 ] || rm $2/valgrind_\$\$.log
-
-exit \$RC
-EOF
-}
-
-if [ "$VALGRIND" == "y" ]; then
-	tmpd=$(mktemp -d)
-	chmod 755 $tmpd
-
-	msg_info "writing valgrind logs to $tmpd"
-
-	printscript "$NFT" "$tmpd" >${tmpd}/nft
-	trap "rm ${tmpd}/nft" EXIT
-	chmod a+x ${tmpd}/nft
-
-	NFT="${tmpd}/nft"
-fi
-
-=======
->>>>>>> 83ff3160
 echo ""
 ok=0
 skipped=0
