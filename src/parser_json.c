/*
 * Copyright (c) Red Hat GmbH.  Author: Phil Sutter <phil@nwl.cc>
 *
 * This program is free software; you can redistribute it and/or modify
 * it under the terms of the GNU General Public License version 2 (or any
 * later) as published by the Free Software Foundation.
 */

#include <nft.h>

#include <errno.h>
#include <syslog.h>

#include <erec.h>
#include <expression.h>
#include <tcpopt.h>
#include <list.h>
#include <netlink.h>
#include <parser.h>
#include <rule.h>
#include <sctp_chunk.h>
#include <socket.h>

#include <netdb.h>
#include <netinet/icmp6.h>
#include <netinet/ip.h>
#include <netinet/ip_icmp.h>
#include <net/if.h>
#include <linux/xfrm.h>

#include <linux/netfilter.h>
#include <linux/netfilter/nf_conntrack_tuple_common.h>
#include <linux/netfilter/nf_log.h>
#include <linux/netfilter/nf_nat.h>
#include <linux/netfilter/nf_synproxy.h>
#include <linux/netfilter/nf_tables.h>
#include <jansson.h>

#include <mnl.h>
#include <libnftnl/rule.h>
#include <linux/netfilter/nfnetlink.h>

#define CTX_F_RHS	(1 << 0)
#define CTX_F_STMT	(1 << 1)
#define CTX_F_PRIMARY	(1 << 2)
#define CTX_F_DTYPE	(1 << 3)
#define CTX_F_SET_RHS	(1 << 4)
#define CTX_F_MANGLE	(1 << 5)
#define CTX_F_SES	(1 << 6)	/* set_elem_expr_stmt */
#define CTX_F_MAP	(1 << 7)	/* LHS of map_expr */
#define CTX_F_CONCAT	(1 << 8)	/* inside concat_expr */

struct json_ctx {
	struct nft_ctx *nft;
	struct list_head *msgs;
	struct list_head *cmds;
	uint32_t flags;
};

#define is_RHS(ctx)	(ctx->flags & CTX_F_RHS)
#define is_STMT(ctx)	(ctx->flags & CTX_F_STMT)
#define is_PRIMARY(ctx)	(ctx->flags & CTX_F_PRIMARY)
#define is_DTYPE(ctx)	(ctx->flags & CTX_F_DTYPE)
#define is_SET_RHS(ctx)	(ctx->flags & CTX_F_SET_RHS)

static char *ctx_flags_to_string(struct json_ctx *ctx)
{
	static char buf[1024];
	const char *sep = "";

	buf[0] = '\0';

	if (is_RHS(ctx)) {
		strcat(buf, sep);
		strcat(buf, "RHS");
		sep = ", ";
	}
	if (is_STMT(ctx)) {
		strcat(buf, sep);
		strcat(buf, "STMT");
		sep = ", ";
	}
	if (is_PRIMARY(ctx)) {
		strcat(buf, sep);
		strcat(buf, "PRIMARY");
		sep = ", ";
	}
	if (is_DTYPE(ctx)) {
		strcat(buf, sep);
		strcat(buf, "DTYPE");
		sep = ", ";
	}
	if (is_SET_RHS(ctx)) {
		strcat(buf, sep);
		strcat(buf, "SET_RHS");
		sep = ", ";
	}
	return buf;
}

/* common parser entry points */

static struct expr *json_parse_expr(struct json_ctx *ctx, json_t *root);
static struct expr *json_parse_rhs_expr(struct json_ctx *ctx, json_t *root);
static struct expr *json_parse_stmt_expr(struct json_ctx *ctx, json_t *root);
static struct expr *json_parse_primary_expr(struct json_ctx *ctx, json_t *root);
static struct expr *json_parse_set_rhs_expr(struct json_ctx *ctx, json_t *root);
static struct expr *json_parse_set_elem_expr_stmt(struct json_ctx *ctx, json_t *root);
static struct expr *json_parse_map_lhs_expr(struct json_ctx *ctx, json_t *root);
static struct expr *json_parse_concat_elem_expr(struct json_ctx *ctx, json_t *root);
static struct stmt *json_parse_stmt(struct json_ctx *ctx, json_t *root);

/* parsing helpers */

const struct location *int_loc = &internal_location;
static struct input_descriptor json_indesc;

static void json_lib_error(struct json_ctx *ctx, json_error_t *err)
{
	struct location loc = {
		.indesc = &json_indesc,
		.line_offset = err->position - err->column,
		.first_line = err->line,
		.last_line = err->line,
		.first_column = err->column,
		/* no information where problematic part ends :( */
		.last_column = err->column,
	};

	erec_queue(error(&loc, err->text), ctx->msgs);
}

__attribute__((format(printf, 2, 3)))
static void json_error(struct json_ctx *ctx, const char *fmt, ...)
{
	struct error_record *erec;
	va_list ap;

	va_start(ap, fmt);
	erec = erec_vcreate(EREC_ERROR, int_loc, fmt, ap);
	va_end(ap);
	erec_queue(erec, ctx->msgs);
}

static const char *json_typename(const json_t *val)
{
	const char *type_name[] = {
		[JSON_OBJECT] = "object",
		[JSON_ARRAY] = "array",
		[JSON_STRING] = "string",
		[JSON_INTEGER] = "integer",
		[JSON_REAL] = "real",
		[JSON_TRUE] = "true",
		[JSON_FALSE] = "false",
		[JSON_NULL] = "null"
	};

	return type_name[json_typeof(val)];
}

static int json_unpack_err(struct json_ctx *ctx,
			   json_t *root, const char *fmt, ...)
{
	json_error_t err;
	va_list ap;
	int rc;

	va_start(ap, fmt);
	rc = json_vunpack_ex(root, &err, 0, fmt, ap);
	va_end(ap);

	if (rc)
		json_lib_error(ctx, &err);
	return rc;
}

static int json_unpack_stmt(struct json_ctx *ctx, json_t *root,
			    const char **key, json_t **value)
{
	assert(key);
	assert(value);

	if (json_object_size(root) != 1) {
		json_error(ctx, "Malformed object (too many properties): '%s'.",
			   json_dumps(root, 0));
		return 1;
	}

	json_object_foreach(root, *key, *value)
		return 0;

	/* not reached */
	return 1;
}

static int parse_family(const char *name, uint32_t *family)
{
	unsigned int i;
	struct {
		const char *name;
		int val;
	} family_tbl[] = {
		{ "ip", NFPROTO_IPV4 },
		{ "ip6", NFPROTO_IPV6 },
		{ "inet", NFPROTO_INET },
		{ "arp", NFPROTO_ARP },
		{ "bridge", NFPROTO_BRIDGE },
		{ "netdev", NFPROTO_NETDEV }
	};

	assert(family);

	for (i = 0; i < array_size(family_tbl); i++) {
		if (strcmp(name, family_tbl[i].name))
			continue;

		*family = family_tbl[i].val;
		return 0;
	}
	return -1;
}

static int json_parse_family(struct json_ctx *ctx, json_t *root)
{
	const char *family;

	if (!json_unpack(root, "{s:s}", "family", &family)) {
		uint32_t familyval;

		if (parse_family(family, &familyval) ||
		    (familyval != NFPROTO_IPV6 &&
		     familyval != NFPROTO_IPV4)) {
			json_error(ctx, "Invalid family '%s'.", family);
			return -1;
		}
		return familyval;
	}

	return NFPROTO_UNSPEC;
}

static bool is_keyword(const char *keyword)
{
	const char *keywords[] = {
		"ether",
		"ip",
		"ip6",
		"vlan",
		"arp",
		"dnat",
		"snat",
		"ecn",
		"reset",
		"original",
		"reply",
		"label",
	};
	unsigned int i;

	for (i = 0; i < array_size(keywords); i++) {
		if (!strcmp(keyword, keywords[i]))
			return true;
	}
	return false;
}

static bool is_constant(const char *keyword)
{
	const char *constants[] = {
		"tcp",
		"udp",
		"udplite",
		"esp",
		"ah",
		"icmp",
		"icmpv6",
		"comp",
		"dccp",
		"sctp",
		"redirect",
	};
	unsigned int i;

	for (i = 0; i < array_size(constants); i++) {
		if (!strcmp(keyword, constants[i]))
			return true;
	}
	return false;
}

static struct expr *json_parse_constant(struct json_ctx *ctx, const char *name)
{
	const struct {
		const char *name;
		uint8_t data;
		const struct datatype *dtype;
	} constant_tbl[] = {
		{ "tcp", IPPROTO_TCP, &inet_protocol_type },
		{ "udp", IPPROTO_UDP, &inet_protocol_type },
		{ "udplite", IPPROTO_UDPLITE, &inet_protocol_type },
		{ "esp", IPPROTO_ESP, &inet_protocol_type },
		{ "ah", IPPROTO_AH, &inet_protocol_type },
		{ "icmp", IPPROTO_ICMP, &inet_protocol_type },
		{ "icmpv6", IPPROTO_ICMPV6, &inet_protocol_type },
		{ "comp", IPPROTO_COMP, &inet_protocol_type },
		{ "dccp", IPPROTO_DCCP, &inet_protocol_type },
		{ "sctp", IPPROTO_SCTP, &inet_protocol_type },
		{ "redirect", ICMP_REDIRECT, &icmp_type_type },
	};
	unsigned int i;

	for (i = 0; i < array_size(constant_tbl); i++) {
		if (strcmp(name, constant_tbl[i].name))
			continue;
		return constant_expr_alloc(int_loc,
					   constant_tbl[i].dtype,
					   BYTEORDER_HOST_ENDIAN,
					   BITS_PER_BYTE,
					   &constant_tbl[i].data);
	}
	json_error(ctx, "Unknown constant '%s'.", name);
	return NULL;
}

/* this is a combination of symbol_expr, integer_expr, boolean_expr ... */
static struct expr *json_parse_immediate(struct json_ctx *ctx, json_t *root)
{
	enum symbol_types symtype = SYMBOL_VALUE;
	const char *str;
	char buf[64] = {};

	switch (json_typeof(root)) {
	case JSON_STRING:
		str = json_string_value(root);
		if (str[0] == '@') {
			symtype = SYMBOL_SET;
			str++;
		} else if (str[0] == '*' && str[1] == '\0') {
			return set_elem_catchall_expr_alloc(int_loc);
		} else if (is_keyword(str)) {
			return symbol_expr_alloc(int_loc,
						 SYMBOL_VALUE, NULL, str);
		} else if (is_constant(str)) {
			return json_parse_constant(ctx, str);
		}
		break;
	case JSON_INTEGER:
		snprintf(buf, sizeof(buf),
			 "%" JSON_INTEGER_FORMAT, json_integer_value(root));
		str = buf;
		break;
	case JSON_TRUE:
	case JSON_FALSE:
		buf[0] = json_is_true(root);
		return constant_expr_alloc(int_loc, &boolean_type,
					   BYTEORDER_HOST_ENDIAN,
					   BITS_PER_BYTE, buf);
	default:
		json_error(ctx, "Unexpected JSON type %s for immediate value.",
			   json_typename(root));
		return NULL;
	}

	return symbol_expr_alloc(int_loc, symtype, NULL, str);
}

static struct expr *json_parse_meta_expr(struct json_ctx *ctx,
					 const char *type, json_t *root)
{
	struct error_record *erec;
	unsigned int key;
	const char *name;

	if (json_unpack_err(ctx, root, "{s:s}", "key", &name))
		return NULL;
	erec = meta_key_parse(int_loc, name, &key);
	if (erec) {
		erec_queue(erec, ctx->msgs);
		return NULL;
	}
	return meta_expr_alloc(int_loc, key);
}

static struct expr *json_parse_osf_expr(struct json_ctx *ctx,
					const char *type, json_t *root)
{
	const char *key, *ttl;
	uint32_t flagval = 0;
	uint8_t ttlval = 0;

	if (json_unpack_err(ctx, root, "{s:s}", "key", &key))
		return NULL;

	if (!json_unpack(root, "{s:s}", "ttl", &ttl)) {
		if (!strcmp(ttl, "loose")) {
			ttlval = 1;
		} else if (!strcmp(ttl, "skip")) {
			ttlval = 2;
		} else {
			json_error(ctx, "Invalid osf ttl option '%s'.", ttl);
			return NULL;
		}
	}

	if (!strcmp(key, "name")) {
		return osf_expr_alloc(int_loc, ttlval, flagval);
	} else if (!strcmp(key, "version")) {
		flagval |= NFT_OSF_F_VERSION;
		return osf_expr_alloc(int_loc, ttlval, flagval);
	}

	json_error(ctx, "Invalid osf key value.");
	return NULL;
}

static struct expr *json_parse_socket_expr(struct json_ctx *ctx,
					   const char *type, json_t *root)
{
	const char *key;
	int keyval = -1;

	if (json_unpack_err(ctx, root, "{s:s}", "key", &key))
		return NULL;

	if (!strcmp(key, "transparent"))
		keyval = NFT_SOCKET_TRANSPARENT;
	else if (!strcmp(key, "mark"))
		keyval = NFT_SOCKET_MARK;
	else if (!strcmp(key, "wildcard"))
		keyval = NFT_SOCKET_WILDCARD;

	if (keyval == -1) {
		json_error(ctx, "Invalid socket key value.");
		return NULL;
	}

	return socket_expr_alloc(int_loc, keyval, 0);
}

static int json_parse_payload_field(const struct proto_desc *desc,
				    const char *name, int *field)
{
	unsigned int i;

	for (i = 0; i < PROTO_HDRS_MAX; i++) {
		if (desc->templates[i].token &&
		    !strcmp(desc->templates[i].token, name)) {
			if (field)
				*field = i;
			return 0;
		}
	}
	return 1;
}

static int json_parse_tcp_option_type(const char *name, int *val)
{
	unsigned int i;

	for (i = 0; i < array_size(tcpopt_protocols); i++) {
		if (tcpopt_protocols[i] &&
		    !strcmp(tcpopt_protocols[i]->name, name)) {
			if (val)
				*val = i;
			return 0;
		}
	}
	/* special case for sack0 - sack3 */
	if (sscanf(name, "sack%u", &i) == 1 && i < 4) {
		if (val && i == 0)
			*val = TCPOPT_KIND_SACK;
		else if (val && i > 0)
			*val = TCPOPT_KIND_SACK1 + i - 1;
		return 0;
	}
	return 1;
}

static int json_parse_tcp_option_field(int type, const char *name, int *val)
{
	const struct exthdr_desc *desc;
	unsigned int block = 0;
	unsigned int i;

	switch (type) {
	case TCPOPT_KIND_SACK1:
		type = TCPOPT_KIND_SACK;
		block = 1;
		break;
	case TCPOPT_KIND_SACK2:
		type = TCPOPT_KIND_SACK;
		block = 2;
		break;
	case TCPOPT_KIND_SACK3:
		type = TCPOPT_KIND_SACK;
		block = 3;
		break;
	}

	if (type < 0 || type >= (int)array_size(tcpopt_protocols))
		return 1;

	desc = tcpopt_protocols[type];
	if (!desc)
		return 1;

	for (i = 0; i < array_size(desc->templates); i++) {
		if (desc->templates[i].token &&
		    !strcmp(desc->templates[i].token, name)) {
			if (block) {
				block--;
				continue;
			}

			if (val)
				*val = i;
			return 0;
		}
	}
	return 1;
}

static const struct proto_desc *proto_lookup_byname(const char *name)
{
	const struct proto_desc *proto_tbl[] = {
		&proto_eth,
		&proto_vlan,
		&proto_arp,
		&proto_ip,
		&proto_icmp,
		&proto_igmp,
		&proto_ip6,
		&proto_icmp6,
		&proto_ah,
		&proto_esp,
		&proto_comp,
		&proto_udp,
		&proto_udplite,
		&proto_tcp,
		&proto_dccp,
		&proto_sctp,
		&proto_th,
		&proto_vxlan,
		&proto_gre,
		&proto_gretap,
		&proto_geneve,
	};
	unsigned int i;

	for (i = 0; i < array_size(proto_tbl); i++) {
		if (!strcmp(proto_tbl[i]->name, name))
			return proto_tbl[i];
	}
	return NULL;
}

static const struct proto_desc *inner_proto_lookup_byname(const char *name)
{
	const struct proto_desc *proto_tbl[] = {
		&proto_geneve,
		&proto_gre,
		&proto_gretap,
		&proto_vxlan,
	};
	unsigned int i;

	for (i = 0; i < array_size(proto_tbl); i++) {
		if (!strcmp(proto_tbl[i]->name, name))
			return proto_tbl[i];
	}
	return NULL;
}

static struct expr *json_parse_payload_expr(struct json_ctx *ctx,
					    const char *type, json_t *root)
{
	const char *tunnel, *protocol, *field, *base;
	int offset, len, val;
	struct expr *expr;

	if (!json_unpack(root, "{s:s, s:i, s:i}",
			 "base", &base, "offset", &offset, "len", &len)) {
		if (!strcmp(base, "ll")) {
			val = PROTO_BASE_LL_HDR;
		} else if (!strcmp(base, "nh")) {
			val = PROTO_BASE_NETWORK_HDR;
		} else if (!strcmp(base, "th")) {
			val = PROTO_BASE_TRANSPORT_HDR;
		} else if (!strcmp(base, "ih")) {
			val = PROTO_BASE_INNER_HDR;
		} else {
			json_error(ctx, "Invalid payload base '%s'.", base);
			return NULL;
		}
		expr = payload_expr_alloc(int_loc, NULL, 0);
		payload_init_raw(expr, val, offset, len);
		expr->byteorder		= BYTEORDER_BIG_ENDIAN;
		expr->payload.is_raw	= true;
		return expr;
	} else if (!json_unpack(root, "{s:s, s:s, s:s}",
				"tunnel", &tunnel, "protocol", &protocol, "field", &field)) {
		const struct proto_desc *proto = proto_lookup_byname(protocol);
		const struct proto_desc *inner_proto = inner_proto_lookup_byname(tunnel);

		if (!inner_proto) {
			json_error(ctx, "Unknown payload tunnel protocol '%s'.",
				   tunnel);
			return NULL;
		}
		if (!proto) {
			json_error(ctx, "Unknown payload protocol '%s'.",
				   protocol);
			return NULL;
		}
		if (json_parse_payload_field(proto, field, &val)) {
			json_error(ctx, "Unknown %s field '%s'.",
				   protocol, field);
			return NULL;
		}
		expr = payload_expr_alloc(int_loc, proto, val);
		expr->payload.inner_desc = inner_proto;

		if (proto == &proto_th)
			expr->payload.is_raw = true;

		return expr;
	} else if (!json_unpack(root, "{s:s, s:s}",
				"protocol", &protocol, "field", &field)) {
		const struct proto_desc *proto = proto_lookup_byname(protocol);

		if (!proto) {
			json_error(ctx, "Unknown payload protocol '%s'.",
				   protocol);
			return NULL;
		}
		if (json_parse_payload_field(proto, field, &val)) {
			json_error(ctx, "Unknown %s field '%s'.",
				   protocol, field);
			return NULL;
		}
		expr = payload_expr_alloc(int_loc, proto, val);

		if (proto == &proto_th)
			expr->payload.is_raw = true;

		return expr;
	}
	json_error(ctx, "Invalid payload expression properties.");
	return NULL;
}

static struct expr *json_parse_tcp_option_expr(struct json_ctx *ctx,
					       const char *type, json_t *root)
{
	int fieldval, kind, offset, len;
	const char *desc, *field;
	struct expr *expr;

	if (!json_unpack(root, "{s:i, s:i, s:i}",
			 "base", &kind, "offset", &offset, "len", &len)) {
		uint32_t flag = 0;

		if (kind < 0 || kind > 255)
			return NULL;

		expr = tcpopt_expr_alloc(int_loc, kind,
					 TCPOPT_COMMON_KIND);

		if (offset == TCPOPT_COMMON_KIND && len == 8)
			flag = NFT_EXTHDR_F_PRESENT;

		tcpopt_init_raw(expr, kind, offset, len, flag);
		return expr;
	} else if (!json_unpack(root, "{s:s}", "name", &desc)) {
		if (json_parse_tcp_option_type(desc, &kind)) {
			json_error(ctx, "Unknown tcp option name '%s'.", desc);
			return NULL;
		}

		if (json_unpack(root, "{s:s}", "field", &field)) {
			expr = tcpopt_expr_alloc(int_loc, kind,
						 TCPOPT_COMMON_KIND);
			expr->exthdr.flags = NFT_EXTHDR_F_PRESENT;
			return expr;
		}

		if (json_parse_tcp_option_field(kind, field, &fieldval)) {
			json_error(ctx, "Unknown tcp option field '%s'.", field);
			return NULL;
		}

		return tcpopt_expr_alloc(int_loc, kind, fieldval);
	}

	json_error(ctx, "Invalid tcp option expression properties.");
	return NULL;
}

static int json_parse_ip_option_type(const char *name, int *val)
{
	unsigned int i;

	for (i = 0; i < array_size(ipopt_protocols); i++) {
		if (ipopt_protocols[i] &&
		    !strcmp(ipopt_protocols[i]->name, name)) {
			if (val)
				*val = i;
			return 0;
		}
	}
	return 1;
}

static int json_parse_ip_option_field(int type, const char *name, int *val)
{
	unsigned int i;
	const struct exthdr_desc *desc = ipopt_protocols[type];

	for (i = 0; i < array_size(desc->templates); i++) {
		if (desc->templates[i].token &&
		    !strcmp(desc->templates[i].token, name)) {
			if (val)
				*val = i;
			return 0;
		}
	}
	return 1;
}

static struct expr *json_parse_ip_option_expr(struct json_ctx *ctx,
					      const char *type, json_t *root)
{
	const char *desc, *field;
	int descval, fieldval;
	struct expr *expr;

	if (json_unpack_err(ctx, root, "{s:s}", "name", &desc))
		return NULL;

	if (json_parse_ip_option_type(desc, &descval)) {
		json_error(ctx, "Unknown ip option name '%s'.", desc);
		return NULL;
	}

	if (json_unpack(root, "{s:s}", "field", &field)) {
		expr = ipopt_expr_alloc(int_loc, descval,
					IPOPT_FIELD_TYPE);
		expr->exthdr.flags = NFT_EXTHDR_F_PRESENT;

		return expr;
	}
	if (json_parse_ip_option_field(descval, field, &fieldval)) {
		json_error(ctx, "Unknown ip option field '%s'.", field);
		return NULL;
	}
	return ipopt_expr_alloc(int_loc, descval, fieldval);
}

static int json_parse_sctp_chunk_field(const struct exthdr_desc *desc,
				       const char *name, int *val)
{
	unsigned int i;

	for (i = 0; i < array_size(desc->templates); i++) {
		if (desc->templates[i].token &&
		    !strcmp(desc->templates[i].token, name)) {
			if (val)
				*val = i;
			return 0;
		}
	}
	return 1;
}

static struct expr *json_parse_sctp_chunk_expr(struct json_ctx *ctx,
					       const char *type, json_t *root)
{
	const struct exthdr_desc *desc;
	const char *name, *field;
	struct expr *expr;
	int fieldval;

	if (json_unpack_err(ctx, root, "{s:s}", "name", &name))
		return NULL;

	desc = sctp_chunk_protocol_find(name);
	if (!desc) {
		json_error(ctx, "Unknown sctp chunk name '%s'.", name);
		return NULL;
	}

	if (json_unpack(root, "{s:s}", "field", &field)) {
		expr = sctp_chunk_expr_alloc(int_loc, desc->type,
					     SCTP_CHUNK_COMMON_TYPE);
		expr->exthdr.flags = NFT_EXTHDR_F_PRESENT;

		return expr;
	}
	if (json_parse_sctp_chunk_field(desc, field, &fieldval)) {
		json_error(ctx, "Unknown sctp chunk field '%s'.", field);
		return NULL;
	}
	return sctp_chunk_expr_alloc(int_loc, desc->type, fieldval);
}

static struct expr *json_parse_dccp_option_expr(struct json_ctx *ctx,
						const char *type, json_t *root)
{
	int opt_type;

	if (json_unpack_err(ctx, root, "{s:i}", "type", &opt_type))
		return NULL;

	if (opt_type < DCCPOPT_TYPE_MIN || opt_type > DCCPOPT_TYPE_MAX) {
		json_error(ctx, "Unknown dccp option type '%d'.", opt_type);
		return NULL;
	}

	return dccpopt_expr_alloc(int_loc, opt_type);
}

static const struct exthdr_desc *exthdr_lookup_byname(const char *name)
{
	const struct exthdr_desc *exthdr_tbl[] = {
		&exthdr_hbh,
		&exthdr_rt,
		&exthdr_rt0,
		&exthdr_rt2,
		&exthdr_rt4,
		&exthdr_frag,
		&exthdr_dst,
		&exthdr_mh,
	};
	unsigned int i;

	for (i = 0; i < array_size(exthdr_tbl); i++) {
		if (!strcmp(exthdr_tbl[i]->name, name))
			return exthdr_tbl[i];
	}
	return NULL;
}

static int json_parse_exthdr_field(const struct exthdr_desc *desc,
				   const char *name, int *field)
{
	unsigned int i;

	for (i = 0; i < array_size(desc->templates); i++) {
		if (desc->templates[i].token &&
		    !strcmp(desc->templates[i].token, name)) {
			if (field)
				*field = i;
			return 0;
		}
	}
	return 1;
}

static struct expr *json_parse_exthdr_expr(struct json_ctx *ctx,
					   const char *type, json_t *root)
{
	const char *name, *field = NULL;
	struct expr *expr;
	int offset = 0, fieldval;
	const struct exthdr_desc *desc;

	if (json_unpack_err(ctx, root, "{s:s}", "name", &name))
		return NULL;

	desc = exthdr_lookup_byname(name);
	if (!desc) {
		json_error(ctx, "Invalid exthdr protocol '%s'.", name);
		return NULL;
	}

	if (json_unpack(root, "{s:s}", "field", &field)) {
		expr = exthdr_expr_alloc(int_loc, desc, 1);
		expr->exthdr.flags = NFT_EXTHDR_F_PRESENT;
		return expr;
	}

	if (json_parse_exthdr_field(desc, field, &fieldval)) {
		json_error(ctx, "Unknown %s field %s.", desc->name, field);
		return NULL;
	}

	/* special treatment for rt0 */
	if (desc == &exthdr_rt0 &&
	    json_unpack_err(ctx, root, "{s:i}", "offset", &offset))
		return NULL;

	return exthdr_expr_alloc(int_loc, desc, fieldval + offset);
}

static struct expr *json_parse_rt_expr(struct json_ctx *ctx,
				       const char *type, json_t *root)
{
	const struct {
		const char *name;
		int val;
	} rt_key_tbl[] = {
		{ "classid", NFT_RT_CLASSID },
		{ "nexthop", NFT_RT_NEXTHOP4 },
		{ "mtu", NFT_RT_TCPMSS },
		{ "ipsec", NFT_RT_XFRM },
	};
	const char *key;
	unsigned int i;
	int familyval;

	if (json_unpack_err(ctx, root, "{s:s}", "key", &key))
		return NULL;
	familyval = json_parse_family(ctx, root);
	if (familyval < 0)
		return NULL;

	for (i = 0; i < array_size(rt_key_tbl); i++) {
		int val = rt_key_tbl[i].val;
		bool invalid = true;

		if (strcmp(key, rt_key_tbl[i].name))
			continue;

		if (familyval) {
			if (familyval == NFPROTO_IPV6 &&
			    val == NFT_RT_NEXTHOP4)
				val = NFT_RT_NEXTHOP6;
			invalid = false;
		}
		return rt_expr_alloc(int_loc, val, invalid);
	}
	json_error(ctx, "Unknown rt key '%s'.", key);
	return NULL;
}

static bool ct_key_is_dir(enum nft_ct_keys key)
{
	const enum nft_ct_keys ct_dir_keys[] = {
		NFT_CT_L3PROTOCOL,
		NFT_CT_SRC,
		NFT_CT_DST,
		NFT_CT_PROTOCOL,
		NFT_CT_PROTO_SRC,
		NFT_CT_PROTO_DST,
		NFT_CT_PKTS,
		NFT_CT_BYTES,
		NFT_CT_AVGPKT,
		NFT_CT_ZONE,
		NFT_CT_SRC_IP,
		NFT_CT_DST_IP,
		NFT_CT_SRC_IP6,
		NFT_CT_DST_IP6,
	};
	unsigned int i;

	for (i = 0; i < array_size(ct_dir_keys); i++) {
		if (key == ct_dir_keys[i])
			return true;
	}
	return false;
}

static struct expr *json_parse_ct_expr(struct json_ctx *ctx,
				       const char *type, json_t *root)
{
	int dirval = -1, keyval = -1;
	const char *key, *dir;
	unsigned int i;

	if (json_unpack_err(ctx, root, "{s:s}", "key", &key))
		return NULL;

	for (i = 0; i < array_size(ct_templates); i++) {
		if (ct_templates[i].token &&
		    !strcmp(key, ct_templates[i].token)) {
			keyval = i;
			break;
		}
	}
	if (keyval == -1) {
		json_error(ctx, "Unknown ct key '%s'.", key);
		return NULL;
	}

	if (!json_unpack(root, "{s:s}", "dir", &dir)) {
		if (!strcmp(dir, "original")) {
			dirval = IP_CT_DIR_ORIGINAL;
		} else if (!strcmp(dir, "reply")) {
			dirval = IP_CT_DIR_REPLY;
		} else {
			json_error(ctx, "Invalid direction '%s'.", dir);
			return NULL;
		}

		if (!ct_key_is_dir(keyval)) {
			json_error(ctx, "Direction not supported by CT key '%s'.", key);
			return NULL;
		}
	}

	return ct_expr_alloc(int_loc, keyval, dirval);
}

static struct expr *json_parse_numgen_expr(struct json_ctx *ctx,
					   const char *type, json_t *root)
{
	int modeval, mod, offset = 0;
	const char *mode;

	if (json_unpack_err(ctx, root, "{s:s, s:i}",
			    "mode", &mode, "mod", &mod))
		return NULL;
	json_unpack(root, "{s:i}", "offset", &offset);

	if (!strcmp(mode, "inc")) {
		modeval = NFT_NG_INCREMENTAL;
	} else if (!strcmp(mode, "random")) {
		modeval = NFT_NG_RANDOM;
	} else {
		json_error(ctx, "Unknown numgen mode '%s'.", mode);
		return NULL;
	}

	return numgen_expr_alloc(int_loc, modeval, mod, offset);
}

static struct expr *json_parse_hash_expr(struct json_ctx *ctx,
					 const char *type, json_t *root)
{
	int mod, offset = 0, seed = 0;
	struct expr *expr, *hash_expr;
	bool have_seed;
	json_t *jexpr;


	if (json_unpack_err(ctx, root, "{s:i}", "mod", &mod))
		return NULL;
	json_unpack(root, "{s:i}", "offset", &offset);

	if (!strcmp(type, "symhash")) {
		return hash_expr_alloc(int_loc, mod, false, 0,
				       offset, NFT_HASH_SYM);
	} else if (strcmp(type, "jhash")) {
		json_error(ctx, "Unknown hash type '%s'.", type);
		return NULL;
	}

	if (json_unpack_err(ctx, root, "{s:o}", "expr", &jexpr))
		return NULL;
	expr = json_parse_expr(ctx, jexpr);
	if (!expr) {
		json_error(ctx, "Invalid jhash expression.");
		return NULL;
	}
	have_seed = !json_unpack(root, "{s:i}", "seed", &seed);

	hash_expr = hash_expr_alloc(int_loc, mod, have_seed,
				    seed, offset, NFT_HASH_JENKINS);
	hash_expr->hash.expr = expr;
	return hash_expr;
}

static int fib_flag_parse(const char *name, int *flags)
{
	const char *fib_flags[] = {
		"saddr",
		"daddr",
		"mark",
		"iif",
		"oif",
	};
	unsigned int i;

	for (i = 0; i < array_size(fib_flags); i++) {
		if (!strcmp(name, fib_flags[i])) {
			*flags |= (1 << i);
			return 0;
		}
	}
	return 1;
}

static struct expr *json_parse_fib_expr(struct json_ctx *ctx,
					const char *type, json_t *root)
{
	const char *fib_result_tbl[] = {
		[NFT_FIB_RESULT_UNSPEC] = NULL,
		[NFT_FIB_RESULT_OIF] = "oif",
		[NFT_FIB_RESULT_OIFNAME] = "oifname",
		[NFT_FIB_RESULT_ADDRTYPE] = "type",
	};
	enum nft_fib_result resultval = NFT_FIB_RESULT_UNSPEC;
	json_t *flags, *value;
	const char *result;
	unsigned int i;
	size_t index;
	int flagval = 0;

	if (json_unpack_err(ctx, root, "{s:s}", "result", &result))
		return NULL;

	for (i = 1; i < array_size(fib_result_tbl); i++) {
		if (!strcmp(result, fib_result_tbl[i])) {
			resultval = i;
			break;
		}
	}
	if (resultval == NFT_FIB_RESULT_UNSPEC) {
		json_error(ctx, "Invalid fib result '%s'.", result);
		return NULL;
	}

	if (!json_unpack(root, "{s:o}", "flags", &flags)) {
		const char *flag;

		if (json_is_string(flags)) {
			flag = json_string_value(flags);

			if (fib_flag_parse(flag, &flagval)) {
				json_error(ctx, "Invalid fib flag '%s'.", flag);
				return NULL;
			}
		} else if (!json_is_array(flags)) {
			json_error(ctx, "Unexpected object type in fib tuple.");
			return NULL;
		}

		json_array_foreach(flags, index, value) {
			if (!json_is_string(value)) {
				json_error(ctx, "Unexpected object type in fib flags array at index %zd.", index);
				return NULL;
			}
			flag = json_string_value(value);

			if (fib_flag_parse(flag, &flagval)) {
				json_error(ctx, "Invalid fib flag '%s'.", flag);
				return NULL;
			}
		}
	}

	/* sanity checks from fib_expr in parser_bison.y */

	if ((flagval & (NFTA_FIB_F_SADDR|NFTA_FIB_F_DADDR)) == 0) {
		json_error(ctx, "fib: need either saddr or daddr");
		return NULL;
	}

	if ((flagval & (NFTA_FIB_F_SADDR|NFTA_FIB_F_DADDR)) ==
	    (NFTA_FIB_F_SADDR|NFTA_FIB_F_DADDR)) {
		json_error(ctx, "fib: saddr and daddr are mutually exclusive");
		return NULL;
	}

	if ((flagval & (NFTA_FIB_F_IIF|NFTA_FIB_F_OIF)) ==
	    (NFTA_FIB_F_IIF|NFTA_FIB_F_OIF)) {
		json_error(ctx, "fib: iif and oif are mutually exclusive");
		return NULL;
	}

	return fib_expr_alloc(int_loc, flagval, resultval);
}

static struct expr *json_parse_binop_expr(struct json_ctx *ctx,
					  const char *type, json_t *root)
{
	const struct {
		const char *type;
		enum ops op;
	} op_tbl[] = {
		{ "|", OP_OR },
		{ "^", OP_XOR },
		{ "&", OP_AND },
		{ ">>", OP_RSHIFT },
		{ "<<", OP_LSHIFT },
	};
	enum ops thisop = OP_INVALID;
	struct expr *left, *right;
	json_t *jleft, *jright;
	unsigned int i;

	for (i = 0; i < array_size(op_tbl); i++) {
		if (strcmp(type, op_tbl[i].type))
			continue;

		thisop = op_tbl[i].op;
		break;
	}
	if (thisop == OP_INVALID) {
		json_error(ctx, "Invalid binop type '%s'.", type);
		return NULL;
	}

	if (json_unpack_err(ctx, root, "[o, o!]", &jleft, &jright))
		return NULL;

	left = json_parse_primary_expr(ctx, jleft);
	if (!left) {
		json_error(ctx, "Failed to parse LHS of binop expression.");
		return NULL;
	}
	right = json_parse_rhs_expr(ctx, jright);
	if (!right) {
		json_error(ctx, "Failed to parse RHS of binop expression.");
		expr_free(left);
		return NULL;
	}
	return binop_expr_alloc(int_loc, thisop, left, right);
}

static struct expr *json_parse_concat_expr(struct json_ctx *ctx,
					   const char *type, json_t *root)
{
	struct expr *expr = NULL, *tmp;
	json_t *value;
	size_t index;

	if (!json_is_array(root)) {
		json_error(ctx, "Unexpected concat object type %s.",
			   json_typename(root));
		return NULL;
	}

	json_array_foreach(root, index, value) {
		tmp = json_parse_concat_elem_expr(ctx, value);
		if (!tmp) {
			json_error(ctx, "Parsing expr at index %zd failed.", index);
			expr_free(expr);
			return NULL;
		}
		if (!expr) {
			expr = tmp;
			continue;
		}
		if (expr->etype != EXPR_CONCAT) {
			struct expr *concat;

			concat = concat_expr_alloc(int_loc);
			compound_expr_add(concat, expr);
			expr = concat;
		}
		compound_expr_add(expr, tmp);
	}
	return expr;
}

static struct expr *json_parse_prefix_expr(struct json_ctx *ctx,
					   const char *type, json_t *root)
{
	struct expr *expr;
	json_t *addr;
	int len;

	if (json_unpack_err(ctx, root, "{s:o, s:i}",
			    "addr", &addr, "len", &len))
		return NULL;

	expr = json_parse_primary_expr(ctx, addr);
	if (!expr) {
		json_error(ctx, "Invalid address in prefix expr.");
		return NULL;
	}
	return prefix_expr_alloc(int_loc, expr, len);
}

static struct expr *json_parse_range_expr(struct json_ctx *ctx,
					  const char *type, json_t *root)
{
	struct expr *expr_low, *expr_high;
	json_t *low, *high;

	if (json_unpack_err(ctx, root, "[o, o!]", &low, &high))
		return NULL;

	expr_low = json_parse_primary_expr(ctx, low);
	if (!expr_low) {
		json_error(ctx, "Invalid low value in range expression.");
		return NULL;
	}
	expr_high = json_parse_primary_expr(ctx, high);
	if (!expr_high) {
		json_error(ctx, "Invalid high value in range expression.");
		return NULL;
	}
	return range_expr_alloc(int_loc, expr_low, expr_high);
}

static struct expr *json_alloc_chain_expr(const char *chain)
{
	if (!chain)
		return NULL;

	return constant_expr_alloc(int_loc, &string_type, BYTEORDER_HOST_ENDIAN,
				   strlen(chain) * BITS_PER_BYTE, chain);
}

static struct expr *json_parse_verdict_expr(struct json_ctx *ctx,
					    const char *type, json_t *root)
{
	const struct {
		int verdict;
		const char *name;
		bool need_chain;
	} verdict_tbl[] = {
		{ NFT_CONTINUE, "continue", false },
		{ NFT_JUMP, "jump", true },
		{ NFT_GOTO, "goto", true },
		{ NFT_RETURN, "return", false },
		{ NF_ACCEPT, "accept", false },
		{ NF_DROP, "drop", false },
	};
	const char *chain = NULL;
	unsigned int i;

	for (i = 0; i < array_size(verdict_tbl); i++) {
		if (strcmp(type, verdict_tbl[i].name))
			continue;

		if (verdict_tbl[i].need_chain &&
		    json_unpack_err(ctx, root, "{s:s}", "target", &chain))
			return NULL;

		return verdict_expr_alloc(int_loc, verdict_tbl[i].verdict,
					  json_alloc_chain_expr(chain));
	}
	json_error(ctx, "Unknown verdict '%s'.", type);
	return NULL;
}

static struct expr *json_parse_set_expr(struct json_ctx *ctx,
					const char *type, json_t *root)
{
	struct expr *expr, *set_expr = NULL;
	json_t *value;
	size_t index;

	if (!json_is_array(root)) {
		expr = json_parse_immediate(ctx, root);
		if (!expr)
			return NULL;

		if (expr->etype == EXPR_SYMBOL &&
		    expr->symtype == SYMBOL_SET)
			return expr;

		expr = set_elem_expr_alloc(int_loc, expr);
		set_expr = set_expr_alloc(int_loc, NULL);
		compound_expr_add(set_expr, expr);
		return set_expr;
	}

	json_array_foreach(root, index, value) {
		struct expr *expr;
		json_t *jleft, *jright;

		if (!json_unpack(value, "[o, o!]", &jleft, &jright)) {
			struct expr *expr2;

			expr = json_parse_rhs_expr(ctx, jleft);
			if (!expr) {
				json_error(ctx, "Invalid set elem at index %zu.", index);
				expr_free(set_expr);
				return NULL;
			}
			if (expr->etype != EXPR_SET_ELEM)
				expr = set_elem_expr_alloc(int_loc, expr);

			expr2 = json_parse_set_rhs_expr(ctx, jright);
			if (!expr2) {
				json_error(ctx, "Invalid set elem at index %zu.", index);
				expr_free(expr);
				expr_free(set_expr);
				return NULL;
			}
			expr2 = mapping_expr_alloc(int_loc, expr, expr2);
			expr = expr2;
		} else {
			expr = json_parse_rhs_expr(ctx, value);

			if (!expr) {
				json_error(ctx, "Invalid set elem at index %zu.", index);
				expr_free(set_expr);
				return NULL;
			}

			if (expr->etype != EXPR_SET_ELEM)
				expr = set_elem_expr_alloc(int_loc, expr);
		}

		if (!set_expr)
			set_expr = set_expr_alloc(int_loc, NULL);
		compound_expr_add(set_expr, expr);
	}
	return set_expr;
}

static struct expr *json_parse_map_expr(struct json_ctx *ctx,
					const char *type, json_t *root)
{
	json_t *jkey, *jdata;
	struct expr *key, *data;

	if (json_unpack_err(ctx, root, "{s:o, s:o}",
			    "key", &jkey, "data", &jdata))
		return NULL;

	key = json_parse_map_lhs_expr(ctx, jkey);
	if (!key) {
		json_error(ctx, "Illegal map expression key.");
		return NULL;
	}

	data = json_parse_rhs_expr(ctx, jdata);
	if (!data) {
		json_error(ctx, "Illegal map expression data.");
		expr_free(key);
		return NULL;
	}

	return map_expr_alloc(int_loc, key, data);
}

static struct expr *json_parse_set_elem_expr(struct json_ctx *ctx,
					     const char *type, json_t *root)
{
	struct expr *expr;
	json_t *tmp;
	uint64_t i;

	if (json_unpack_err(ctx, root, "{s:o}", "val", &tmp))
		return NULL;

	expr = json_parse_expr(ctx, tmp);
	if (!expr)
		return NULL;

	expr = set_elem_expr_alloc(int_loc, expr);

	if (!json_unpack(root, "{s:I}", "timeout", &i))
		expr->timeout = i * 1000;
	if (!json_unpack(root, "{s:I}", "expires", &i))
		expr->expiration = i * 1000;
	if (!json_unpack(root, "{s:s}", "comment", &expr->comment))
		expr->comment = xstrdup(expr->comment);

	return expr;
}

static struct expr *json_parse_xfrm_expr(struct json_ctx *ctx,
					 const char *type, json_t *root)
{
	const char *key, *dir;
	unsigned int i, spnum;
	int dirval = -1, familyval, keyval = -1;

	if (json_unpack_err(ctx, root, "{s:s}", "key", &key))
		return NULL;

	for (i = 1; i < array_size(xfrm_templates); i++) {
		if (strcmp(key, xfrm_templates[i].token))
			continue;
		keyval = i;
		break;
	}

	if (keyval == -1) {
		json_error(ctx, "Unknown xfrm key '%s'.", key);
		return NULL;
	}

	familyval = json_parse_family(ctx, root);
	if (familyval < 0)
		return NULL;

	if (!json_unpack(root, "{s:s}", "dir", &dir)) {
		if (!strcmp(dir, "in")) {
			dirval = XFRM_POLICY_IN;
		} else if (!strcmp(dir, "out")) {
			dirval = XFRM_POLICY_OUT;
		} else {
			json_error(ctx, "Invalid direction '%s'.", dir);
			return NULL;
		}
	}

	spnum = 0;
	if (!json_unpack(root, "{s:i}", "spnum", &spnum)) {
		if (spnum > 255) {
			json_error(ctx, "Invalid spnum'%d'.", spnum);
			return NULL;
		}
	}

	switch (keyval) {
	case NFT_XFRM_KEY_SADDR_IP4:
		if (familyval == NFPROTO_IPV6)
			keyval = NFT_XFRM_KEY_SADDR_IP6;
		break;
	case NFT_XFRM_KEY_DADDR_IP4:
		if (familyval == NFPROTO_IPV6)
			keyval = NFT_XFRM_KEY_DADDR_IP6;
		break;
	default:
		break;
	}

	return xfrm_expr_alloc(int_loc, dirval, spnum, keyval);
}

static struct expr *json_parse_expr(struct json_ctx *ctx, json_t *root)
{
	const struct {
		const char *name;
		struct expr *(*cb)(struct json_ctx *, const char *, json_t *);
		uint32_t flags;
	} cb_tbl[] = {
		{ "concat", json_parse_concat_expr, CTX_F_RHS | CTX_F_STMT | CTX_F_DTYPE | CTX_F_SET_RHS | CTX_F_SES | CTX_F_MAP },
		{ "set", json_parse_set_expr, CTX_F_RHS | CTX_F_STMT }, /* allow this as stmt expr because that allows set references */
		{ "map", json_parse_map_expr, CTX_F_STMT | CTX_F_PRIMARY | CTX_F_SET_RHS },
		/* below three are multiton_rhs_expr */
		{ "prefix", json_parse_prefix_expr, CTX_F_RHS | CTX_F_SET_RHS | CTX_F_STMT | CTX_F_CONCAT },
		{ "range", json_parse_range_expr, CTX_F_RHS | CTX_F_SET_RHS | CTX_F_STMT | CTX_F_CONCAT },
		{ "payload", json_parse_payload_expr, CTX_F_STMT | CTX_F_PRIMARY | CTX_F_SET_RHS | CTX_F_MANGLE | CTX_F_SES | CTX_F_MAP | CTX_F_CONCAT },
		{ "exthdr", json_parse_exthdr_expr, CTX_F_PRIMARY | CTX_F_SET_RHS | CTX_F_SES | CTX_F_MAP | CTX_F_CONCAT },
		{ "tcp option", json_parse_tcp_option_expr, CTX_F_PRIMARY | CTX_F_SET_RHS | CTX_F_MANGLE | CTX_F_SES | CTX_F_CONCAT },
		{ "ip option", json_parse_ip_option_expr, CTX_F_PRIMARY | CTX_F_SET_RHS | CTX_F_MANGLE | CTX_F_SES | CTX_F_CONCAT },
		{ "sctp chunk", json_parse_sctp_chunk_expr, CTX_F_PRIMARY | CTX_F_SET_RHS | CTX_F_MANGLE | CTX_F_SES | CTX_F_CONCAT },
		{ "dccp option", json_parse_dccp_option_expr, CTX_F_PRIMARY },
		{ "meta", json_parse_meta_expr, CTX_F_STMT | CTX_F_PRIMARY | CTX_F_SET_RHS | CTX_F_MANGLE | CTX_F_SES | CTX_F_MAP | CTX_F_CONCAT },
		{ "osf", json_parse_osf_expr, CTX_F_STMT | CTX_F_PRIMARY | CTX_F_MAP | CTX_F_CONCAT },
		{ "ipsec", json_parse_xfrm_expr, CTX_F_PRIMARY | CTX_F_MAP | CTX_F_CONCAT },
		{ "socket", json_parse_socket_expr, CTX_F_PRIMARY | CTX_F_CONCAT },
		{ "rt", json_parse_rt_expr, CTX_F_STMT | CTX_F_PRIMARY | CTX_F_SET_RHS | CTX_F_SES | CTX_F_MAP | CTX_F_CONCAT },
		{ "ct", json_parse_ct_expr, CTX_F_STMT | CTX_F_PRIMARY | CTX_F_SET_RHS | CTX_F_MANGLE | CTX_F_SES | CTX_F_MAP | CTX_F_CONCAT },
		{ "numgen", json_parse_numgen_expr, CTX_F_STMT | CTX_F_PRIMARY | CTX_F_SET_RHS | CTX_F_SES | CTX_F_MAP | CTX_F_CONCAT },
		/* below two are hash expr */
		{ "jhash", json_parse_hash_expr, CTX_F_STMT | CTX_F_PRIMARY | CTX_F_SET_RHS | CTX_F_SES | CTX_F_MAP | CTX_F_CONCAT },
		{ "symhash", json_parse_hash_expr, CTX_F_STMT | CTX_F_PRIMARY | CTX_F_SET_RHS | CTX_F_SES | CTX_F_MAP | CTX_F_CONCAT },
		{ "fib", json_parse_fib_expr, CTX_F_PRIMARY | CTX_F_SET_RHS | CTX_F_SES | CTX_F_MAP | CTX_F_CONCAT },
		{ "|", json_parse_binop_expr, CTX_F_RHS | CTX_F_STMT | CTX_F_PRIMARY | CTX_F_SET_RHS | CTX_F_SES | CTX_F_MAP | CTX_F_CONCAT },
		{ "^", json_parse_binop_expr, CTX_F_RHS | CTX_F_STMT | CTX_F_PRIMARY | CTX_F_SET_RHS | CTX_F_SES | CTX_F_MAP | CTX_F_CONCAT },
		{ "&", json_parse_binop_expr, CTX_F_RHS | CTX_F_STMT | CTX_F_PRIMARY | CTX_F_SET_RHS | CTX_F_SES | CTX_F_MAP | CTX_F_CONCAT },
		{ ">>", json_parse_binop_expr, CTX_F_RHS | CTX_F_STMT | CTX_F_PRIMARY | CTX_F_SET_RHS | CTX_F_SES | CTX_F_MAP | CTX_F_CONCAT },
		{ "<<", json_parse_binop_expr, CTX_F_RHS | CTX_F_STMT | CTX_F_PRIMARY | CTX_F_SET_RHS | CTX_F_SES | CTX_F_MAP | CTX_F_CONCAT },
		{ "accept", json_parse_verdict_expr, CTX_F_RHS | CTX_F_SET_RHS },
		{ "drop", json_parse_verdict_expr, CTX_F_RHS | CTX_F_SET_RHS },
		{ "continue", json_parse_verdict_expr, CTX_F_RHS | CTX_F_SET_RHS },
		{ "jump", json_parse_verdict_expr, CTX_F_RHS | CTX_F_SET_RHS },
		{ "goto", json_parse_verdict_expr, CTX_F_RHS | CTX_F_SET_RHS },
		{ "return", json_parse_verdict_expr, CTX_F_RHS | CTX_F_SET_RHS },
		{ "elem", json_parse_set_elem_expr, CTX_F_RHS | CTX_F_STMT | CTX_F_PRIMARY | CTX_F_SES },
	};
	struct expr *list;
	const char *type;
	unsigned int i;
	json_t *value;
	size_t index;


	switch (json_typeof(root)) {
	case JSON_ARRAY:
		if (!(ctx->flags & (CTX_F_RHS | CTX_F_STMT))) {
			json_error(ctx, "List expression only allowed on RHS or in statement expression.");
			return NULL;
		}

		if (is_PRIMARY(ctx)) {
			json_error(ctx, "List expression not allowed as primary expression.");
			return NULL;
		}

		list = list_expr_alloc(int_loc);
		json_array_foreach(root, index, value) {
			struct expr *expr = json_parse_expr(ctx, value);
			if (!expr) {
				json_error(ctx, "Parsing list expression item at index %zu failed.", index);
				expr_free(list);
				return NULL;
			}
			compound_expr_add(list, expr);
		}
		return list;
	case JSON_TRUE:
	case JSON_FALSE:
		if (!is_RHS(ctx) && !is_PRIMARY(ctx)) {
			json_error(ctx, "Boolean values not allowed in this context.");
			return NULL;
		}
		/* fall through */
	case JSON_STRING:
	case JSON_INTEGER:
		return json_parse_immediate(ctx, root);
	default:
		break;
	}

	if (json_unpack_stmt(ctx, root, &type, &value))
		return NULL;

	for (i = 0; i < array_size(cb_tbl); i++) {
		if (strcmp(type, cb_tbl[i].name))
			continue;

		if ((cb_tbl[i].flags & ctx->flags) != ctx->flags) {
			json_error(ctx, "Expression type %s not allowed in context (%s).",
				   type, ctx_flags_to_string(ctx));
			return NULL;
		}

		return cb_tbl[i].cb(ctx, type, value);
	}
	json_error(ctx, "Unknown expression type '%s'.", type);
	return NULL;
}

static struct expr *json_parse_flagged_expr(struct json_ctx *ctx,
					    uint32_t flags, json_t *root)
{
	uint32_t old_flags = ctx->flags;
	struct expr *expr;

	ctx->flags |= flags;
	expr = json_parse_expr(ctx, root);
	ctx->flags = old_flags;

	return expr;
}

static struct expr *json_parse_rhs_expr(struct json_ctx *ctx, json_t *root)
{
	return json_parse_flagged_expr(ctx, CTX_F_RHS, root);
}

static struct expr *json_parse_stmt_expr(struct json_ctx *ctx, json_t *root)
{
	return json_parse_flagged_expr(ctx, CTX_F_STMT, root);
}

static struct expr *json_parse_primary_expr(struct json_ctx *ctx, json_t *root)
{
	return json_parse_flagged_expr(ctx, CTX_F_PRIMARY, root);
}

static struct expr *json_parse_set_rhs_expr(struct json_ctx *ctx, json_t *root)
{
	return json_parse_flagged_expr(ctx, CTX_F_SET_RHS, root);
}

static struct expr *json_parse_mangle_lhs_expr(struct json_ctx *ctx, json_t *root)
{
	return json_parse_flagged_expr(ctx, CTX_F_MANGLE, root);
}

static struct expr *json_parse_set_elem_expr_stmt(struct json_ctx *ctx, json_t *root)
{
	struct expr *expr = json_parse_flagged_expr(ctx, CTX_F_SES, root);

	if (expr && expr->etype != EXPR_SET_ELEM)
		expr = set_elem_expr_alloc(int_loc, expr);

	return expr;
}

static struct expr *json_parse_map_lhs_expr(struct json_ctx *ctx, json_t *root)
{
	return json_parse_flagged_expr(ctx, CTX_F_MAP, root);
}

static struct expr *json_parse_concat_elem_expr(struct json_ctx *ctx, json_t *root)
{
	return json_parse_flagged_expr(ctx, CTX_F_CONCAT, root);
}

static struct expr *json_parse_dtype_expr(struct json_ctx *ctx, json_t *root)
{
	if (json_is_string(root)) {
		const struct datatype *dtype;

		dtype = datatype_lookup_byname(json_string_value(root));
		if (!dtype) {
			json_error(ctx, "Invalid datatype '%s'.",
				   json_string_value(root));
			return NULL;
		}
		return constant_expr_alloc(int_loc, dtype,
					   dtype->byteorder, dtype->size, NULL);
	} else if (json_is_array(root)) {
		json_t *value;
		size_t index;
		struct expr *expr = concat_expr_alloc(int_loc);

		json_array_foreach(root, index, value) {
			struct expr *i = json_parse_dtype_expr(ctx, value);

			if (!i) {
				json_error(ctx, "Invalid datatype at index %zu.", index);
				expr_free(expr);
				return NULL;
			}
			compound_expr_add(expr, i);
		}
		return expr;
	}
	json_error(ctx, "Invalid set datatype.");
	return NULL;
}

static struct stmt *json_parse_match_stmt(struct json_ctx *ctx,
					  const char *key, json_t *value)
{
	struct expr *left, *right, *rel_expr;
	json_t *jleft, *jright;
	const char *opstr = NULL;
	enum ops op;

	if (json_unpack_err(ctx, value, "{s:o, s:o, s:s}",
			    "left", &jleft,
			    "right", &jright,
			    "op", &opstr))
		return NULL;

	for (op = OP_INVALID; op < __OP_MAX; op++) {
		if (expr_op_symbols[op] &&
		    !strcmp(opstr, expr_op_symbols[op]))
			break;
	}
	switch (op) {
	case OP_EQ ... OP_NEG:
		break;
	case __OP_MAX:
		if (!strcmp(opstr, "in")) {
			op = OP_IMPLICIT;
			break;
		}
		/* fall through */
	default:
		json_error(ctx, "Invalid relational op '%s'.", opstr);
		return NULL;
	}

	left = json_parse_expr(ctx, jleft);
	if (!left) {
		json_error(ctx, "Invalid LHS of relational.");
		return NULL;
	}
	right = json_parse_rhs_expr(ctx, jright);
	if (!right) {
		expr_free(left);
		json_error(ctx, "Invalid RHS of relational.");
		return NULL;
	}

	rel_expr = relational_expr_alloc(int_loc, op, left, right);
	return expr_stmt_alloc(int_loc, rel_expr);
}

static struct stmt *json_parse_counter_stmt(struct json_ctx *ctx,
					    const char *key, json_t *value)
{
	uint64_t packets, bytes;
	struct stmt *stmt;

	if (json_is_null(value))
		return counter_stmt_alloc(int_loc);

	if (!json_unpack(value, "{s:I, s:I}",
			 "packets", &packets,
			 "bytes", &bytes)) {
		stmt = counter_stmt_alloc(int_loc);
		stmt->counter.packets = packets;
		stmt->counter.bytes = bytes;
		return stmt;
	}

	stmt = objref_stmt_alloc(int_loc);
	stmt->objref.type = NFT_OBJECT_COUNTER;
	stmt->objref.expr = json_parse_stmt_expr(ctx, value);
	if (!stmt->objref.expr) {
		json_error(ctx, "Invalid counter reference.");
		stmt_free(stmt);
		return NULL;
	}
	return stmt;
}

static struct stmt *json_parse_last_stmt(struct json_ctx *ctx,
					 const char *key, json_t *value)
{
	struct stmt *stmt;
	int64_t used;

	if (json_is_null(value))
		return last_stmt_alloc(int_loc);

	if (!json_unpack(value, "{s:I}", "used", &used)) {
		stmt = last_stmt_alloc(int_loc);
		if (used != -1) {
			stmt->last.used = used;
			stmt->last.set = 1;
		}
		return stmt;
	}

	return NULL;
}

static struct stmt *json_parse_verdict_stmt(struct json_ctx *ctx,
					    const char *key, json_t *value)
{
	struct expr *expr;

	expr = json_parse_verdict_expr(ctx, key, value);
	if (expr)
		return verdict_stmt_alloc(int_loc, expr);

	return NULL;
}

static struct stmt *json_parse_mangle_stmt(struct json_ctx *ctx,
					   const char *type, json_t *root)
{
	json_t *jkey, *jvalue;
	struct expr *key, *value;
	struct stmt *stmt;

	if (json_unpack_err(ctx, root, "{s:o, s:o}",
			    "key", &jkey, "value", &jvalue))
		return NULL;

	key = json_parse_mangle_lhs_expr(ctx, jkey);
	if (!key) {
		json_error(ctx, "Invalid mangle statement key");
		return NULL;
	}
	value = json_parse_stmt_expr(ctx, jvalue);
	if (!value) {
		json_error(ctx, "Invalid mangle statement value");
		expr_free(key);
		return NULL;
	}

	switch (key->etype) {
	case EXPR_EXTHDR:
		return exthdr_stmt_alloc(int_loc, key, value);
	case EXPR_PAYLOAD:
		return payload_stmt_alloc(int_loc, key, value);
	case EXPR_META:
		stmt = meta_stmt_alloc(int_loc, key->meta.key, value);
		expr_free(key);
		return stmt;
	case EXPR_CT:
		if (key->ct.key == NFT_CT_HELPER) {
			stmt = objref_stmt_alloc(int_loc);
			stmt->objref.type = NFT_OBJECT_CT_HELPER;
			stmt->objref.expr = value;
		} else {
			stmt = ct_stmt_alloc(int_loc, key->ct.key,
					     key->ct.direction, value);
		}
		expr_free(key);
		return stmt;
	default:
		json_error(ctx, "Invalid mangle statement key expression type.");
		return NULL;
	}
}

static uint64_t rate_to_bytes(uint64_t val, const char *unit)
{
	uint64_t bytes = val;

	if (!strcmp(unit, "kbytes"))
		return bytes * 1024;
	if (!strcmp(unit, "mbytes"))
		return bytes * 1024 * 1024;
	return bytes;
}

static struct stmt *json_parse_quota_stmt(struct json_ctx *ctx,
					  const char *key, json_t *value)
{
	struct stmt *stmt;
	int inv = 0;
	const char *val_unit = "bytes", *used_unit = "bytes";
	uint64_t val, used = 0;

	if (!json_unpack(value, "{s:I}", "val", &val)) {
		json_unpack(value, "{s:b}", "inv", &inv);
		json_unpack(value, "{s:s}", "val_unit", &val_unit);
		json_unpack(value, "{s:I}", "used", &used);
		json_unpack(value, "{s:s}", "used_unit", &used_unit);
		stmt = quota_stmt_alloc(int_loc);
		stmt->quota.bytes = rate_to_bytes(val, val_unit);
		if (used)
			stmt->quota.used = rate_to_bytes(used, used_unit);
		stmt->quota.flags = (inv ? NFT_QUOTA_F_INV : 0);
		return stmt;
	}
	stmt = objref_stmt_alloc(int_loc);
	stmt->objref.type = NFT_OBJECT_QUOTA;
	stmt->objref.expr = json_parse_stmt_expr(ctx, value);
	if (!stmt->objref.expr) {
		json_error(ctx, "Invalid quota reference.");
		stmt_free(stmt);
		return NULL;
	}
	return stmt;
}

static uint64_t seconds_from_unit(const char *unit)
{
	if (!strcmp(unit, "week"))
		return 60 * 60 * 24 * 7;
	if (!strcmp(unit, "day"))
		return 60 * 60 * 24;
	if (!strcmp(unit, "hour"))
		return 60 * 60;
	if (!strcmp(unit, "minute"))
		return 60;
	return 1;
}

static struct stmt *json_parse_limit_stmt(struct json_ctx *ctx,
					  const char *key, json_t *value)
{
	struct stmt *stmt;
	uint64_t rate, burst = 0;
	const char *rate_unit = "packets", *time, *burst_unit = "bytes";
	int inv = 0;

	if (!json_unpack(value, "{s:I, s:s}",
			 "rate", &rate, "per", &time)) {
		json_unpack(value, "{s:s}", "rate_unit", &rate_unit);
		json_unpack(value, "{s:b}", "inv", &inv);
		json_unpack(value, "{s:I}", "burst", &burst);
		json_unpack(value, "{s:s}", "burst_unit", &burst_unit);

		stmt = limit_stmt_alloc(int_loc);

		if (!strcmp(rate_unit, "packets")) {
			if (burst == 0)
				burst = 5;

			stmt->limit.type = NFT_LIMIT_PKTS;
			stmt->limit.rate = rate;
			stmt->limit.burst = burst;
		} else {
			stmt->limit.type = NFT_LIMIT_PKT_BYTES;
			stmt->limit.rate = rate_to_bytes(rate, rate_unit);
			stmt->limit.burst = rate_to_bytes(burst, burst_unit);
		}
		stmt->limit.unit = seconds_from_unit(time);
		stmt->limit.flags = inv ? NFT_LIMIT_F_INV : 0;
		return stmt;
	}

	stmt = objref_stmt_alloc(int_loc);
	stmt->objref.type = NFT_OBJECT_LIMIT;
	stmt->objref.expr = json_parse_stmt_expr(ctx, value);
	if (!stmt->objref.expr) {
		json_error(ctx, "Invalid limit reference.");
		stmt_free(stmt);
		return NULL;
	}
	return stmt;
}

static struct stmt *json_parse_fwd_stmt(struct json_ctx *ctx,
					const char *key, json_t *value)
{
	json_t *jaddr, *jdev;
	struct stmt *stmt;
	int familyval;

	if (json_unpack_err(ctx, value, "{s:o}", "dev", &jdev))
		return NULL;

	stmt = fwd_stmt_alloc(int_loc);

	stmt->fwd.dev = json_parse_stmt_expr(ctx, jdev);
	if (!stmt->fwd.dev) {
		json_error(ctx, "Invalid fwd dev value.");
		goto out_err;
	}

	familyval = json_parse_family(ctx, value);
	if (familyval < 0)
		goto out_err;

	if (familyval == NFPROTO_UNSPEC ||
	    json_unpack(value, "{s:o}", "addr", &jaddr))
		return stmt;

	stmt->fwd.family = familyval;
	stmt->fwd.addr = json_parse_stmt_expr(ctx, jaddr);
	if (!stmt->fwd.addr) {
		json_error(ctx, "Invalid fwd addr value.");
		goto out_err;
	}

	return stmt;
out_err:
	stmt_free(stmt);
	return NULL;
}

static struct stmt *json_parse_flow_offload_stmt(struct json_ctx *ctx,
						 const char *key, json_t *value)
{
	const char *opstr, *flowtable;

	if (json_unpack_err(ctx, value, "{s:s, s:s}",
			    "op", &opstr, "flowtable", &flowtable))
		return NULL;

	if (strcmp(opstr, "add")) {
		json_error(ctx, "Unknown flow offload statement op '%s'.", opstr);
		return NULL;
	}

	if (flowtable[0] != '@') {
		json_error(ctx, "Illegal flowtable reference in flow offload statement.");
		return NULL;
	}

	return flow_offload_stmt_alloc(int_loc, xstrdup(flowtable + 1));
}

static struct stmt *json_parse_notrack_stmt(struct json_ctx *ctx,
					    const char *key, json_t *value)
{
	return notrack_stmt_alloc(int_loc);
}

static struct stmt *json_parse_dup_stmt(struct json_ctx *ctx,
					const char *key, json_t *value)
{
	struct stmt *stmt;
	struct expr *expr;
	json_t *tmp;

	if (json_unpack_err(ctx, value, "{s:o}", "addr", &tmp))
		return NULL;

	expr = json_parse_stmt_expr(ctx, tmp);
	if (!expr) {
		json_error(ctx, "Illegal dup addr arg.");
		return NULL;
	}

	stmt = dup_stmt_alloc(int_loc);
	stmt->dup.to = expr;

	if (json_unpack(value, "{s:o}", "dev", &tmp))
		return stmt;

	expr = json_parse_stmt_expr(ctx, tmp);
	if (!expr) {
		json_error(ctx, "Illegal dup dev.");
		stmt_free(stmt);
		return NULL;
	}
	stmt->dup.dev = expr;
	return stmt;
}

static struct stmt *json_parse_secmark_stmt(struct json_ctx *ctx,
					    const char *key, json_t *value)
{
	struct stmt *stmt;

	stmt = objref_stmt_alloc(int_loc);
	stmt->objref.type = NFT_OBJECT_SECMARK;
	stmt->objref.expr = json_parse_stmt_expr(ctx, value);
	if (!stmt->objref.expr) {
		json_error(ctx, "Invalid secmark reference.");
		stmt_free(stmt);
		return NULL;
	}

	return stmt;
}

static int json_parse_nat_flag(struct json_ctx *ctx,
			       json_t *root, int *flags)
{
	const struct {
		const char *flag;
		int val;
	} flag_tbl[] = {
		{ "random", NF_NAT_RANGE_PROTO_RANDOM },
		{ "fully-random", NF_NAT_RANGE_PROTO_RANDOM_FULLY },
		{ "persistent", NF_NAT_RANGE_PERSISTENT },
		{ "netmap", NF_NAT_RANGE_NETMAP },
	};
	const char *flag;
	unsigned int i;

	assert(flags);

	if (!json_is_string(root)) {
		json_error(ctx, "Invalid nat flag type %s, expected string.",
			   json_typename(root));
		return 1;
	}
	flag = json_string_value(root);
	for (i = 0; i < array_size(flag_tbl); i++) {
		if (!strcmp(flag, flag_tbl[i].flag)) {
			*flags |= flag_tbl[i].val;
			return 0;
		}
	}
	json_error(ctx, "Unknown nat flag '%s'.", flag);
	return 1;
}

static int json_parse_nat_flags(struct json_ctx *ctx, json_t *root)
{
	int flags = 0;
	json_t *value;
	size_t index;

	if (json_is_string(root)) {
		json_parse_nat_flag(ctx, root, &flags);
		return flags;
	} else if (!json_is_array(root)) {
		json_error(ctx, "Invalid nat flags type %s.",
			   json_typename(root));
		return -1;
	}
	json_array_foreach(root, index, value) {
		if (json_parse_nat_flag(ctx, value, &flags))
			json_error(ctx, "Parsing nat flag at index %zu failed.",
				   index);
	}
	return flags;
}

static int json_parse_nat_type_flag(struct json_ctx *ctx,
				    json_t *root, int *flags)
{
	const struct {
		const char *flag;
		int val;
	} flag_tbl[] = {
		{ "interval", STMT_NAT_F_INTERVAL },
		{ "prefix", STMT_NAT_F_PREFIX },
		{ "concat", STMT_NAT_F_CONCAT },
	};
	const char *flag;
	unsigned int i;

	assert(flags);

	if (!json_is_string(root)) {
		json_error(ctx, "Invalid nat type flag type %s, expected string.",
			   json_typename(root));
		return 1;
	}
	flag = json_string_value(root);
	for (i = 0; i < array_size(flag_tbl); i++) {
		if (!strcmp(flag, flag_tbl[i].flag)) {
			*flags |= flag_tbl[i].val;
			return 0;
		}
	}
	json_error(ctx, "Unknown nat type flag '%s'.", flag);
	return 1;
}

static int json_parse_nat_type_flags(struct json_ctx *ctx, json_t *root)
{
	int flags = 0;
	json_t *value;
	size_t index;

	if (json_is_string(root)) {
		json_parse_nat_type_flag(ctx, root, &flags);
		return flags;
	} else if (!json_is_array(root)) {
		json_error(ctx, "Invalid nat flags type %s.",
			   json_typename(root));
		return -1;
	}
	json_array_foreach(root, index, value) {
		if (json_parse_nat_type_flag(ctx, value, &flags))
			json_error(ctx, "Parsing nat type flag at index %zu failed.",
				   index);
	}
	return flags;
}

static int nat_type_parse(const char *type)
{
	const char * const nat_etypes[] = {
		[NFT_NAT_SNAT]	= "snat",
		[NFT_NAT_DNAT]	= "dnat",
		[NFT_NAT_MASQ]	= "masquerade",
		[NFT_NAT_REDIR]	= "redirect",
	};
	size_t i;

	for (i = 0; i < array_size(nat_etypes); i++) {
		if (!strcmp(type, nat_etypes[i]))
			return i;
	}
	return -1;
}

static struct stmt *json_parse_nat_stmt(struct json_ctx *ctx,
					const char *key, json_t *value)
{
	int type, familyval;
	struct stmt *stmt;
	json_t *tmp;

	type = nat_type_parse(key);
	if (type < 0) {
		json_error(ctx, "Unknown nat type '%s'.", key);
		return NULL;
	}

	familyval = json_parse_family(ctx, value);
	if (familyval < 0)
		return NULL;

	stmt = nat_stmt_alloc(int_loc, type);
	stmt->nat.family = familyval;

	if (!json_unpack(value, "{s:o}", "addr", &tmp)) {
		stmt->nat.addr = json_parse_stmt_expr(ctx, tmp);
		if (!stmt->nat.addr) {
			json_error(ctx, "Invalid nat addr.");
			stmt_free(stmt);
			return NULL;
		}
	}
	if (!json_unpack(value, "{s:o}", "port", &tmp)) {
		stmt->nat.proto = json_parse_stmt_expr(ctx, tmp);
		if (!stmt->nat.proto) {
			json_error(ctx, "Invalid nat port.");
			stmt_free(stmt);
			return NULL;
		}
	}
	if (!json_unpack(value, "{s:o}", "flags", &tmp)) {
		int flags = json_parse_nat_flags(ctx, tmp);

		if (flags < 0) {
			stmt_free(stmt);
			return NULL;
		}
		stmt->nat.flags = flags;
	}
	if (!json_unpack(value, "{s:o}", "type_flags", &tmp)) {
		int flags = json_parse_nat_type_flags(ctx, tmp);

		if (flags < 0) {
			stmt_free(stmt);
			return NULL;
		}
		stmt->nat.type_flags = flags;
	}

	return stmt;
}

static struct stmt *json_parse_tproxy_stmt(struct json_ctx *ctx,
					   const char *key, json_t *value)
{
	json_t *jaddr, *tmp;
	struct stmt *stmt;
	int familyval;

	stmt = tproxy_stmt_alloc(int_loc);

	familyval = json_parse_family(ctx, value);
	if (familyval < 0)
		goto out_free;

	stmt->tproxy.family = familyval;

	if (!json_unpack(value, "{s:o}", "addr", &jaddr)) {
		stmt->tproxy.addr = json_parse_stmt_expr(ctx, jaddr);
		if (!stmt->tproxy.addr) {
			json_error(ctx, "Invalid addr.");
			goto out_free;
		}
	}
	if (!json_unpack(value, "{s:o}", "port", &tmp)) {
		stmt->tproxy.port = json_parse_stmt_expr(ctx, tmp);
		if (!stmt->tproxy.port) {
			json_error(ctx, "Invalid port.");
			goto out_free;
		}
	}
	return stmt;

out_free:
	stmt_free(stmt);
	return NULL;
}

static struct stmt *json_parse_reject_stmt(struct json_ctx *ctx,
					   const char *key, json_t *value)
{
	struct stmt *stmt = reject_stmt_alloc(int_loc);
	const struct datatype *dtype = NULL;
	const char *type;
	json_t *tmp;

	stmt->reject.type = -1;
	stmt->reject.icmp_code = -1;

	if (!json_unpack(value, "{s:s}", "type", &type)) {
		if (!strcmp(type, "tcp reset")) {
			stmt->reject.type = NFT_REJECT_TCP_RST;
			stmt->reject.icmp_code = 0;
		} else if (!strcmp(type, "icmpx")) {
			stmt->reject.type = NFT_REJECT_ICMPX_UNREACH;
			dtype = &icmpx_code_type;
			stmt->reject.icmp_code = 0;
		} else if (!strcmp(type, "icmp")) {
			stmt->reject.type = NFT_REJECT_ICMP_UNREACH;
			stmt->reject.family = NFPROTO_IPV4;
			dtype = &icmp_code_type;
			stmt->reject.icmp_code = 0;
		} else if (!strcmp(type, "icmpv6")) {
			stmt->reject.type = NFT_REJECT_ICMP_UNREACH;
			stmt->reject.family = NFPROTO_IPV6;
			dtype = &icmpv6_code_type;
			stmt->reject.icmp_code = 0;
		}
	}
	if (!json_unpack(value, "{s:o}", "expr", &tmp)) {
		stmt->reject.expr = json_parse_immediate(ctx, tmp);
		if (!stmt->reject.expr) {
			json_error(ctx, "Illegal reject expr.");
			stmt_free(stmt);
			return NULL;
		}
		datatype_set(stmt->reject.expr, dtype);
	}
	return stmt;
}

static void json_parse_set_stmt_list(struct json_ctx *ctx,
				     struct list_head *stmt_list,
				     json_t *stmt_json)
{
	struct list_head *head;
	struct stmt *tmp;
	json_t *value;
	size_t index;

	if (!stmt_json)
		return;

	if (!json_is_array(stmt_json))
		json_error(ctx, "Unexpected object type in stmt");

	head = stmt_list;
	json_array_foreach(stmt_json, index, value) {
		tmp = json_parse_stmt(ctx, value);
		list_add(&tmp->list, head);
		head = &tmp->list;
	}
}

static struct stmt *json_parse_set_stmt(struct json_ctx *ctx,
					const char *key, json_t *value)
{
	const char *opstr, *set;
	struct expr *expr, *expr2;
	json_t *elem, *stmt_json;
	struct stmt *stmt;
	int op;

	if (json_unpack_err(ctx, value, "{s:s, s:o, s:s}",
			    "op", &opstr, "elem", &elem, "set", &set))
		return NULL;

	if (!strcmp(opstr, "add")) {
		op = NFT_DYNSET_OP_ADD;
	} else if (!strcmp(opstr, "update")) {
		op = NFT_DYNSET_OP_UPDATE;
	} else if (!strcmp(opstr, "delete")) {
		op = NFT_DYNSET_OP_DELETE;
	} else {
		json_error(ctx, "Unknown set statement op '%s'.", opstr);
		return NULL;
	}

	expr = json_parse_set_elem_expr_stmt(ctx, elem);
	if (!expr) {
		json_error(ctx, "Illegal set statement element.");
		return NULL;
	}

	if (set[0] != '@') {
		json_error(ctx, "Illegal set reference in set statement.");
		expr_free(expr);
		return NULL;
	}
	expr2 = symbol_expr_alloc(int_loc, SYMBOL_SET, NULL, set + 1);

	stmt = set_stmt_alloc(int_loc);
	stmt->set.op = op;
	stmt->set.key = expr;
	stmt->set.set = expr2;

	if (!json_unpack(value, "{s:o}", "stmt", &stmt_json))
		json_parse_set_stmt_list(ctx, &stmt->set.stmt_list, stmt_json);

	return stmt;
}

static struct stmt *json_parse_map_stmt(struct json_ctx *ctx,
					const char *key, json_t *value)
{
	struct expr *expr, *expr2, *expr_data;
	json_t *elem, *data, *stmt_json;
	const char *opstr, *set;
	struct stmt *stmt;
	int op;

	if (json_unpack_err(ctx, value, "{s:s, s:o, s:o, s:s}",
			    "op", &opstr, "elem", &elem, "data", &data, "map", &set))
		return NULL;

	if (!strcmp(opstr, "add")) {
		op = NFT_DYNSET_OP_ADD;
	} else if (!strcmp(opstr, "update")) {
		op = NFT_DYNSET_OP_UPDATE;
	} else if (!strcmp(opstr, "delete")) {
		op = NFT_DYNSET_OP_DELETE;
	} else {
		json_error(ctx, "Unknown map statement op '%s'.", opstr);
		return NULL;
	}

	expr = json_parse_set_elem_expr_stmt(ctx, elem);
	if (!expr) {
		json_error(ctx, "Illegal map statement element.");
		return NULL;
	}

	expr_data = json_parse_set_elem_expr_stmt(ctx, data);
	if (!expr_data) {
		json_error(ctx, "Illegal map expression data.");
		expr_free(expr);
		return NULL;
	}

	if (set[0] != '@') {
		json_error(ctx, "Illegal map reference in map statement.");
		expr_free(expr);
		expr_free(expr_data);
		return NULL;
	}
	expr2 = symbol_expr_alloc(int_loc, SYMBOL_SET, NULL, set + 1);

	stmt = map_stmt_alloc(int_loc);
	stmt->map.op = op;
	stmt->map.key = expr;
	stmt->map.data = expr_data;
	stmt->map.set = expr2;

	if (!json_unpack(value, "{s:o}", "stmt", &stmt_json))
		json_parse_set_stmt_list(ctx, &stmt->set.stmt_list, stmt_json);

	return stmt;
}

static int json_parse_log_flag(struct json_ctx *ctx,
			       json_t *root, int *flags)
{
	const struct {
		const char *flag;
		int val;
	} flag_tbl[] = {
		{ "tcp sequence", NF_LOG_TCPSEQ },
		{ "tcp options", NF_LOG_TCPOPT },
		{ "ip options", NF_LOG_IPOPT },
		{ "skuid", NF_LOG_UID },
		{ "ether", NF_LOG_MACDECODE },
		{ "all", NF_LOG_MASK },
	};
	const char *flag;
	unsigned int i;

	assert(flags);

	if (!json_is_string(root)) {
		json_error(ctx, "Invalid log flag type %s, expected string.",
			   json_typename(root));
		return 1;
	}
	flag = json_string_value(root);
	for (i = 0; i < array_size(flag_tbl); i++) {
		if (!strcmp(flag, flag_tbl[i].flag)) {
			*flags |= flag_tbl[i].val;
			return 0;
		}
	}
	json_error(ctx, "Unknown log flag '%s'.", flag);
	return 1;
}

static int json_parse_log_flags(struct json_ctx *ctx, json_t *root)
{
	int flags = 0;
	json_t *value;
	size_t index;

	if (json_is_string(root)) {
		json_parse_log_flag(ctx, root, &flags);
		return flags;
	} else if (!json_is_array(root)) {
		json_error(ctx, "Invalid log flags type %s.",
			   json_typename(root));
		return -1;
	}
	json_array_foreach(root, index, value) {
		if (json_parse_log_flag(ctx, value, &flags))
			json_error(ctx, "Parsing log flag at index %zu failed.",
				   index);
	}
	return flags;
}

static struct stmt *json_parse_log_stmt(struct json_ctx *ctx,
					const char *key, json_t *value)
{
	const char *tmpstr;
	struct stmt *stmt;
	json_t *jflags;
	int tmp;

	stmt = log_stmt_alloc(int_loc);

	if (!json_unpack(value, "{s:s}", "prefix", &tmpstr)) {
		stmt->log.prefix = constant_expr_alloc(int_loc, &string_type,
						       BYTEORDER_HOST_ENDIAN,
						       (strlen(tmpstr) + 1) * BITS_PER_BYTE, tmpstr);
		stmt->log.flags |= STMT_LOG_PREFIX;
	}
	if (!json_unpack(value, "{s:i}", "group", &tmp)) {
		stmt->log.group = tmp;
		stmt->log.flags |= STMT_LOG_GROUP;
	}
	if (!json_unpack(value, "{s:i}", "snaplen", &tmp)) {
		stmt->log.snaplen = tmp;
		stmt->log.flags |= STMT_LOG_SNAPLEN;
	}
	if (!json_unpack(value, "{s:i}", "queue-threshold", &tmp)) {
		stmt->log.qthreshold = tmp;
		stmt->log.flags |= STMT_LOG_QTHRESHOLD;
	}
	if (!json_unpack(value, "{s:s}", "level", &tmpstr)) {
		int level = log_level_parse(tmpstr);

		if (level < 0) {
			json_error(ctx, "Invalid log level '%s'.", tmpstr);
			stmt_free(stmt);
			return NULL;
		}
		stmt->log.level = level;
		stmt->log.flags |= STMT_LOG_LEVEL;
	}
	if (!json_unpack(value, "{s:o}", "flags", &jflags)) {
		int flags = json_parse_log_flags(ctx, jflags);

		if (flags < 0) {
			stmt_free(stmt);
			return NULL;
		}
		stmt->log.logflags = flags;
	}
	return stmt;
}

static int json_parse_synproxy_flag(struct json_ctx *ctx,
				    json_t *root, int *flags)
{
	const struct {
		const char *flag;
		int val;
	} flag_tbl[] = {
		{ "timestamp", NF_SYNPROXY_OPT_TIMESTAMP },
		{ "sack-perm", NF_SYNPROXY_OPT_SACK_PERM },
	};
	const char *flag;
	unsigned int i;

	assert(flags);

	if (!json_is_string(root)) {
		json_error(ctx, "Invalid synproxy flag type %s, expected string.",
			   json_typename(root));
		return 1;
	}
	flag = json_string_value(root);
	for (i = 0; i < array_size(flag_tbl); i++) {
		if (!strcmp(flag, flag_tbl[i].flag)) {
			*flags |= flag_tbl[i].val;
			return 0;
		}
	}
	json_error(ctx, "Unknown synproxy flag '%s'.", flag);
	return 1;
}

static int json_parse_synproxy_flags(struct json_ctx *ctx, json_t *root)
{
	int flags = 0;
	json_t *value;
	size_t index;

	if (json_is_string(root)) {
		json_parse_synproxy_flag(ctx, root, &flags);
		return flags;
	} else if (!json_is_array(root)) {
		json_error(ctx, "Invalid synproxy flags type %s.",
			   json_typename(root));
		return -1;
	}
	json_array_foreach(root, index, value) {
		if (json_parse_synproxy_flag(ctx, value, &flags))
			json_error(ctx, "Parsing synproxy flag at index %zu failed.",
				   index);
	}
	return flags;
}

static struct stmt *json_parse_synproxy_stmt(struct json_ctx *ctx,
					     const char *key, json_t *value)
{
	struct stmt *stmt = NULL;
	json_t *jflags;
	int tmp, flags;

	if (json_typeof(value) == JSON_NULL) {
		stmt = synproxy_stmt_alloc(int_loc);
		return stmt;
	}

	if (!json_unpack(value, "{s:i}", "mss", &tmp)) {
		if (!stmt)
			stmt = synproxy_stmt_alloc(int_loc);
		if (tmp < 0) {
			json_error(ctx, "Invalid synproxy mss value '%d'", tmp);
			stmt_free(stmt);
			return NULL;
		}
		stmt->synproxy.mss = tmp;
		stmt->synproxy.flags |= NF_SYNPROXY_OPT_MSS;
	}
	if (!json_unpack(value, "{s:i}", "wscale", &tmp)) {
		if (!stmt)
			stmt = synproxy_stmt_alloc(int_loc);
		if (tmp < 0) {
			json_error(ctx, "Invalid synproxy wscale value '%d'", tmp);
			stmt_free(stmt);
			return NULL;
		}
		stmt->synproxy.wscale = tmp;
		stmt->synproxy.flags |= NF_SYNPROXY_OPT_WSCALE;
	}
	if (!json_unpack(value, "{s:o}", "flags", &jflags)) {
		if (!stmt)
			stmt = synproxy_stmt_alloc(int_loc);
		flags = json_parse_synproxy_flags(ctx, jflags);

		if (flags < 0) {
			stmt_free(stmt);
			return NULL;
		}
		stmt->synproxy.flags |= flags;
	}

	if (!stmt) {
		stmt = objref_stmt_alloc(int_loc);
		stmt->objref.type = NFT_OBJECT_SYNPROXY;
		stmt->objref.expr = json_parse_stmt_expr(ctx, value);
		if (!stmt->objref.expr) {
			json_error(ctx, "Invalid synproxy reference");
			stmt_free(stmt);
			return NULL;
		}
	}
	return stmt;
}

static struct stmt *json_parse_cthelper_stmt(struct json_ctx *ctx,
					     const char *key, json_t *value)
{
	struct stmt *stmt = objref_stmt_alloc(int_loc);

	stmt->objref.type = NFT_OBJECT_CT_HELPER;
	stmt->objref.expr = json_parse_stmt_expr(ctx, value);
	if (!stmt->objref.expr) {
		json_error(ctx, "Invalid ct helper reference.");
		stmt_free(stmt);
		return NULL;
	}
	return stmt;
}

static struct stmt *json_parse_cttimeout_stmt(struct json_ctx *ctx,
					      const char *key, json_t *value)
{
	struct stmt *stmt = objref_stmt_alloc(int_loc);

	stmt->objref.type = NFT_OBJECT_CT_TIMEOUT;
	stmt->objref.expr = json_parse_stmt_expr(ctx, value);
	if (!stmt->objref.expr) {
		json_error(ctx, "Invalid ct timeout reference.");
		stmt_free(stmt);
		return NULL;
	}
	return stmt;
}

static struct stmt *json_parse_ctexpect_stmt(struct json_ctx *ctx,
					     const char *key, json_t *value)
{
	struct stmt *stmt = objref_stmt_alloc(int_loc);

	stmt->objref.type = NFT_OBJECT_CT_EXPECT;
	stmt->objref.expr = json_parse_stmt_expr(ctx, value);
	if (!stmt->objref.expr) {
		json_error(ctx, "Invalid ct expectation reference.");
		stmt_free(stmt);
		return NULL;
	}
	return stmt;
}

static struct stmt *json_parse_meter_stmt(struct json_ctx *ctx,
					  const char *key, json_t *value)
{
	json_t *jkey, *jstmt;
	struct stmt *stmt;
	const char *name;
	uint32_t size = 0;

	if (json_unpack_err(ctx, value, "{s:s, s:o, s:o}",
			    "name", &name, "key", &jkey, "stmt", &jstmt))
		return NULL;
	json_unpack(value, "{s:i}", "size", &size);

	stmt = meter_stmt_alloc(int_loc);
	stmt->meter.name = xstrdup(name);
	stmt->meter.size = size;

	stmt->meter.key = json_parse_set_elem_expr_stmt(ctx, jkey);
	if (!stmt->meter.key) {
		json_error(ctx, "Invalid meter key.");
		stmt_free(stmt);
		return NULL;
	}

	stmt->meter.stmt = json_parse_stmt(ctx, jstmt);
	if (!stmt->meter.stmt) {
		json_error(ctx, "Invalid meter statement.");
		stmt_free(stmt);
		return NULL;
	}
	return stmt;
}

static int queue_flag_parse(const char *name, uint16_t *flags)
{
	if (!strcmp(name, "bypass"))
		*flags |= NFT_QUEUE_FLAG_BYPASS;
	else if (!strcmp(name, "fanout"))
		*flags |= NFT_QUEUE_FLAG_CPU_FANOUT;
	else
		return 1;
	return 0;
}

static struct stmt *json_parse_queue_stmt(struct json_ctx *ctx,
					  const char *key, json_t *value)
{
	struct expr *qexpr = NULL;
	uint16_t flags = 0;
	json_t *tmp;

	if (!json_unpack(value, "{s:o}", "num", &tmp)) {
		qexpr = json_parse_stmt_expr(ctx, tmp);
		if (!qexpr) {
			json_error(ctx, "Invalid queue num.");
			return NULL;
		}
	}
	if (!json_unpack(value, "{s:o}", "flags", &tmp)) {
		const char *flag;
		size_t index;
		json_t *val;

		if (json_is_string(tmp)) {
			flag = json_string_value(tmp);

			if (queue_flag_parse(flag, &flags)) {
				json_error(ctx, "Invalid queue flag '%s'.",
					   flag);
				expr_free(qexpr);
				return NULL;
			}
		} else if (!json_is_array(tmp)) {
			json_error(ctx, "Unexpected object type in queue flags.");
			expr_free(qexpr);
			return NULL;
		}

		json_array_foreach(tmp, index, val) {
			if (!json_is_string(val)) {
				json_error(ctx, "Invalid object in queue flag array at index %zu.",
					   index);
				expr_free(qexpr);
				return NULL;
			}
			flag = json_string_value(val);

			if (queue_flag_parse(flag, &flags)) {
				json_error(ctx, "Invalid queue flag '%s'.",
					   flag);
				expr_free(qexpr);
				return NULL;
			}
		}
	}
	return queue_stmt_alloc(int_loc, qexpr, flags);
}

static struct stmt *json_parse_connlimit_stmt(struct json_ctx *ctx,
					      const char *key, json_t *value)
{
	struct stmt *stmt = connlimit_stmt_alloc(int_loc);

	if (json_unpack_err(ctx, value, "{s:i}",
			    "val", &stmt->connlimit.count)) {
		stmt_free(stmt);
		return NULL;
	}

	json_unpack(value, "{s:b}", "inv", &stmt->connlimit.flags);
	if (stmt->connlimit.flags)
		stmt->connlimit.flags = NFT_CONNLIMIT_F_INV;

	return stmt;
}

static struct stmt *json_parse_optstrip_stmt(struct json_ctx *ctx,
					     const char *key, json_t *value)
{
	struct expr *expr = json_parse_expr(ctx, value);

	if (!expr ||
	    expr->etype != EXPR_EXTHDR ||
	    expr->exthdr.op != NFT_EXTHDR_OP_TCPOPT) {
		json_error(ctx, "Illegal TCP optstrip argument");
		return NULL;
	}

	return optstrip_stmt_alloc(int_loc, expr);
}

static struct stmt *json_parse_stmt(struct json_ctx *ctx, json_t *root)
{
	struct {
		const char *key;
		struct stmt *(*cb)(struct json_ctx *, const char *, json_t *);
	} stmt_parser_tbl[] = {
		{ "accept", json_parse_verdict_stmt },
		{ "drop", json_parse_verdict_stmt },
		{ "continue", json_parse_verdict_stmt },
		{ "jump", json_parse_verdict_stmt },
		{ "goto", json_parse_verdict_stmt },
		{ "return", json_parse_verdict_stmt },
		{ "match", json_parse_match_stmt },
		{ "counter", json_parse_counter_stmt },
		{ "mangle", json_parse_mangle_stmt },
		{ "quota", json_parse_quota_stmt },
		{ "last", json_parse_last_stmt },
		{ "limit", json_parse_limit_stmt },
		{ "flow", json_parse_flow_offload_stmt },
		{ "fwd", json_parse_fwd_stmt },
		{ "notrack", json_parse_notrack_stmt },
		{ "dup", json_parse_dup_stmt },
		{ "snat", json_parse_nat_stmt },
		{ "dnat", json_parse_nat_stmt },
		{ "masquerade", json_parse_nat_stmt },
		{ "redirect", json_parse_nat_stmt },
		{ "reject", json_parse_reject_stmt },
		{ "set", json_parse_set_stmt },
		{ "map", json_parse_map_stmt },
		{ "log", json_parse_log_stmt },
		{ "ct helper", json_parse_cthelper_stmt },
		{ "ct timeout", json_parse_cttimeout_stmt },
		{ "ct expectation", json_parse_ctexpect_stmt },
		{ "meter", json_parse_meter_stmt },
		{ "queue", json_parse_queue_stmt },
		{ "ct count", json_parse_connlimit_stmt },
		{ "tproxy", json_parse_tproxy_stmt },
		{ "synproxy", json_parse_synproxy_stmt },
		{ "reset", json_parse_optstrip_stmt },
		{ "secmark", json_parse_secmark_stmt },
	};
	const char *type;
	unsigned int i;
	json_t *tmp;

	if (json_unpack_stmt(ctx, root, &type, &tmp))
		return NULL;

	/* Yes, verdict_map_stmt is actually an expression */
	if (!strcmp(type, "vmap")) {
		struct expr *expr = json_parse_map_expr(ctx, type, tmp);

		if (!expr) {
			json_error(ctx, "Illegal vmap statement.");
			return NULL;
		}
		return verdict_stmt_alloc(int_loc, expr);
	}

	if (!strcmp(type, "xt")) {
		json_error(ctx, "unsupported xtables compat expression, use iptables-nft with this ruleset");
		return NULL;
	}

	for (i = 0; i < array_size(stmt_parser_tbl); i++) {
		if (!strcmp(type, stmt_parser_tbl[i].key))
			return stmt_parser_tbl[i].cb(ctx, stmt_parser_tbl[i].key, tmp);
	}

	json_error(ctx, "Unknown statement object '%s'.", type);
	return NULL;
}

static struct cmd *json_parse_cmd_add_table(struct json_ctx *ctx, json_t *root,
					    enum cmd_ops op, enum cmd_obj obj)
{
	const char *family = "", *comment = NULL;
	struct handle h = {
		.table.location = *int_loc,
	};
	struct table *table = NULL;

	if (json_unpack_err(ctx, root, "{s:s}",
			    "family", &family))
		return NULL;

	if (op != CMD_DELETE) {
		if (json_unpack_err(ctx, root, "{s:s}", "name", &h.table.name))
			return NULL;

		json_unpack(root, "{s:s}", "comment", &comment);
	} else if (op == CMD_DELETE &&
		   json_unpack(root, "{s:s}", "name", &h.table.name) &&
		   json_unpack(root, "{s:I}", "handle", &h.handle.id)) {
		json_error(ctx, "Either name or handle required to delete a table.");
		return NULL;
	}
	if (parse_family(family, &h.family)) {
		json_error(ctx, "Unknown family '%s'.", family);
		return NULL;
	}
	if (h.table.name)
		h.table.name = xstrdup(h.table.name);

	if (comment) {
		table = table_alloc();
		handle_merge(&table->handle, &h);
		table->comment = xstrdup(comment);
	}

	if (op == CMD_ADD)
		json_object_del(root, "handle");

	return cmd_alloc(op, obj, &h, int_loc, table);
}

static struct expr *parse_policy(const char *policy)
{
	int policy_num;

	if (!strcmp(policy, "accept"))
		policy_num = NF_ACCEPT;
	else if (!strcmp(policy, "drop"))
		policy_num = NF_DROP;
	else
		return NULL;

	return constant_expr_alloc(int_loc, &integer_type,
				   BYTEORDER_HOST_ENDIAN,
				   sizeof(int) * BITS_PER_BYTE, &policy_num);
}

static struct cmd *json_parse_cmd_add_chain(struct json_ctx *ctx, json_t *root,
					    enum cmd_ops op, enum cmd_obj obj)
{
	struct handle h = {
		.table.location = *int_loc,
	};
	const char *family = "", *policy = "", *type, *hookstr, *name, *comment = NULL;
	struct chain *chain = NULL;
	int prio;

	if (json_unpack_err(ctx, root, "{s:s, s:s}",
			    "family", &family,
			    "table", &h.table.name))
		return NULL;
	if (op != CMD_DELETE) {
		if (json_unpack_err(ctx, root, "{s:s}", "name", &h.chain.name))
			return NULL;

		json_unpack(root, "{s:s}", "comment", &comment);
	} else if (op == CMD_DELETE &&
		   json_unpack(root, "{s:s}", "name", &h.chain.name) &&
		   json_unpack(root, "{s:I}", "handle", &h.handle.id)) {
		json_error(ctx, "Either name or handle required to delete a chain.");
		return NULL;
	}
	if (parse_family(family, &h.family)) {
		json_error(ctx, "Unknown family '%s'.", family);
		return NULL;
	}
	h.table.name = xstrdup(h.table.name);
	if (h.chain.name)
		h.chain.name = xstrdup(h.chain.name);

	if (comment) {
<<<<<<< HEAD
		chain = chain_alloc(NULL);
=======
		chain = chain_alloc();
>>>>>>> 83ff3160
		handle_merge(&chain->handle, &h);
		chain->comment = xstrdup(comment);
	}

	if (op == CMD_DELETE ||
	    op == CMD_LIST ||
	    op == CMD_FLUSH ||
	    json_unpack(root, "{s:s, s:s, s:i}",
			"type", &type, "hook", &hookstr, "prio", &prio))
		return cmd_alloc(op, obj, &h, int_loc, chain);

	if (!chain)
<<<<<<< HEAD
		chain = chain_alloc(NULL);
=======
		chain = chain_alloc();
>>>>>>> 83ff3160

	chain->flags |= CHAIN_F_BASECHAIN;
	chain->type.str = xstrdup(type);
	chain->priority.expr = constant_expr_alloc(int_loc, &integer_type,
						   BYTEORDER_HOST_ENDIAN,
						   sizeof(int) * BITS_PER_BYTE,
						   &prio);
	chain->hook.name = chain_hookname_lookup(hookstr);
	if (!chain->hook.name) {
		json_error(ctx, "Invalid chain hook '%s'.", hookstr);
		chain_free(chain);
		return NULL;
	}

	if (!json_unpack(root, "{s:s}", "dev", &name)) {
		struct expr *dev_expr, *expr;

		dev_expr = compound_expr_alloc(int_loc, EXPR_LIST);
		expr = constant_expr_alloc(int_loc, &integer_type,
					   BYTEORDER_HOST_ENDIAN,
					   strlen(name) * BITS_PER_BYTE,
					   name);
		compound_expr_add(dev_expr, expr);
		chain->dev_expr = dev_expr;
	}

	if (!json_unpack(root, "{s:s}", "policy", &policy)) {
		chain->policy = parse_policy(policy);
		if (!chain->policy) {
			json_error(ctx, "Unknown policy '%s'.", policy);
			chain_free(chain);
			return NULL;
		}
	}

	if (op == CMD_ADD)
		json_object_del(root, "handle");

	handle_merge(&chain->handle, &h);
	return cmd_alloc(op, obj, &h, int_loc, chain);
}

static struct cmd *json_parse_cmd_add_rule(struct json_ctx *ctx, json_t *root,
					   enum cmd_ops op, enum cmd_obj obj)
{
	struct handle h = {
		.table.location = *int_loc,
		.chain.location = *int_loc,
		.index.location = *int_loc,
	};
	const char *family = "", *comment = NULL;
	struct rule *rule;
	size_t index;
	json_t *tmp, *value;

	if (json_unpack_err(ctx, root, "{s:s, s:s, s:s}",
			    "family", &family,
			    "table", &h.table.name,
			    "chain", &h.chain.name))
		return NULL;
	if (op != CMD_DELETE &&
	    json_unpack_err(ctx, root, "{s:o}", "expr", &tmp))
		return NULL;
	else if ((op == CMD_DELETE || op == CMD_DESTROY) &&
		 json_unpack_err(ctx, root, "{s:I}", "handle", &h.handle.id))
		return NULL;

	if (parse_family(family, &h.family)) {
		json_error(ctx, "Unknown family '%s'.", family);
		return NULL;
	}
	h.table.name = xstrdup(h.table.name);
	h.chain.name = xstrdup(h.chain.name);

	if (op == CMD_DELETE || op == CMD_DESTROY)
		return cmd_alloc(op, obj, &h, int_loc, NULL);

	if (!json_is_array(tmp)) {
		json_error(ctx, "Value of property \"expr\" must be an array.");
		return NULL;
	}

	if (!json_unpack(root, "{s:I}", "index", &h.index.id)) {
		h.index.id++;
	}

	rule = rule_alloc(int_loc, NULL);

	json_unpack(root, "{s:s}", "comment", &comment);
	if (comment)
		rule->comment = xstrdup(comment);

	json_array_foreach(tmp, index, value) {
		struct stmt *stmt;

		if (!json_is_object(value)) {
			json_error(ctx, "Unexpected expr array element of type %s, expected object.",
				   json_typename(value));
			rule_free(rule);
			return NULL;
		}

		stmt = json_parse_stmt(ctx, value);

		if (!stmt) {
			json_error(ctx, "Parsing expr array at index %zd failed.", index);
			rule_free(rule);
			return NULL;
		}

		rule_stmt_append(rule, stmt);
	}

	if (op == CMD_ADD)
		json_object_del(root, "handle");

	return cmd_alloc(op, obj, &h, int_loc, rule);
}

static int string_to_nft_object(const char *str)
{
	const char *obj_tbl[__NFT_OBJECT_MAX] = {
		[NFT_OBJECT_COUNTER] = "counter",
		[NFT_OBJECT_QUOTA] = "quota",
		[NFT_OBJECT_LIMIT] = "limit",
		[NFT_OBJECT_SECMARK] = "secmark",
	};
	unsigned int i;

	for (i = 0; i < NFT_OBJECT_MAX; i++) {
		if (obj_tbl[i] && !strcmp(str, obj_tbl[i]))
			return i;
	}
	return 0;
}

static int string_to_set_flag(const char *str)
{
	const struct {
		enum nft_set_flags val;
		const char *name;
	} flag_tbl[] = {
		{ NFT_SET_CONSTANT, "constant" },
		{ NFT_SET_INTERVAL, "interval" },
		{ NFT_SET_TIMEOUT, "timeout" },
		{ NFT_SET_EVAL,	"dynamic" },
	};
	unsigned int i;

	for (i = 0; i < array_size(flag_tbl); i++) {
		if (!strcmp(str, flag_tbl[i].name))
			return flag_tbl[i].val;
	}
	return 0;
}

static struct cmd *json_parse_cmd_add_set(struct json_ctx *ctx, json_t *root,
					  enum cmd_ops op, enum cmd_obj obj)
{
	struct handle h = { 0 };
	const char *family = "", *policy, *dtype_ext = NULL;
	json_t *tmp, *stmt_json;
	struct set *set;

	if (json_unpack_err(ctx, root, "{s:s, s:s}",
			    "family", &family,
			    "table", &h.table.name))
		return NULL;
	if (op != CMD_DELETE &&
	    json_unpack_err(ctx, root, "{s:s}", "name", &h.set.name)) {
		return NULL;
	} else if ((op == CMD_DELETE || op == CMD_DESTROY) &&
		   json_unpack(root, "{s:s}", "name", &h.set.name) &&
		   json_unpack(root, "{s:I}", "handle", &h.handle.id)) {
		json_error(ctx, "Either name or handle required to delete a set.");
		return NULL;
	}

	if (parse_family(family, &h.family)) {
		json_error(ctx, "Unknown family '%s'.", family);
		return NULL;
	}
	h.table.name = xstrdup(h.table.name);
	if (h.set.name)
		h.set.name = xstrdup(h.set.name);

	switch (op) {
	case CMD_DELETE:
	case CMD_DESTROY:
	case CMD_LIST:
	case CMD_FLUSH:
	case CMD_RESET:
		return cmd_alloc(op, obj, &h, int_loc, NULL);
	default:
		break;
	}

	set = set_alloc(&internal_location);

	if (json_unpack(root, "{s:o}", "type", &tmp)) {
		json_error(ctx, "Invalid set type.");
		set_free(set);
		handle_free(&h);
		return NULL;
	}
	set->key = json_parse_dtype_expr(ctx, tmp);
	if (!set->key) {
		json_error(ctx, "Invalid set type.");
		set_free(set);
		handle_free(&h);
		return NULL;
	}

	if (!json_unpack(root, "{s:s}", "map", &dtype_ext)) {
		const struct datatype *dtype;

		set->objtype = string_to_nft_object(dtype_ext);
		if (set->objtype) {
			set->flags |= NFT_SET_OBJECT;
		} else if ((dtype = datatype_lookup_byname(dtype_ext))) {
			set->data = constant_expr_alloc(&netlink_location,
							dtype, dtype->byteorder,
							dtype->size, NULL);
			set->flags |= NFT_SET_MAP;
		} else {
			json_error(ctx, "Invalid map type '%s'.", dtype_ext);
			set_free(set);
			handle_free(&h);
			return NULL;
		}
	}
	if (!json_unpack(root, "{s:s}", "policy", &policy)) {
		if (!strcmp(policy, "performance"))
			set->policy = NFT_SET_POL_PERFORMANCE;
		else if (!strcmp(policy, "memory")) {
			set->policy = NFT_SET_POL_MEMORY;
		} else {
			json_error(ctx, "Unknown set policy '%s'.", policy);
			set_free(set);
			handle_free(&h);
			return NULL;
		}
	}
	if (!json_unpack(root, "{s:o}", "flags", &tmp)) {
		json_t *value;
		size_t index;

		json_array_foreach(tmp, index, value) {
			int flag;

			if (!json_is_string(value) ||
			    !(flag = string_to_set_flag(json_string_value(value)))) {
				json_error(ctx, "Invalid set flag at index %zu.", index);
				set_free(set);
				handle_free(&h);
				return NULL;
			}
			set->flags |= flag;
		}
	}
	if (!json_unpack(root, "{s:o}", "elem", &tmp)) {
		set->init = json_parse_set_expr(ctx, "elem", tmp);
		if (!set->init) {
			json_error(ctx, "Invalid set elem expression.");
			set_free(set);
			handle_free(&h);
			return NULL;
		}
	}
	if (!json_unpack(root, "{s:I}", "timeout", &set->timeout))
		set->timeout *= 1000;
	if (!json_unpack(root, "{s:i}", "gc-interval", &set->gc_int))
		set->gc_int *= 1000;
	json_unpack(root, "{s:i}", "size", &set->desc.size);

	if (!json_unpack(root, "{s:o}", "stmt", &stmt_json))
		json_parse_set_stmt_list(ctx, &set->stmt_list, stmt_json);

	handle_merge(&set->handle, &h);

	if (op == CMD_ADD)
		json_object_del(root, "handle");

	return cmd_alloc(op, obj, &h, int_loc, set);
}

static struct cmd *json_parse_cmd_add_element(struct json_ctx *ctx,
					      json_t *root, enum cmd_ops op,
					      enum cmd_obj cmd_obj)
{
	struct handle h = { 0 };
	const char *family;
	struct expr *expr;
	json_t *tmp;

	if (json_unpack_err(ctx, root, "{s:s, s:s, s:s, s:o}",
			    "family", &family,
			    "table", &h.table.name,
			    "name", &h.set.name,
			    "elem", &tmp))
		return NULL;

	if (parse_family(family, &h.family)) {
		json_error(ctx, "Unknown family '%s'.", family);
		return NULL;
	}
	h.table.name = xstrdup(h.table.name);
	h.set.name = xstrdup(h.set.name);

	expr = json_parse_set_expr(ctx, "elem", tmp);
	if (!expr) {
		json_error(ctx, "Invalid set.");
		handle_free(&h);
		return NULL;
	}
	return cmd_alloc(op, cmd_obj, &h, int_loc, expr);
}

static struct expr *json_parse_flowtable_devs(struct json_ctx *ctx,
					      json_t *root)
{
	struct expr *tmp, *expr = compound_expr_alloc(int_loc, EXPR_LIST);
	const char *dev;
	json_t *value;
	size_t index;

	if (!json_unpack(root, "s", &dev)) {
		tmp = constant_expr_alloc(int_loc, &string_type,
					  BYTEORDER_HOST_ENDIAN,
					  strlen(dev) * BITS_PER_BYTE, dev);
		compound_expr_add(expr, tmp);
		return expr;
	}
	if (!json_is_array(root)) {
		expr_free(expr);
		return NULL;
	}

	json_array_foreach(root, index, value) {
		if (json_unpack(value, "s", &dev)) {
			json_error(ctx, "Invalid flowtable dev at index %zu.",
				   index);
			expr_free(expr);
			return NULL;
		}
		tmp = constant_expr_alloc(int_loc, &string_type,
					  BYTEORDER_HOST_ENDIAN,
					  strlen(dev) * BITS_PER_BYTE, dev);
		compound_expr_add(expr, tmp);
	}
	return expr;
}

static struct cmd *json_parse_cmd_add_flowtable(struct json_ctx *ctx,
						json_t *root, enum cmd_ops op,
						enum cmd_obj cmd_obj)
{
	const char *family, *hook, *hookstr;
	struct flowtable *flowtable;
	struct handle h = { 0 };
	json_t *devs = NULL;
	int prio;

	if (json_unpack_err(ctx, root, "{s:s, s:s}",
			    "family", &family,
			    "table", &h.table.name))
		return NULL;

	if (op != CMD_DELETE &&
	    json_unpack_err(ctx, root, "{s:s}", "name", &h.flowtable.name)) {
		return NULL;
	} else if ((op == CMD_DELETE || op == CMD_DESTROY) &&
		   json_unpack(root, "{s:s}", "name", &h.flowtable.name) &&
		   json_unpack(root, "{s:I}", "handle", &h.handle.id)) {
		json_error(ctx, "Either name or handle required to delete a flowtable.");
		return NULL;
	}

	if (parse_family(family, &h.family)) {
		json_error(ctx, "Unknown family '%s'.", family);
		return NULL;
	}
	h.table.name = xstrdup(h.table.name);
	if (h.flowtable.name)
		h.flowtable.name = xstrdup(h.flowtable.name);

	if (op == CMD_DELETE || op == CMD_LIST || op == CMD_DESTROY)
		return cmd_alloc(op, cmd_obj, &h, int_loc, NULL);

	if (json_unpack_err(ctx, root, "{s:s, s:i}",
			    "hook", &hook,
			    "prio", &prio)) {
		handle_free(&h);
		return NULL;
	}

	json_unpack(root, "{s:o}", "dev", &devs);

	hookstr = chain_hookname_lookup(hook);
	if (!hookstr) {
		json_error(ctx, "Invalid flowtable hook '%s'.", hook);
		handle_free(&h);
		return NULL;
	}

	flowtable = flowtable_alloc(int_loc);
	flowtable->hook.name = hookstr;
	flowtable->priority.expr =
		constant_expr_alloc(int_loc, &integer_type,
				    BYTEORDER_HOST_ENDIAN,
				    sizeof(int) * BITS_PER_BYTE, &prio);

	if (devs) {
		flowtable->dev_expr = json_parse_flowtable_devs(ctx, devs);
		if (!flowtable->dev_expr) {
			json_error(ctx, "Invalid flowtable dev.");
			flowtable_free(flowtable);
			handle_free(&h);
			return NULL;
		}
	}
	return cmd_alloc(op, cmd_obj, &h, int_loc, flowtable);
}

static int json_parse_ct_timeout_policy(struct json_ctx *ctx,
					json_t *root, struct obj *obj)
{
	json_t *tmp, *val;
	const char *key;

	if (json_unpack(root, "{s:o}", "policy", &tmp))
		return 0;

	if (!json_is_object(tmp)) {
		json_error(ctx, "Invalid ct timeout policy.");
		return 1;
	}

	json_object_foreach(tmp, key, val) {
		struct timeout_state *ts;

		if (!json_is_integer(val)) {
			json_error(ctx, "Invalid ct timeout policy value for '%s'.", key);
			return 1;
		}

		ts = xzalloc(sizeof(*ts));
		ts->timeout_str = xstrdup(key);
		ts->timeout_value = json_integer_value(val);
		ts->location = *int_loc;
		init_list_head(&ts->head);
		list_add_tail(&ts->head, &obj->ct_timeout.timeout_list);
	}
	return 0;
}

static struct cmd *json_parse_cmd_add_object(struct json_ctx *ctx,
					     json_t *root, enum cmd_ops op,
					     enum cmd_obj cmd_obj)
{
	const char *family, *tmp, *rate_unit = "packets", *burst_unit = "bytes";
	uint32_t l3proto = NFPROTO_UNSPEC;
	int inv = 0, flags = 0, i, j;
	struct handle h = { 0 };
	struct obj *obj;
	json_t *jflags;

	if (json_unpack_err(ctx, root, "{s:s, s:s}",
			    "family", &family,
			    "table", &h.table.name))
		return NULL;
	if ((op != CMD_DELETE ||
	     cmd_obj == NFT_OBJECT_CT_HELPER) &&
	    json_unpack_err(ctx, root, "{s:s}", "name", &h.obj.name)) {
		return NULL;
	} else if ((op == CMD_DELETE || op == CMD_DESTROY) &&
		   cmd_obj != NFT_OBJECT_CT_HELPER &&
		   json_unpack(root, "{s:s}", "name", &h.obj.name) &&
		   json_unpack(root, "{s:I}", "handle", &h.handle.id)) {
		json_error(ctx, "Either name or handle required to delete an object.");
		return NULL;
	}

	if (parse_family(family, &h.family)) {
		json_error(ctx, "Unknown family '%s'.", family);
		return NULL;
	}
	h.table.name = xstrdup(h.table.name);
	if (h.obj.name)
		h.obj.name = xstrdup(h.obj.name);

	if (op == CMD_DELETE || op == CMD_LIST || op == CMD_DESTROY) {
		if (cmd_obj == NFT_OBJECT_CT_HELPER)
			return cmd_alloc_obj_ct(op, NFT_OBJECT_CT_HELPER,
						&h, int_loc, obj_alloc(int_loc));
		return cmd_alloc(op, cmd_obj, &h, int_loc, NULL);
	}

	obj = obj_alloc(int_loc);

	if (!json_unpack(root, "{s:s}", "comment", &obj->comment))
		obj->comment = xstrdup(obj->comment);

	switch (cmd_obj) {
	case CMD_OBJ_COUNTER:
		obj->type = NFT_OBJECT_COUNTER;
		json_unpack(root, "{s:I}", "packets", &obj->counter.packets);
		json_unpack(root, "{s:I}", "bytes", &obj->counter.bytes);
		break;
	case CMD_OBJ_QUOTA:
		obj->type = NFT_OBJECT_QUOTA;
		json_unpack(root, "{s:I}", "bytes", &obj->quota.bytes);
		json_unpack(root, "{s:I}", "used", &obj->quota.used);
		json_unpack(root, "{s:b}", "inv", &obj->quota.flags);
		if (obj->quota.flags)
			obj->quota.flags = NFT_QUOTA_F_INV;
		break;
	case CMD_OBJ_SECMARK:
		obj->type = NFT_OBJECT_SECMARK;
		if (!json_unpack(root, "{s:s}", "context", &tmp)) {
			int ret;
			ret = snprintf(obj->secmark.ctx, sizeof(obj->secmark.ctx), "%s", tmp);
			if (ret < 0 || ret >= (int)sizeof(obj->secmark.ctx)) {
				json_error(ctx, "Invalid secmark context '%s', max length is %zu.",
					   tmp, sizeof(obj->secmark.ctx));
				obj_free(obj);
				return NULL;
			}
		}
		break;
	case NFT_OBJECT_CT_HELPER:
		cmd_obj = CMD_OBJ_CT_HELPER;
		obj->type = NFT_OBJECT_CT_HELPER;
		if (!json_unpack(root, "{s:s}", "type", &tmp)) {
			int ret;

			ret = snprintf(obj->ct_helper.name,
				       sizeof(obj->ct_helper.name), "%s", tmp);
			if (ret < 0 ||
			    ret >= (int)sizeof(obj->ct_helper.name)) {
				json_error(ctx, "Invalid CT helper type '%s', max length is %zu.",
					   tmp, sizeof(obj->ct_helper.name));
				obj_free(obj);
				return NULL;
			}
		}
		if (!json_unpack(root, "{s:s}", "protocol", &tmp)) {
			if (!strcmp(tmp, "tcp")) {
				obj->ct_helper.l4proto = IPPROTO_TCP;
			} else if (!strcmp(tmp, "udp")) {
				obj->ct_helper.l4proto = IPPROTO_UDP;
			} else {
				json_error(ctx, "Invalid ct helper protocol '%s'.", tmp);
				obj_free(obj);
				return NULL;
			}
		}
		if (!json_unpack(root, "{s:s}", "l3proto", &tmp) &&
		    parse_family(tmp, &l3proto)) {
			json_error(ctx, "Invalid ct helper l3proto '%s'.", tmp);
			obj_free(obj);
			return NULL;
		}
		obj->ct_helper.l3proto = l3proto;
		break;
	case NFT_OBJECT_CT_TIMEOUT:
		cmd_obj = CMD_OBJ_CT_TIMEOUT;
		obj->type = NFT_OBJECT_CT_TIMEOUT;
		if (!json_unpack(root, "{s:s}", "protocol", &tmp)) {
			if (!strcmp(tmp, "tcp")) {
				obj->ct_timeout.l4proto = IPPROTO_TCP;
			} else if (!strcmp(tmp, "udp")) {
				obj->ct_timeout.l4proto = IPPROTO_UDP;
			} else {
				json_error(ctx, "Invalid ct timeout protocol '%s'.", tmp);
				obj_free(obj);
				return NULL;
			}
		}
		if (!json_unpack(root, "{s:s}", "l3proto", &tmp) &&
		    parse_family(tmp, &l3proto)) {
			json_error(ctx, "Invalid ct timeout l3proto '%s'.", tmp);
			obj_free(obj);
			return NULL;
		}
		obj->ct_timeout.l3proto = l3proto;

		init_list_head(&obj->ct_timeout.timeout_list);
		if (json_parse_ct_timeout_policy(ctx, root, obj)) {
			obj_free(obj);
			return NULL;
		}
		break;
	case NFT_OBJECT_CT_EXPECT:
		cmd_obj = CMD_OBJ_CT_EXPECT;
		obj->type = NFT_OBJECT_CT_EXPECT;
		if (!json_unpack(root, "{s:s}", "l3proto", &tmp) &&
		    parse_family(tmp, &l3proto)) {
			json_error(ctx, "Invalid ct expectation l3proto '%s'.", tmp);
			obj_free(obj);
			return NULL;
		}
		obj->ct_expect.l3proto = l3proto;
		if (!json_unpack(root, "{s:s}", "protocol", &tmp)) {
			if (!strcmp(tmp, "tcp")) {
				obj->ct_expect.l4proto = IPPROTO_TCP;
			} else if (!strcmp(tmp, "udp")) {
				obj->ct_expect.l4proto = IPPROTO_UDP;
			} else {
				json_error(ctx, "Invalid ct expectation protocol '%s'.", tmp);
				obj_free(obj);
				return NULL;
			}
		}
		if (!json_unpack(root, "{s:i}", "dport", &i))
			obj->ct_expect.dport = i;
		if (!json_unpack(root, "{s:i}", "timeout", &i))
			obj->ct_expect.timeout = i;
		if (!json_unpack(root, "{s:i}", "size", &i))
			obj->ct_expect.size = i;
		break;
	case CMD_OBJ_LIMIT:
		obj->type = NFT_OBJECT_LIMIT;
		if (json_unpack_err(ctx, root, "{s:I, s:s}",
				    "rate", &obj->limit.rate,
				    "per", &tmp)) {
			obj_free(obj);
			return NULL;
		}
		json_unpack(root, "{s:s}", "rate_unit", &rate_unit);
		json_unpack(root, "{s:b}", "inv", &inv);
		json_unpack(root, "{s:i}", "burst", &obj->limit.burst);
		json_unpack(root, "{s:s}", "burst_unit", &burst_unit);

		if (!strcmp(rate_unit, "packets")) {
			obj->limit.type = NFT_LIMIT_PKTS;
		} else {
			obj->limit.type = NFT_LIMIT_PKT_BYTES;
			obj->limit.rate = rate_to_bytes(obj->limit.rate,
							rate_unit);
			obj->limit.burst = rate_to_bytes(obj->limit.burst,
							 burst_unit);
		}
		obj->limit.unit = seconds_from_unit(tmp);
		obj->limit.flags = inv ? NFT_LIMIT_F_INV : 0;
		break;
	case CMD_OBJ_SYNPROXY:
		obj->type = NFT_OBJECT_SYNPROXY;
		if (json_unpack_err(ctx, root, "{s:i, s:i}",
				    "mss", &i, "wscale", &j)) {
			obj_free(obj);
			return NULL;
		}
		obj->synproxy.mss = i;
		obj->synproxy.wscale = j;
		obj->synproxy.flags |= NF_SYNPROXY_OPT_MSS;
		obj->synproxy.flags |= NF_SYNPROXY_OPT_WSCALE;
		if (!json_unpack(root, "{s:o}", "flags", &jflags)) {
			flags = json_parse_synproxy_flags(ctx, jflags);
			if (flags < 0) {
				obj_free(obj);
				return NULL;
			}
			obj->synproxy.flags |= flags;
		}
		break;
	default:
		BUG("Invalid CMD '%d'", cmd_obj);
	}

	if (op == CMD_ADD)
		json_object_del(root, "handle");

	return cmd_alloc(op, cmd_obj, &h, int_loc, obj);
}

static struct cmd *json_parse_cmd_add(struct json_ctx *ctx,
				      json_t *root, enum cmd_ops op)
{
	struct {
		const char *key;
		enum cmd_obj obj;
		struct cmd *(*cb)(struct json_ctx *, json_t *,
				  enum cmd_ops, enum cmd_obj);
	} cmd_obj_table[] = {
		{ "table", CMD_OBJ_TABLE, json_parse_cmd_add_table },
		{ "chain", CMD_OBJ_CHAIN, json_parse_cmd_add_chain },
		{ "rule", CMD_OBJ_RULE, json_parse_cmd_add_rule },
		{ "set", CMD_OBJ_SET, json_parse_cmd_add_set },
		{ "map", CMD_OBJ_SET, json_parse_cmd_add_set },
		{ "element", CMD_OBJ_ELEMENTS, json_parse_cmd_add_element },
		{ "flowtable", CMD_OBJ_FLOWTABLE, json_parse_cmd_add_flowtable },
		{ "counter", CMD_OBJ_COUNTER, json_parse_cmd_add_object },
		{ "quota", CMD_OBJ_QUOTA, json_parse_cmd_add_object },
		{ "ct helper", NFT_OBJECT_CT_HELPER, json_parse_cmd_add_object },
		{ "ct timeout", NFT_OBJECT_CT_TIMEOUT, json_parse_cmd_add_object },
		{ "ct expectation", NFT_OBJECT_CT_EXPECT, json_parse_cmd_add_object },
		{ "limit", CMD_OBJ_LIMIT, json_parse_cmd_add_object },
		{ "secmark", CMD_OBJ_SECMARK, json_parse_cmd_add_object }
	};
	unsigned int i;
	json_t *tmp;

	if (!json_is_object(root)) {
		json_error(ctx, "Value of add command must be object (got %s instead).",
			   json_typename(root));
		return NULL;
	}

	for (i = 0; i < array_size(cmd_obj_table); i++) {
		tmp = json_object_get(root, cmd_obj_table[i].key);
		if (!tmp)
			continue;

		if (op == CMD_CREATE && cmd_obj_table[i].obj == CMD_OBJ_RULE) {
			json_error(ctx, "Create command not available for rules.");
			return NULL;
		}

		return cmd_obj_table[i].cb(ctx, tmp, op, cmd_obj_table[i].obj);
	}
	json_error(ctx, "Unknown object passed to add command.");
	return NULL;
}

static struct cmd *json_parse_cmd_replace(struct json_ctx *ctx,
					  json_t *root, enum cmd_ops op)
{
	struct handle h = {
		.table.location = *int_loc,
		.chain.location = *int_loc,
		.index.location = *int_loc,
	};
	json_t *tmp, *value;
	const char *family;
	struct rule *rule;
	size_t index;

	if (json_unpack_err(ctx, root, "{s:o}", "rule", &tmp))
		return NULL;
	root = tmp;

	if (json_unpack_err(ctx, root, "{s:s, s:s, s:s, s:o}",
			    "family", &family,
			    "table", &h.table.name,
			    "chain", &h.chain.name,
			    "expr", &tmp))
		return NULL;
	json_unpack(root, "{s:I}", "handle", &h.handle.id);
	if (!json_unpack(root, "{s:I}", "index", &h.index.id)) {
		h.index.id++;
	}

	if (op == CMD_REPLACE && !h.handle.id) {
		json_error(ctx, "Handle is required when replacing a rule.");
		return NULL;
	}

	if ((op == CMD_INSERT || op == CMD_ADD) && h.handle.id) {
		h.position.id = h.handle.id;
		h.handle.id = 0;
	}

	if (parse_family(family, &h.family)) {
		json_error(ctx, "Unknown family '%s'.", family);
		return NULL;
	}

	if (!json_is_array(tmp)) {
		json_error(ctx, "Value of property \"expr\" must be an array.");
		return NULL;
	}

	h.table.name = xstrdup(h.table.name);
	h.chain.name = xstrdup(h.chain.name);

	rule = rule_alloc(int_loc, NULL);

	if (!json_unpack(root, "{s:s}", "comment", &rule->comment))
		rule->comment = xstrdup(rule->comment);

	json_array_foreach(tmp, index, value) {
		struct stmt *stmt;

		if (!json_is_object(value)) {
			json_error(ctx, "Unexpected expr array element of type %s, expected object.",
				   json_typename(value));
			rule_free(rule);
			return NULL;
		}

		stmt = json_parse_stmt(ctx, value);

		if (!stmt) {
			json_error(ctx, "Parsing expr array at index %zd failed.",
				   index);
			rule_free(rule);
			return NULL;
		}

		rule_stmt_append(rule, stmt);
	}

	if (op == CMD_REPLACE)
		json_object_del(root, "handle");

	return cmd_alloc(op, CMD_OBJ_RULE, &h, int_loc, rule);
}

static struct cmd *json_parse_cmd_list_multiple(struct json_ctx *ctx,
						json_t *root, enum cmd_ops op,
						enum cmd_obj obj)
{
	struct handle h = {
		.family = NFPROTO_UNSPEC,
	};
	const char *tmp;

	if (!json_unpack(root, "{s:s}", "family", &tmp)) {
		if (parse_family(tmp, &h.family)) {
			json_error(ctx, "Unknown family '%s'.", tmp);
			return NULL;
		}
	}
	switch (obj) {
	case CMD_OBJ_SETS:
	case CMD_OBJ_COUNTERS:
	case CMD_OBJ_CT_HELPERS:
		if (!json_unpack(root, "{s:s}", "table", &tmp))
			h.table.name = xstrdup(tmp);
		break;
	default:
		break;
	}
	if (obj == CMD_OBJ_CT_HELPERS && !h.table.name) {
		json_error(ctx, "Listing ct helpers requires table reference.");
		return NULL;
	}
	return cmd_alloc(op, obj, &h, int_loc, NULL);
}

static struct cmd *json_parse_cmd_list(struct json_ctx *ctx,
				       json_t *root, enum cmd_ops op)
{
	struct {
		const char *key;
		enum cmd_obj obj;
		struct cmd *(*cb)(struct json_ctx *, json_t *,
				  enum cmd_ops, enum cmd_obj);
	} cmd_obj_table[] = {
		{ "table", CMD_OBJ_TABLE, json_parse_cmd_add_table },
		{ "tables", CMD_OBJ_TABLE, json_parse_cmd_list_multiple },
		{ "chain", CMD_OBJ_CHAIN, json_parse_cmd_add_chain },
		{ "chains", CMD_OBJ_CHAINS, json_parse_cmd_list_multiple },
		{ "set", CMD_OBJ_SET, json_parse_cmd_add_set },
		{ "sets", CMD_OBJ_SETS, json_parse_cmd_list_multiple },
		{ "map", CMD_OBJ_MAP, json_parse_cmd_add_set },
		{ "maps", CMD_OBJ_MAPS, json_parse_cmd_list_multiple },
		{ "counter", CMD_OBJ_COUNTER, json_parse_cmd_add_object },
		{ "counters", CMD_OBJ_COUNTERS, json_parse_cmd_list_multiple },
		{ "quota", CMD_OBJ_QUOTA, json_parse_cmd_add_object },
		{ "quotas", CMD_OBJ_QUOTAS, json_parse_cmd_list_multiple },
		{ "ct helper", NFT_OBJECT_CT_HELPER, json_parse_cmd_add_object },
		{ "ct helpers", CMD_OBJ_CT_HELPERS, json_parse_cmd_list_multiple },
		{ "ct timeout", NFT_OBJECT_CT_TIMEOUT, json_parse_cmd_add_object },
		{ "ct expectation", NFT_OBJECT_CT_EXPECT, json_parse_cmd_add_object },
		{ "limit", CMD_OBJ_LIMIT, json_parse_cmd_add_object },
		{ "limits", CMD_OBJ_LIMIT, json_parse_cmd_list_multiple },
		{ "ruleset", CMD_OBJ_RULESET, json_parse_cmd_list_multiple },
		{ "meter", CMD_OBJ_METER, json_parse_cmd_add_set },
		{ "meters", CMD_OBJ_METERS, json_parse_cmd_list_multiple },
		{ "flowtables", CMD_OBJ_FLOWTABLES, json_parse_cmd_list_multiple },
		{ "secmark", CMD_OBJ_SECMARK, json_parse_cmd_add_object },
		{ "secmarks", CMD_OBJ_SECMARKS, json_parse_cmd_list_multiple },
	};
	unsigned int i;
	json_t *tmp;

	if (!json_is_object(root)) {
		json_error(ctx, "Value of list command must be object (got %s instead).",
			   json_typename(root));
		return NULL;
	}

	for (i = 0; i < array_size(cmd_obj_table); i++) {
		tmp = json_object_get(root, cmd_obj_table[i].key);
		if (!tmp)
			continue;

		return cmd_obj_table[i].cb(ctx, tmp, op, cmd_obj_table[i].obj);
	}
	json_error(ctx, "Unknown object passed to list command.");
	return NULL;
}

static struct cmd *json_parse_cmd_reset_rule(struct json_ctx *ctx,
					     json_t *root, enum cmd_ops op,
					     enum cmd_obj obj)
{
	struct handle h = {
		.family = NFPROTO_UNSPEC,
	};
	const char *family = NULL, *table = NULL, *chain = NULL;


	if (obj == CMD_OBJ_RULE &&
	    json_unpack_err(ctx, root, "{s:s, s:s, s:s, s:I}",
			    "family", &family, "table", &table,
			    "chain", &chain, "handle", &h.handle.id))
		return NULL;
	else if (obj == CMD_OBJ_RULES) {
		json_unpack(root, "{s:s}", "family", &family);
		json_unpack(root, "{s:s}", "table", &table);
		json_unpack(root, "{s:s}", "chain", &chain);
	}

	if (family && parse_family(family, &h.family)) {
		json_error(ctx, "Unknown family '%s'.", family);
		return NULL;
	}
	if (table) {
		h.table.name = xstrdup(table);
		if (chain)
			h.chain.name = xstrdup(chain);
	}
	return cmd_alloc(op, obj, &h, int_loc, NULL);
}

static struct cmd *json_parse_cmd_reset(struct json_ctx *ctx,
				        json_t *root, enum cmd_ops op)
{
	struct {
		const char *key;
		enum cmd_obj obj;
		struct cmd *(*cb)(struct json_ctx *, json_t *,
				  enum cmd_ops, enum cmd_obj);
	} cmd_obj_table[] = {
		{ "counter", CMD_OBJ_COUNTER, json_parse_cmd_add_object },
		{ "counters", CMD_OBJ_COUNTERS, json_parse_cmd_list_multiple },
		{ "quota", CMD_OBJ_QUOTA, json_parse_cmd_add_object },
		{ "quotas", CMD_OBJ_QUOTAS, json_parse_cmd_list_multiple },
		{ "rule", CMD_OBJ_RULE, json_parse_cmd_reset_rule },
		{ "rules", CMD_OBJ_RULES, json_parse_cmd_reset_rule },
		{ "element", CMD_OBJ_ELEMENTS, json_parse_cmd_add_element },
		{ "set", CMD_OBJ_SET, json_parse_cmd_add_set },
		{ "map", CMD_OBJ_MAP, json_parse_cmd_add_set },
	};
	unsigned int i;
	json_t *tmp;

	if (!json_is_object(root)) {
		json_error(ctx, "Value of reset command must be object (got %s instead).",
			   json_typename(root));
		return NULL;
	}

	for (i = 0; i < array_size(cmd_obj_table); i++) {
		tmp = json_object_get(root, cmd_obj_table[i].key);
		if (!tmp)
			continue;

		return cmd_obj_table[i].cb(ctx, tmp, op, cmd_obj_table[i].obj);
	}
	json_error(ctx, "Unknown object passed to reset command.");
	return NULL;
}

static struct cmd *json_parse_cmd_flush(struct json_ctx *ctx,
				        json_t *root, enum cmd_ops op)
{
	struct {
		const char *key;
		enum cmd_obj obj;
		struct cmd *(*cb)(struct json_ctx *, json_t *,
				  enum cmd_ops, enum cmd_obj);
	} cmd_obj_table[] = {
		{ "table", CMD_OBJ_TABLE, json_parse_cmd_add_table },
		{ "chain", CMD_OBJ_CHAIN, json_parse_cmd_add_chain },
		{ "set", CMD_OBJ_SET, json_parse_cmd_add_set },
		{ "map", CMD_OBJ_MAP, json_parse_cmd_add_set },
		{ "meter", CMD_OBJ_METER, json_parse_cmd_add_set },
		{ "ruleset", CMD_OBJ_RULESET, json_parse_cmd_list_multiple },
	};
	unsigned int i;
	json_t *tmp;

	if (!json_is_object(root)) {
		json_error(ctx, "Value of flush command must be object (got %s instead).",
			   json_typename(root));
		return NULL;
	}

	for (i = 0; i < array_size(cmd_obj_table); i++) {
		tmp = json_object_get(root, cmd_obj_table[i].key);
		if (!tmp)
			continue;

		return cmd_obj_table[i].cb(ctx, tmp, op, cmd_obj_table[i].obj);
	}
	json_error(ctx, "Unknown object passed to flush command.");
	return NULL;
}

static struct cmd *json_parse_cmd_rename(struct json_ctx *ctx,
				         json_t *root, enum cmd_ops op)
{
	const char *family, *newname;
	struct handle h = { 0 };
	struct cmd *cmd;

	if (json_unpack_err(ctx, root, "{s:{s:s, s:s, s:s, s:s}}", "chain",
			    "family", &family,
			    "table", &h.table.name,
			    "name", &h.chain.name,
			    "newname", &newname))
		return NULL;
	if (parse_family(family, &h.family)) {
		json_error(ctx, "Unknown family '%s'.", family);
		return NULL;
	}
	h.table.name = xstrdup(h.table.name);
	h.chain.name = xstrdup(h.chain.name);

	cmd = cmd_alloc(op, CMD_OBJ_CHAIN, &h, int_loc, NULL);
	cmd->arg = xstrdup(newname);
	return cmd;
}

static struct cmd *json_parse_cmd(struct json_ctx *ctx, json_t *root)
{
	struct {
		const char *key;
		enum cmd_ops op;
		struct cmd *(*cb)(struct json_ctx *ctx, json_t *, enum cmd_ops);
	} parse_cb_table[] = {
		{ "add", CMD_ADD, json_parse_cmd_add },
		{ "replace", CMD_REPLACE, json_parse_cmd_replace },
		{ "create", CMD_CREATE, json_parse_cmd_add },
		{ "insert", CMD_INSERT, json_parse_cmd_replace },
		{ "delete", CMD_DELETE, json_parse_cmd_add },
		{ "list", CMD_LIST, json_parse_cmd_list },
		{ "reset", CMD_RESET, json_parse_cmd_reset },
		{ "flush", CMD_FLUSH, json_parse_cmd_flush },
		{ "rename", CMD_RENAME, json_parse_cmd_rename },
		{ "destroy", CMD_DESTROY, json_parse_cmd_add },
		//{ "export", CMD_EXPORT, json_parse_cmd_export },
		//{ "monitor", CMD_MONITOR, json_parse_cmd_monitor },
		//{ "describe", CMD_DESCRIBE, json_parse_cmd_describe }
	};
	unsigned int i;
	json_t *tmp;

	for (i = 0; i < array_size(parse_cb_table); i++) {
		tmp = json_object_get(root, parse_cb_table[i].key);
		if (!tmp)
			continue;

		return parse_cb_table[i].cb(ctx, tmp, parse_cb_table[i].op);
	}
	/* to accept 'list ruleset' output 1:1, try add command */
	return json_parse_cmd_add(ctx, root, CMD_ADD);
}

static int json_verify_metainfo(struct json_ctx *ctx, json_t *root)
{
	int schema_version;

	if (!json_unpack(root, "{s:i}", "json_schema_version", &schema_version)) {
		if (schema_version > JSON_SCHEMA_VERSION) {
			json_error(ctx,
				   "Schema version %d not supported, maximum"
			           " supported version is %d\n",
				   schema_version, JSON_SCHEMA_VERSION);
			return 1;
		}
	}

	return 0;
}

struct json_cmd_assoc {
	struct json_cmd_assoc *next;
	struct hlist_node hnode;
	const struct cmd *cmd;
	json_t *json;
};

#define CMD_ASSOC_HSIZE		512
static struct hlist_head json_cmd_assoc_hash[CMD_ASSOC_HSIZE];
static struct json_cmd_assoc *json_cmd_assoc_list;

static void json_cmd_assoc_free(void)
{
	struct json_cmd_assoc *cur;
	struct hlist_node *pos, *n;
	int i;

	while (json_cmd_assoc_list) {
		cur = json_cmd_assoc_list->next;
		free(json_cmd_assoc_list);
		json_cmd_assoc_list = cur;
	}

	for (i = 0; i < CMD_ASSOC_HSIZE; i++) {
		hlist_for_each_entry_safe(cur, pos, n,
					  &json_cmd_assoc_hash[i], hnode) {
			hlist_del(&cur->hnode);
			free(cur);
		}
	}
}

static void json_cmd_assoc_add(json_t *json, const struct cmd *cmd)
{
	struct json_cmd_assoc *new = xzalloc(sizeof *new);

	new->json	= json;
	new->cmd	= cmd;
	new->next	= json_cmd_assoc_list;

	json_cmd_assoc_list = new;
}

static json_t *seqnum_to_json(const uint32_t seqnum)
{
	struct json_cmd_assoc *cur;
	struct hlist_node *n;
	int key;

	while (json_cmd_assoc_list) {
		cur = json_cmd_assoc_list;
		json_cmd_assoc_list = cur->next;

		key = cur->cmd->seqnum % CMD_ASSOC_HSIZE;
		hlist_add_head(&cur->hnode, &json_cmd_assoc_hash[key]);
	}

	key = seqnum % CMD_ASSOC_HSIZE;
	hlist_for_each_entry(cur, n, &json_cmd_assoc_hash[key], hnode) {
		if (cur->cmd->seqnum == seqnum)
			return cur->json;
	}

	return NULL;
}

static int __json_parse(struct json_ctx *ctx)
{
	json_t *tmp, *value;
	size_t index;

	if (json_unpack_err(ctx, ctx->nft->json_root,
			    "{s:o}", "nftables", &tmp))
		return -1;

	if (!json_is_array(tmp)) {
		json_error(ctx, "Value of property \"nftables\" must be an array.");
		return -1;
	}

	json_array_foreach(tmp, index, value) {
		/* this is more or less from parser_bison.y:716 */
		LIST_HEAD(list);
		struct cmd *cmd;
		json_t *tmp2;

		if (!json_is_object(value)) {
			json_error(ctx, "Unexpected command array element of type %s, expected object.", json_typename(value));
			return -1;
		}

		tmp2 = json_object_get(value, "metainfo");
		if (tmp2) {
			if (json_verify_metainfo(ctx, tmp2)) {
				json_error(ctx, "Metainfo verification failed.");
				return -1;
			}
			continue;
		}

		cmd = json_parse_cmd(ctx, value);

		if (!cmd) {
			json_error(ctx, "Parsing command array at index %zd failed.", index);
			return -1;
		}

		list_add_tail(&cmd->list, &list);

		list_splice_tail(&list, ctx->cmds);

		if (nft_output_echo(&ctx->nft->output))
			json_cmd_assoc_add(value, cmd);
	}

	return 0;
}

int nft_parse_json_buffer(struct nft_ctx *nft, const char *buf,
			  struct list_head *msgs, struct list_head *cmds)
{
	struct json_ctx ctx = {
		.nft = nft,
		.msgs = msgs,
		.cmds = cmds,
	};
	int ret;

	json_indesc.type = INDESC_BUFFER;
	json_indesc.data = buf;

	parser_init(nft, nft->state, msgs, cmds, nft->top_scope);
	nft->json_root = json_loads(buf, 0, NULL);
	if (!nft->json_root)
		return -EINVAL;

	ret = __json_parse(&ctx);

	if (!nft_output_echo(&nft->output)) {
		json_decref(nft->json_root);
		nft->json_root = NULL;
	}
	return ret;
}

int nft_parse_json_filename(struct nft_ctx *nft, const char *filename,
			    struct list_head *msgs, struct list_head *cmds)
{
	struct json_ctx ctx = {
		.nft = nft,
		.msgs = msgs,
		.cmds = cmds,
	};
	json_error_t err;
	int ret;

	json_indesc.type = INDESC_FILE;
	json_indesc.name = filename;

	parser_init(nft, nft->state, msgs, cmds, nft->top_scope);
	nft->json_root = json_load_file(filename, 0, &err);
	if (!nft->json_root)
		return -EINVAL;

	ret = __json_parse(&ctx);

	if (!nft_output_echo(&nft->output)) {
		json_decref(nft->json_root);
		nft->json_root = NULL;
	}
	return ret;
}

static int json_echo_error(struct netlink_mon_handler *monh,
			   const char *fmt, ...)
{
	struct error_record *erec;
	va_list ap;

	va_start(ap, fmt);
	erec = erec_vcreate(EREC_ERROR, int_loc, fmt, ap);
	va_end(ap);
	erec_queue(erec, monh->ctx->msgs);

	return MNL_CB_ERROR;
}

static uint64_t handle_from_nlmsg(const struct nlmsghdr *nlh)
{
	struct nftnl_table *nlt;
	struct nftnl_chain *nlc;
	struct nftnl_rule *nlr;
	struct nftnl_set *nls;
	struct nftnl_obj *nlo;
	uint64_t handle = 0;
	uint32_t flags;

	switch (NFNL_MSG_TYPE(nlh->nlmsg_type)) {
	case NFT_MSG_NEWTABLE:
		nlt = netlink_table_alloc(nlh);
		handle = nftnl_table_get_u64(nlt, NFTNL_TABLE_HANDLE);
		nftnl_table_free(nlt);
		break;
	case NFT_MSG_NEWCHAIN:
		nlc = netlink_chain_alloc(nlh);
		handle = nftnl_chain_get_u64(nlc, NFTNL_CHAIN_HANDLE);
		nftnl_chain_free(nlc);
		break;
	case NFT_MSG_NEWRULE:
		nlr = netlink_rule_alloc(nlh);
		handle = nftnl_rule_get_u64(nlr, NFTNL_RULE_HANDLE);
		nftnl_rule_free(nlr);
		break;
	case NFT_MSG_NEWSET:
		nls = netlink_set_alloc(nlh);
		flags = nftnl_set_get_u32(nls, NFTNL_SET_FLAGS);
		if (!set_is_anonymous(flags))
			handle = nftnl_set_get_u64(nls, NFTNL_SET_HANDLE);
		nftnl_set_free(nls);
		break;
	case NFT_MSG_NEWOBJ:
		nlo = netlink_obj_alloc(nlh);
		handle = nftnl_obj_get_u64(nlo, NFTNL_OBJ_HANDLE);
		nftnl_obj_free(nlo);
		break;
	}
	return handle;
}
int json_events_cb(const struct nlmsghdr *nlh, struct netlink_mon_handler *monh)
{
	uint64_t handle = handle_from_nlmsg(nlh);
	json_t *tmp, *json;
	void *iter;

	if (!handle)
		return MNL_CB_OK;

	json = seqnum_to_json(nlh->nlmsg_seq);
	if (!json) {
		json_echo_error(monh, "No JSON command found with seqnum %lu\n",
				nlh->nlmsg_seq);
		return MNL_CB_OK;
	}

	tmp = json_object_get(json, "add");
	if (!tmp)
		tmp = json_object_get(json, "insert");
	if (!tmp)
		/* assume loading JSON dump */
		tmp = json;

	iter = json_object_iter(tmp);
	if (!iter) {
		json_echo_error(monh, "Empty JSON object in cmd list\n");
		return MNL_CB_OK;
	}
	json = json_object_iter_value(iter);
	if (!json_is_object(json) || json_object_iter_next(tmp, iter)) {
		json_echo_error(monh, "Malformed JSON object in cmd list\n");
		return MNL_CB_OK;
	}

	json_object_set_new(json, "handle", json_integer(handle));
	return MNL_CB_OK;
}

void json_print_echo(struct nft_ctx *ctx)
{
	if (!ctx->json_root) {
		if (!ctx->json_echo)
			return;

		ctx->json_echo = json_pack("{s:o}", "nftables", ctx->json_echo);
		json_dumpf(ctx->json_echo, ctx->output.output_fp, JSON_PRESERVE_ORDER);
		json_decref(ctx->json_echo);
		ctx->json_echo = NULL;
		fprintf(ctx->output.output_fp, "\n");
		fflush(ctx->output.output_fp);
	} else {
		json_dumpf(ctx->json_root, ctx->output.output_fp, JSON_PRESERVE_ORDER);
		json_cmd_assoc_free();
		json_decref(ctx->json_root);
		ctx->json_root = NULL;
	}
}<|MERGE_RESOLUTION|>--- conflicted
+++ resolved
@@ -3034,11 +3034,7 @@
 		h.chain.name = xstrdup(h.chain.name);
 
 	if (comment) {
-<<<<<<< HEAD
-		chain = chain_alloc(NULL);
-=======
 		chain = chain_alloc();
->>>>>>> 83ff3160
 		handle_merge(&chain->handle, &h);
 		chain->comment = xstrdup(comment);
 	}
@@ -3051,11 +3047,7 @@
 		return cmd_alloc(op, obj, &h, int_loc, chain);
 
 	if (!chain)
-<<<<<<< HEAD
-		chain = chain_alloc(NULL);
-=======
 		chain = chain_alloc();
->>>>>>> 83ff3160
 
 	chain->flags |= CHAIN_F_BASECHAIN;
 	chain->type.str = xstrdup(type);
