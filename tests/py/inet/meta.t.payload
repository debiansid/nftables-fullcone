# meta nfproto ipv4
ip test-ip4 input
  [ meta load nfproto => reg 1 ]
  [ cmp eq reg 1 0x00000002 ]

# meta nfproto ipv6
ip test-ip4 input
  [ meta load nfproto => reg 1 ]
  [ cmp eq reg 1 0x0000000a ]

# meta nfproto {ipv4, ipv6}
__set%d test-ip4 3
__set%d test-ip4 0
	element 00000002  : 0 [end]	element 0000000a  : 0 [end]
ip test-ip4 input
  [ meta load nfproto => reg 1 ]
  [ lookup reg 1 set __set%d ]

# meta nfproto != {ipv4, ipv6}
__set%d test-ip4 3
__set%d test-ip4 0
	element 00000002  : 0 [end]	element 0000000a  : 0 [end]
ip test-ip4 input
  [ meta load nfproto => reg 1 ]
  [ lookup reg 1 set __set%d 0x1 ]

# meta nfproto ipv6 tcp dport 22
inet test-inet input
  [ meta load nfproto => reg 1 ]
  [ cmp eq reg 1 0x0000000a ]
  [ meta load l4proto => reg 1 ]
  [ cmp eq reg 1 0x00000006 ]
  [ payload load 2b @ transport header + 2 => reg 1 ]
  [ cmp eq reg 1 0x00001600 ]

# meta nfproto ipv4 tcp dport 22
inet test-inet input
  [ meta load nfproto => reg 1 ]
  [ cmp eq reg 1 0x00000002 ]
  [ meta load l4proto => reg 1 ]
  [ cmp eq reg 1 0x00000006 ]
  [ payload load 2b @ transport header + 2 => reg 1 ]
  [ cmp eq reg 1 0x00001600 ]

# meta nfproto ipv4 ip saddr 1.2.3.4
inet test-inet input
  [ meta load nfproto => reg 1 ]
  [ cmp eq reg 1 0x00000002 ]
  [ payload load 4b @ network header + 12 => reg 1 ]
  [ cmp eq reg 1 0x04030201 ]

# meta nfproto ipv6 meta l4proto tcp
inet test-inet input
  [ meta load nfproto => reg 1 ]
  [ cmp eq reg 1 0x0000000a ]
  [ meta load l4proto => reg 1 ]
  [ cmp eq reg 1 0x00000006 ]

# meta nfproto ipv4 counter ip saddr 1.2.3.4
inet test-inet input
  [ meta load nfproto => reg 1 ]
  [ cmp eq reg 1 0x00000002 ]
  [ counter pkts 0 bytes 0 ]
  [ payload load 4b @ network header + 12 => reg 1 ]
  [ cmp eq reg 1 0x04030201 ]
<<<<<<< HEAD
=======

# meta secpath exists
inet test-inet input
  [ meta load secpath => reg 1 ]
  [ cmp eq reg 1 0x00000001 ]

# meta secpath missing
inet test-inet input
  [ meta load secpath => reg 1 ]
  [ cmp eq reg 1 0x00000000 ]
>>>>>>> 66b45dd7
<|MERGE_RESOLUTION|>--- conflicted
+++ resolved
@@ -63,8 +63,6 @@
   [ counter pkts 0 bytes 0 ]
   [ payload load 4b @ network header + 12 => reg 1 ]
   [ cmp eq reg 1 0x04030201 ]
-<<<<<<< HEAD
-=======
 
 # meta secpath exists
 inet test-inet input
@@ -74,5 +72,4 @@
 # meta secpath missing
 inet test-inet input
   [ meta load secpath => reg 1 ]
-  [ cmp eq reg 1 0x00000000 ]
->>>>>>> 66b45dd7
+  [ cmp eq reg 1 0x00000000 ]