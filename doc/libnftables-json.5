--- conflicted
+++ resolved
@@ -2,20 +2,12 @@
 .\"     Title: libnftables-json
 .\"    Author: Phil Sutter <phil@nwl.cc>
 .\" Generator: DocBook XSL Stylesheets vsnapshot <http://docbook.sf.net/>
-<<<<<<< HEAD
-.\"      Date: 07/14/2023
-=======
 .\"      Date: 10/11/2023
->>>>>>> 83ff3160
 .\"    Manual: \ \&
 .\"    Source: \ \&
 .\"  Language: English
 .\"
-<<<<<<< HEAD
-.TH "LIBNFTABLES\-JSON" "5" "07/14/2023" "\ \&" "\ \&"
-=======
 .TH "LIBNFTABLES\-JSON" "5" "10/11/2023" "\ \&" "\ \&"
->>>>>>> 83ff3160
 .\" -----------------------------------------------------------------
 .\" * Define some portability stuff
 .\" -----------------------------------------------------------------
