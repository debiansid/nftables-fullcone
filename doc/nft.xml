--- conflicted
+++ resolved
@@ -883,10 +883,7 @@
 				<arg choice="opt">elements = { <replaceable>element</replaceable>[,...] } ;</arg>
 				<arg choice="opt">size <replaceable>size</replaceable> ;</arg>
 				<arg choice="opt">policy <replaceable>policy</replaceable> ;</arg>
-<<<<<<< HEAD
-=======
 				<arg choice="opt">auto-merge <replaceable>auto-merge</replaceable> ;</arg>
->>>>>>> 66b45dd7
 				}
 			</cmdsynopsis>
 			<cmdsynopsis>
