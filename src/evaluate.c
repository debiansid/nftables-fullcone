/*
 * Copyright (c) 2008 Patrick McHardy <kaber@trash.net>
 *
 * This program is free software; you can redistribute it and/or modify
 * it under the terms of the GNU General Public License version 2 as
 * published by the Free Software Foundation.
 *
 * Development of this code funded by Astaro AG (http://www.astaro.com/)
 */

#include <nft.h>

#include <stddef.h>
#include <stdio.h>
#include <arpa/inet.h>
#include <linux/netfilter.h>
#include <linux/netfilter_arp.h>
#include <linux/netfilter/nf_tables.h>
#include <linux/netfilter/nf_synproxy.h>
#include <linux/netfilter/nf_nat.h>
#include <linux/netfilter/nf_log.h>
#include <linux/netfilter_ipv4.h>
#include <netinet/ip_icmp.h>
#include <netinet/icmp6.h>
#include <net/ethernet.h>
#include <net/if.h>
#include <errno.h>

#include <expression.h>
#include <statement.h>
#include <intervals.h>
#include <netlink.h>
#include <time.h>
#include <rule.h>
#include <cache.h>
#include <erec.h>
#include <gmputil.h>
#include <utils.h>
#include <xt.h>

struct proto_ctx *eval_proto_ctx(struct eval_ctx *ctx)
{
	uint8_t idx = ctx->inner_desc ? 1 : 0;

	return &ctx->_pctx[idx];
}

static int expr_evaluate(struct eval_ctx *ctx, struct expr **expr);

static const char * const byteorder_names[] = {
	[BYTEORDER_INVALID]		= "invalid",
	[BYTEORDER_HOST_ENDIAN]		= "host endian",
	[BYTEORDER_BIG_ENDIAN]		= "big endian",
};

#define chain_error(ctx, s1, fmt, args...) \
	__stmt_binary_error(ctx, &(s1)->location, NULL, fmt, ## args)
#define monitor_error(ctx, s1, fmt, args...) \
	__stmt_binary_error(ctx, &(s1)->location, NULL, fmt, ## args)
#define cmd_error(ctx, loc, fmt, args...) \
	__stmt_binary_error(ctx, loc, NULL, fmt, ## args)

static int __fmtstring(3, 4) set_error(struct eval_ctx *ctx,
				       const struct set *set,
				       const char *fmt, ...)
{
	struct error_record *erec;
	va_list ap;

	va_start(ap, fmt);
	erec = erec_vcreate(EREC_ERROR, &set->location, fmt, ap);
	va_end(ap);
	erec_queue(erec, ctx->msgs);
	return -1;
}

static void key_fix_dtype_byteorder(struct expr *key)
{
	const struct datatype *dtype = key->dtype;

	if (dtype->byteorder == key->byteorder)
		return;

	__datatype_set(key, set_datatype_alloc(dtype, key->byteorder));
}

static int set_evaluate(struct eval_ctx *ctx, struct set *set);
static struct expr *implicit_set_declaration(struct eval_ctx *ctx,
					     const char *name,
					     struct expr *key,
					     struct expr *data,
					     struct expr *expr)
{
	struct cmd *cmd;
	struct set *set;
	struct handle h;

	if (set_is_datamap(expr->set_flags))
		key_fix_dtype_byteorder(key);

	set = set_alloc(&expr->location);
	set->flags	= NFT_SET_ANONYMOUS | expr->set_flags;
	set->handle.set.name = xstrdup(name);
	set->key	= key;
	set->data	= data;
	set->init	= expr;
	set->automerge	= set->flags & NFT_SET_INTERVAL;

	if (ctx->table != NULL)
		list_add_tail(&set->list, &ctx->table->sets);
	else {
		handle_merge(&set->handle, &ctx->cmd->handle);
		memset(&h, 0, sizeof(h));
		handle_merge(&h, &set->handle);
		h.set.location = expr->location;
		cmd = cmd_alloc(CMD_ADD, CMD_OBJ_SET, &h, &expr->location, set);
		cmd->location = set->location;
		list_add_tail(&cmd->list, &ctx->cmd->list);
	}

	set_evaluate(ctx, set);

	return set_ref_expr_alloc(&expr->location, set);
}

static enum ops byteorder_conversion_op(struct expr *expr,
					enum byteorder byteorder)
{
	switch (expr->byteorder) {
	case BYTEORDER_HOST_ENDIAN:
		if (byteorder == BYTEORDER_BIG_ENDIAN)
			return OP_HTON;
		break;
	case BYTEORDER_BIG_ENDIAN:
		if (byteorder == BYTEORDER_HOST_ENDIAN)
			return OP_NTOH;
		break;
	default:
		break;
	}
	BUG("invalid byte order conversion %u => %u\n",
	    expr->byteorder, byteorder);
}

static int byteorder_conversion(struct eval_ctx *ctx, struct expr **expr,
				enum byteorder byteorder)
{
	enum datatypes basetype;
	enum ops op;

	assert(!expr_is_constant(*expr) || expr_is_singleton(*expr));

	if ((*expr)->byteorder == byteorder)
		return 0;

	/* Conversion for EXPR_CONCAT is handled for single composing ranges */
	if ((*expr)->etype == EXPR_CONCAT) {
		struct expr *i, *next, *unary;

		list_for_each_entry_safe(i, next, &(*expr)->expressions, list) {
			if (i->byteorder == BYTEORDER_BIG_ENDIAN)
				continue;

			basetype = expr_basetype(i)->type;
			if (basetype == TYPE_STRING)
				continue;

			assert(basetype == TYPE_INTEGER);

			op = byteorder_conversion_op(i, byteorder);
			unary = unary_expr_alloc(&i->location, op, i);
			if (expr_evaluate(ctx, &unary) < 0)
				return -1;

			list_replace(&i->list, &unary->list);
		}

		return 0;
	}

	basetype = expr_basetype(*expr)->type;
	switch (basetype) {
	case TYPE_INTEGER:
		break;
	case TYPE_STRING:
		return 0;
	default:
		return expr_error(ctx->msgs, *expr,
				  "Byteorder mismatch: %s expected %s, %s got %s",
				  byteorder_names[byteorder],
				  expr_name(*expr),
				  byteorder_names[(*expr)->byteorder]);
	}

	if (expr_is_constant(*expr) || div_round_up((*expr)->len, BITS_PER_BYTE) < 2)
		(*expr)->byteorder = byteorder;
	else {
		op = byteorder_conversion_op(*expr, byteorder);
		*expr = unary_expr_alloc(&(*expr)->location, op, *expr);
		if (expr_evaluate(ctx, expr) < 0)
			return -1;
	}
	return 0;
}

static int table_not_found(struct eval_ctx *ctx)
{
	struct table *table;

	table = table_lookup_fuzzy(&ctx->cmd->handle, &ctx->nft->cache);
	if (table == NULL)
		return cmd_error(ctx, &ctx->cmd->handle.table.location,
				 "%s", strerror(ENOENT));

	return cmd_error(ctx, &ctx->cmd->handle.table.location,
			 "%s; did you mean table ‘%s’ in family %s?",
			 strerror(ENOENT), table->handle.table.name,
			 family2str(table->handle.family));
}

static int chain_not_found(struct eval_ctx *ctx)
{
	const struct table *table;
	struct chain *chain;

	chain = chain_lookup_fuzzy(&ctx->cmd->handle, &ctx->nft->cache, &table);
	if (chain == NULL)
		return cmd_error(ctx, &ctx->cmd->handle.chain.location,
				 "%s", strerror(ENOENT));

	return cmd_error(ctx, &ctx->cmd->handle.chain.location,
			 "%s; did you mean chain ‘%s’ in table %s ‘%s’?",
			 strerror(ENOENT), chain->handle.chain.name,
			 family2str(chain->handle.family),
			 table->handle.table.name);
}

static int set_not_found(struct eval_ctx *ctx, const struct location *loc,
			 const char *set_name)
{
	const struct table *table;
	struct set *set;

	set = set_lookup_fuzzy(set_name, &ctx->nft->cache, &table);
	if (set == NULL)
		return cmd_error(ctx, loc, "%s", strerror(ENOENT));

	return cmd_error(ctx, loc,
			 "%s; did you mean %s ‘%s’ in table %s ‘%s’?",
			 strerror(ENOENT),
			 set_is_map(set->flags) ? "map" : "set",
			 set->handle.set.name,
			 family2str(set->handle.family),
			 table->handle.table.name);
}

static int flowtable_not_found(struct eval_ctx *ctx, const struct location *loc,
			       const char *ft_name)
{
	const struct table *table;
	struct flowtable *ft;

	ft = flowtable_lookup_fuzzy(ft_name, &ctx->nft->cache, &table);
	if (!ft)
		return cmd_error(ctx, loc, "%s", strerror(ENOENT));

	return cmd_error(ctx, loc,
			"%s; did you mean flowtable ‘%s’ in table %s ‘%s’?",
			strerror(ENOENT), ft->handle.flowtable.name,
			family2str(ft->handle.family),
			table->handle.table.name);
}

/*
 * Symbol expression: parse symbol and evaluate resulting expression.
 */
static int expr_evaluate_symbol(struct eval_ctx *ctx, struct expr **expr)
{
	struct parse_ctx parse_ctx = {
		.tbl	= &ctx->nft->output.tbl,
		.input	= &ctx->nft->input,
	};
	struct error_record *erec;
	struct table *table;
	struct set *set;
	struct expr *new;

	switch ((*expr)->symtype) {
	case SYMBOL_VALUE:
		datatype_set(*expr, ctx->ectx.dtype);
		erec = symbol_parse(&parse_ctx, *expr, &new);
		if (erec != NULL) {
			erec_queue(erec, ctx->msgs);
			return -1;
		}
		break;
	case SYMBOL_SET:
		table = table_cache_find(&ctx->nft->cache.table_cache,
					 ctx->cmd->handle.table.name,
					 ctx->cmd->handle.family);
		if (table == NULL)
			return table_not_found(ctx);

		set = set_cache_find(table, (*expr)->identifier);
		if (set == NULL || !set->key)
			return set_not_found(ctx, &(*expr)->location,
					     (*expr)->identifier);

		new = set_ref_expr_alloc(&(*expr)->location, set);
		break;
	}

	expr_free(*expr);
	*expr = new;

	return expr_evaluate(ctx, expr);
}

static int expr_evaluate_string(struct eval_ctx *ctx, struct expr **exprp)
{
	struct expr *expr = *exprp;
	unsigned int len = div_round_up(expr->len, BITS_PER_BYTE), datalen;
	struct expr *value, *prefix;
	int data_len = ctx->ectx.len > 0 ? ctx->ectx.len : len + 1;
	char data[data_len];

	if (ctx->ectx.len > 0) {
		if (expr->len > ctx->ectx.len)
			return expr_error(ctx->msgs, expr,
					  "String exceeds maximum length of %u",
					  ctx->ectx.len / BITS_PER_BYTE);
		expr->len = ctx->ectx.len;
	}

	memset(data + len, 0, data_len - len);
	mpz_export_data(data, expr->value, BYTEORDER_HOST_ENDIAN, len);

	if (strlen(data) == 0)
		return expr_error(ctx->msgs, expr,
				  "Empty string is not allowed");

	datalen = strlen(data) - 1;
	if (data[datalen] != '*') {
		/* We need to reallocate the constant expression with the right
		 * expression length to avoid problems on big endian.
		 */
		value = constant_expr_alloc(&expr->location, ctx->ectx.dtype,
					    BYTEORDER_HOST_ENDIAN,
					    expr->len, data);
		expr_free(expr);
		*exprp = value;
		return 0;
	}

	if (datalen == 0)
		return expr_error(ctx->msgs, expr,
				  "All-wildcard strings are not supported");

	if (data[datalen - 1] == '\\') {
		char unescaped_str[data_len];

		memset(unescaped_str, 0, sizeof(unescaped_str));
		xstrunescape(data, unescaped_str);

		value = constant_expr_alloc(&expr->location, ctx->ectx.dtype,
					    BYTEORDER_HOST_ENDIAN,
					    expr->len, unescaped_str);
		expr_free(expr);
		*exprp = value;
		return 0;
	}

	data[datalen] = 0;
	value = constant_expr_alloc(&expr->location, ctx->ectx.dtype,
				    BYTEORDER_HOST_ENDIAN,
				    expr->len, data);

	prefix = prefix_expr_alloc(&expr->location, value,
				   datalen * BITS_PER_BYTE);
	datatype_set(prefix, ctx->ectx.dtype);
	prefix->flags |= EXPR_F_CONSTANT;
	prefix->byteorder = BYTEORDER_HOST_ENDIAN;
	prefix->len = expr->len;

	expr_free(expr);
	*exprp = prefix;
	return 0;
}

static int expr_evaluate_integer(struct eval_ctx *ctx, struct expr **exprp)
{
	struct expr *expr = *exprp;
	char *valstr, *rangestr;
	uint32_t masklen;
	mpz_t mask;

	if (ctx->ectx.maxval > 0 &&
	    mpz_cmp_ui(expr->value, ctx->ectx.maxval) > 0) {
		valstr = mpz_get_str(NULL, 10, expr->value);
		expr_error(ctx->msgs, expr,
			   "Value %s exceeds valid range 0-%u",
			   valstr, ctx->ectx.maxval);
		free(valstr);
		return -1;
	}

	if (ctx->stmt_len > ctx->ectx.len)
		masklen = ctx->stmt_len;
	else
		masklen = ctx->ectx.len;

	mpz_init_bitmask(mask, masklen);
	if (mpz_cmp(expr->value, mask) > 0) {
		valstr = mpz_get_str(NULL, 10, expr->value);
		rangestr = mpz_get_str(NULL, 10, mask);
		expr_error(ctx->msgs, expr,
			   "Value %s exceeds valid range 0-%s",
			   valstr, rangestr);
		free(valstr);
		free(rangestr);
		mpz_clear(mask);
		return -1;
	}
	expr->byteorder = ctx->ectx.byteorder;
	expr->len = masklen;
	mpz_clear(mask);
	return 0;
}

static int expr_evaluate_value(struct eval_ctx *ctx, struct expr **expr)
{
	switch (expr_basetype(*expr)->type) {
	case TYPE_INTEGER:
		if (expr_evaluate_integer(ctx, expr) < 0)
			return -1;
		break;
	case TYPE_STRING:
		if (expr_evaluate_string(ctx, expr) < 0)
			return -1;
		break;
	default:
		BUG("invalid basetype %s\n", expr_basetype(*expr)->name);
	}
	return 0;
}

/*
 * Primary expressions determine the datatype context.
 */
static int expr_evaluate_primary(struct eval_ctx *ctx, struct expr **expr)
{
	__expr_set_context(&ctx->ectx, (*expr)->dtype, (*expr)->byteorder,
			   (*expr)->len, 0);
	return 0;
}

static int
conflict_resolution_gen_dependency(struct eval_ctx *ctx, int protocol,
				   const struct expr *expr,
				   struct stmt **res)
{
	enum proto_bases base = expr->payload.base;
	const struct proto_hdr_template *tmpl;
	const struct proto_desc *desc = NULL;
	struct expr *dep, *left, *right;
	struct proto_ctx *pctx;
	struct stmt *stmt;

	assert(expr->payload.base == PROTO_BASE_LL_HDR);

	pctx = eval_proto_ctx(ctx);
	desc = pctx->protocol[base].desc;
	tmpl = &desc->templates[desc->protocol_key];
	left = payload_expr_alloc(&expr->location, desc, desc->protocol_key);

	right = constant_expr_alloc(&expr->location, tmpl->dtype,
				    tmpl->dtype->byteorder, tmpl->len,
				    constant_data_ptr(protocol, tmpl->len));

	dep = relational_expr_alloc(&expr->location, OP_EQ, left, right);
	stmt = expr_stmt_alloc(&dep->location, dep);
	if (stmt_evaluate(ctx, stmt) < 0)
		return expr_error(ctx->msgs, expr,
					  "dependency statement is invalid");

	if (ctx->inner_desc)
		left->payload.inner_desc = ctx->inner_desc;

	*res = stmt;
	return 0;
}

static uint8_t expr_offset_shift(const struct expr *expr, unsigned int offset,
				 unsigned int *extra_len)
{
	unsigned int new_offset, len;
	int shift;

	new_offset = offset % BITS_PER_BYTE;
	len = round_up(expr->len, BITS_PER_BYTE);
	shift = len - (new_offset + expr->len);
	while (shift < 0) {
		shift += BITS_PER_BYTE;
		*extra_len += BITS_PER_BYTE;
	}
	return shift;
}

static void expr_evaluate_bits(struct eval_ctx *ctx, struct expr **exprp)
{
	struct expr *expr = *exprp, *and, *mask, *rshift, *off;
	unsigned masklen, len = expr->len, extra_len = 0;
	enum byteorder byteorder;
	uint8_t shift;
	mpz_t bitmask;

	switch (expr->etype) {
	case EXPR_PAYLOAD:
		shift = expr_offset_shift(expr, expr->payload.offset,
					  &extra_len);
		break;
	case EXPR_EXTHDR:
		shift = expr_offset_shift(expr, expr->exthdr.offset,
					  &extra_len);
		break;
	default:
		BUG("Unknown expression %s\n", expr_name(expr));
	}

	masklen = len + shift;
	assert(masklen <= NFT_REG_SIZE * BITS_PER_BYTE);

	mpz_init2(bitmask, masklen);
	mpz_bitmask(bitmask, len);
	mpz_lshift_ui(bitmask, shift);

	mask = constant_expr_alloc(&expr->location, expr_basetype(expr),
				   BYTEORDER_HOST_ENDIAN, masklen, NULL);
	mpz_set(mask->value, bitmask);
	mpz_clear(bitmask);

	and = binop_expr_alloc(&expr->location, OP_AND, expr, mask);
	and->dtype	= expr->dtype;
	and->byteorder	= expr->byteorder;
	and->len	= masklen;

	if (shift) {
		if (ctx->stmt_len > 0 && div_round_up(masklen, BITS_PER_BYTE) > 1) {
			int op = byteorder_conversion_op(expr, BYTEORDER_HOST_ENDIAN);
			and = unary_expr_alloc(&expr->location, op, and);
			and->len = masklen;
			byteorder = BYTEORDER_HOST_ENDIAN;
		} else {
			byteorder = expr->byteorder;
		}

		off = constant_expr_alloc(&expr->location,
					  expr_basetype(expr),
					  BYTEORDER_HOST_ENDIAN,
					  sizeof(shift), &shift);

		rshift = binop_expr_alloc(&expr->location, OP_RSHIFT, and, off);
		rshift->dtype		= expr->dtype;
		rshift->byteorder	= byteorder;
		rshift->len		= masklen;

		*exprp = rshift;
	} else
		*exprp = and;

	if (extra_len)
		expr->len += extra_len;
}

static int __expr_evaluate_exthdr(struct eval_ctx *ctx, struct expr **exprp)
{
	struct expr *expr = *exprp;

	if (expr->exthdr.flags & NFT_EXTHDR_F_PRESENT)
		datatype_set(expr, &boolean_type);

	if (expr_evaluate_primary(ctx, exprp) < 0)
		return -1;

	if (expr->exthdr.offset % BITS_PER_BYTE != 0 ||
	    expr->len % BITS_PER_BYTE != 0)
		expr_evaluate_bits(ctx, exprp);

	switch (expr->exthdr.op) {
	case NFT_EXTHDR_OP_TCPOPT: {
		static const unsigned int max_tcpoptlen = (15 * 4 - 20) * BITS_PER_BYTE;
		unsigned int totlen;

		totlen = expr->exthdr.tmpl->len + expr->exthdr.offset;

		if (totlen > max_tcpoptlen)
			return expr_error(ctx->msgs, expr,
					  "offset and size %u exceeds max tcp headerlen (%u)",
					  totlen, max_tcpoptlen);
		break;
	}
	case NFT_EXTHDR_OP_IPV4: {
		static const unsigned int max_ipoptlen = 40 * BITS_PER_BYTE;
		unsigned int totlen;

		totlen = expr->exthdr.offset + expr->exthdr.tmpl->len;

		if (totlen > max_ipoptlen)
			return expr_error(ctx->msgs, expr,
					  "offset and size %u exceeds max ip option len (%u)",
					  totlen, max_ipoptlen);
		break;
	}
	default:
		break;
	}

	return 0;
}

/*
 * Exthdr expression: check whether dependencies are fulfilled, otherwise
 * generate the necessary relational expression and prepend it to the current
 * statement.
 */
static int expr_evaluate_exthdr(struct eval_ctx *ctx, struct expr **exprp)
{
	const struct proto_desc *base, *dependency = NULL;
	enum proto_bases pb = PROTO_BASE_NETWORK_HDR;
	struct expr *expr = *exprp;
	struct proto_ctx *pctx;
	struct stmt *nstmt;

	switch (expr->exthdr.op) {
	case NFT_EXTHDR_OP_TCPOPT:
	case NFT_EXTHDR_OP_SCTP:
	case NFT_EXTHDR_OP_DCCP:
		return __expr_evaluate_exthdr(ctx, exprp);
	case NFT_EXTHDR_OP_IPV4:
		dependency = &proto_ip;
		break;
	case NFT_EXTHDR_OP_IPV6:
	default:
		dependency = &proto_ip6;
		break;
	}

	assert(dependency);

	pctx = eval_proto_ctx(ctx);
	base = pctx->protocol[pb].desc;
	if (base == dependency)
		return __expr_evaluate_exthdr(ctx, exprp);

	if (base)
		return expr_error(ctx->msgs, expr,
				  "cannot use exthdr with %s", base->name);

	if (exthdr_gen_dependency(ctx, expr, dependency, pb - 1, &nstmt) < 0)
		return -1;

	list_add(&nstmt->list, &ctx->rule->stmts);

	return __expr_evaluate_exthdr(ctx, exprp);
}

/* dependency supersede.
 *
 * 'inet' is a 'phony' l2 dependency used by NFPROTO_INET to fulfil network
 * header dependency, i.e. ensure that 'ip saddr 1.2.3.4' only sees ip headers.
 *
 * If a match expression that depends on a particular L2 header, e.g. ethernet,
 * is used, we thus get a conflict since we already have a l2 header dependency.
 *
 * But in the inet case we can just ignore the conflict since only another
 * restriction is added, and these are not mutually exclusive.
 *
 * Example: inet filter in ip saddr 1.2.3.4 ether saddr a:b:c:d:e:f
 *
 * ip saddr adds meta dependency on ipv4 packets
 * ether saddr adds another dependency on ethernet frames.
 */
static int meta_iiftype_gen_dependency(struct eval_ctx *ctx,
				       struct expr *payload, struct stmt **res)
{
	struct stmt *nstmt;
	uint16_t type;

	if (proto_dev_type(payload->payload.desc, &type) < 0)
		return expr_error(ctx->msgs, payload,
				  "protocol specification is invalid "
				  "for this family");

	nstmt = meta_stmt_meta_iiftype(&payload->location, type);
	if (stmt_evaluate(ctx, nstmt) < 0)
		return expr_error(ctx->msgs, payload,
				  "dependency statement is invalid");

	if (ctx->inner_desc)
		nstmt->expr->left->meta.inner_desc = ctx->inner_desc;

	*res = nstmt;
	return 0;
}

static bool proto_is_dummy(const struct proto_desc *desc)
{
	return desc == &proto_inet || desc == &proto_netdev;
}

static int resolve_protocol_conflict(struct eval_ctx *ctx,
				     const struct proto_desc *desc,
				     struct expr *payload)
{
	enum proto_bases base = payload->payload.base;
	struct stmt *nstmt = NULL;
	struct proto_ctx *pctx;
	int link, err;

	pctx = eval_proto_ctx(ctx);

	if (payload->payload.base == PROTO_BASE_LL_HDR) {
		if (proto_is_dummy(desc)) {
			if (ctx->inner_desc) {
		                proto_ctx_update(pctx, PROTO_BASE_LL_HDR, &payload->location, &proto_eth);
			} else {
				err = meta_iiftype_gen_dependency(ctx, payload, &nstmt);
				if (err < 0)
					return err;

				desc = payload->payload.desc;
				rule_stmt_insert_at(ctx->rule, nstmt, ctx->stmt);
			}
		} else {
			unsigned int i;

			/* payload desc stored in the L2 header stack? No conflict. */
			for (i = 0; i < pctx->stacked_ll_count; i++) {
				if (pctx->stacked_ll[i] == payload->payload.desc)
					return 0;
			}
		}
	}

	assert(base <= PROTO_BASE_MAX);
	/* This payload and the existing context don't match, conflict. */
	if (pctx->protocol[base + 1].desc != NULL)
		return 1;

	link = proto_find_num(desc, payload->payload.desc);
	if (link < 0 ||
	    conflict_resolution_gen_dependency(ctx, link, payload, &nstmt) < 0)
		return 1;

	if (base == PROTO_BASE_LL_HDR) {
		unsigned int i;

		for (i = 0; i < pctx->stacked_ll_count; i++)
			payload->payload.offset += pctx->stacked_ll[i]->length;
	}

	rule_stmt_insert_at(ctx->rule, nstmt, ctx->stmt);

	return 0;
}

/*
 * Payload expression: check whether dependencies are fulfilled, otherwise
 * generate the necessary relational expression and prepend it to the current
 * statement.
 */
static int __expr_evaluate_payload(struct eval_ctx *ctx, struct expr *expr)
{
	struct expr *payload = expr;
	enum proto_bases base = payload->payload.base;
	const struct proto_desc *desc;
	struct proto_ctx *pctx;
	struct stmt *nstmt;
	int err;

	if (expr->etype == EXPR_PAYLOAD && expr->payload.is_raw)
		return 0;

	pctx = eval_proto_ctx(ctx);
	desc = pctx->protocol[base].desc;
	if (desc == NULL) {
		if (payload_gen_dependency(ctx, payload, &nstmt) < 0)
			return -1;

		rule_stmt_insert_at(ctx->rule, nstmt, ctx->stmt);

		desc = pctx->protocol[base].desc;

		if (desc == expr->payload.desc)
			goto check_icmp;

		if (base == PROTO_BASE_LL_HDR) {
			int link;

			link = proto_find_num(desc, payload->payload.desc);
			if (link < 0 ||
			    conflict_resolution_gen_dependency(ctx, link, payload, &nstmt) < 0)
				return expr_error(ctx->msgs, payload,
						  "conflicting protocols specified: %s vs. %s",
						  desc->name,
						  payload->payload.desc->name);

			payload->payload.offset += pctx->stacked_ll[0]->length;
			rule_stmt_insert_at(ctx->rule, nstmt, ctx->stmt);
			return 1;
		}
		goto check_icmp;
	}

	if (payload->payload.base == desc->base &&
	    proto_ctx_is_ambiguous(pctx, base)) {
		desc = proto_ctx_find_conflict(pctx, base, payload->payload.desc);
		assert(desc);

		return expr_error(ctx->msgs, payload,
				  "conflicting protocols specified: %s vs. %s",
				  desc->name,
				  payload->payload.desc->name);
	}

	/* No conflict: Same payload protocol as context, adjust offset
	 * if needed.
	 */
	if (desc == payload->payload.desc) {
		const struct proto_hdr_template *tmpl;

		if (desc->base == PROTO_BASE_LL_HDR) {
			unsigned int i;

			for (i = 0; i < pctx->stacked_ll_count; i++)
				payload->payload.offset += pctx->stacked_ll[i]->length;
		}
check_icmp:
		if (desc != &proto_icmp && desc != &proto_icmp6)
			return 0;

		tmpl = expr->payload.tmpl;

		if (!tmpl || !tmpl->icmp_dep)
			return 0;

		if (payload_gen_icmp_dependency(ctx, expr, &nstmt) < 0)
			return -1;

		if (nstmt)
			rule_stmt_insert_at(ctx->rule, nstmt, ctx->stmt);

		return 0;
	}
	/* If we already have context and this payload is on the same
	 * base, try to resolve the protocol conflict.
	 */
	if (payload->payload.base == desc->base) {
		err = resolve_protocol_conflict(ctx, desc, payload);
		if (err <= 0)
			return err;

		desc = pctx->protocol[base].desc;
		if (desc == payload->payload.desc)
			return 0;
	}
	return expr_error(ctx->msgs, payload,
			  "conflicting protocols specified: %s vs. %s",
			  pctx->protocol[base].desc->name,
			  payload->payload.desc->name);
}

static bool payload_needs_adjustment(const struct expr *expr)
{
	return expr->payload.offset % BITS_PER_BYTE != 0 ||
	       expr->len % BITS_PER_BYTE != 0;
}

static int expr_evaluate_payload(struct eval_ctx *ctx, struct expr **exprp)
{
	struct expr *expr = *exprp;

	if (expr->payload.evaluated)
		return 0;

	if (__expr_evaluate_payload(ctx, expr) < 0)
		return -1;

	if (expr_evaluate_primary(ctx, exprp) < 0)
		return -1;

	if (payload_needs_adjustment(expr))
		expr_evaluate_bits(ctx, exprp);

	expr->payload.evaluated = true;

	return 0;
}

static int expr_evaluate_inner(struct eval_ctx *ctx, struct expr **exprp)
{
	struct proto_ctx *pctx = eval_proto_ctx(ctx);
	const struct proto_desc *desc = NULL;
	struct expr *expr = *exprp;
	int ret;

	assert(expr->etype == EXPR_PAYLOAD);

	pctx = eval_proto_ctx(ctx);
	desc = pctx->protocol[PROTO_BASE_TRANSPORT_HDR].desc;

	if (desc == NULL &&
	    expr->payload.inner_desc->base < PROTO_BASE_INNER_HDR) {
		struct stmt *nstmt;

		if (payload_gen_inner_dependency(ctx, expr, &nstmt) < 0)
			return -1;

		rule_stmt_insert_at(ctx->rule, nstmt, ctx->stmt);

		proto_ctx_update(pctx, PROTO_BASE_TRANSPORT_HDR, &expr->location, expr->payload.inner_desc);
	}

	if (expr->payload.inner_desc->base == PROTO_BASE_INNER_HDR) {
		desc = pctx->protocol[expr->payload.inner_desc->base - 1].desc;
		if (!desc) {
			return expr_error(ctx->msgs, expr,
					  "no transport protocol specified");
		}

		if (proto_find_num(desc, expr->payload.inner_desc) < 0) {
			return expr_error(ctx->msgs, expr,
					  "unexpected transport protocol %s",
					  desc->name);
		}

		proto_ctx_update(pctx, expr->payload.inner_desc->base, &expr->location,
				 expr->payload.inner_desc);
	}

	if (expr->payload.base != PROTO_BASE_INNER_HDR)
		ctx->inner_desc = expr->payload.inner_desc;

	ret = expr_evaluate_payload(ctx, exprp);

	return ret;
}

static int expr_evaluate_payload_inner(struct eval_ctx *ctx, struct expr **exprp)
{
	int ret;

	if ((*exprp)->payload.inner_desc)
		ret = expr_evaluate_inner(ctx, exprp);
	else
		ret = expr_evaluate_payload(ctx, exprp);

	return ret;
}

/*
 * RT expression: validate protocol dependencies.
 */
static int expr_evaluate_rt(struct eval_ctx *ctx, struct expr **expr)
{
	static const char emsg[] = "cannot determine ip protocol version, use \"ip nexthop\" or \"ip6 nexthop\" instead";
	struct expr *rt = *expr;
	struct proto_ctx *pctx;

	pctx = eval_proto_ctx(ctx);
	rt_expr_update_type(pctx, rt);

	switch (rt->rt.key) {
	case NFT_RT_NEXTHOP4:
		if (rt->dtype != &ipaddr_type)
			return expr_error(ctx->msgs, rt, "%s", emsg);
		if (pctx->family == NFPROTO_IPV6)
			return expr_error(ctx->msgs, rt, "%s nexthop will not match", "ip");
		break;
	case NFT_RT_NEXTHOP6:
		if (rt->dtype != &ip6addr_type)
			return expr_error(ctx->msgs, rt, "%s", emsg);
		if (pctx->family == NFPROTO_IPV4)
			return expr_error(ctx->msgs, rt, "%s nexthop will not match", "ip6");
		break;
	default:
		break;
	}

	return expr_evaluate_primary(ctx, expr);
}

static int ct_gen_nh_dependency(struct eval_ctx *ctx, struct expr *ct)
{
	const struct proto_desc *base, *base_now;
	struct expr *left, *right, *dep;
	struct stmt *nstmt = NULL;
	struct proto_ctx *pctx;

	pctx = eval_proto_ctx(ctx);
	base_now = pctx->protocol[PROTO_BASE_NETWORK_HDR].desc;

	switch (ct->ct.nfproto) {
	case NFPROTO_IPV4:
		base = &proto_ip;
		break;
	case NFPROTO_IPV6:
		base = &proto_ip6;
		break;
	default:
		base = pctx->protocol[PROTO_BASE_NETWORK_HDR].desc;
		if (base == &proto_ip)
			ct->ct.nfproto = NFPROTO_IPV4;
		else if (base == &proto_ip)
			ct->ct.nfproto = NFPROTO_IPV6;

		if (base)
			break;

		return expr_error(ctx->msgs, ct,
				  "cannot determine ip protocol version, use \"ip %1$caddr\" or \"ip6 %1$caddr\" instead",
				  ct->ct.key == NFT_CT_SRC ? 's' : 'd');
	}

	/* no additional dependency needed? */
	if (base == base_now)
		return 0;

	if (base_now && base_now != base)
		return expr_error(ctx->msgs, ct,
				  "conflicting dependencies: %s vs. %s\n",
				  base->name,
				  pctx->protocol[PROTO_BASE_NETWORK_HDR].desc->name);
	switch (pctx->family) {
	case NFPROTO_IPV4:
	case NFPROTO_IPV6:
		return 0;
	}

	left = ct_expr_alloc(&ct->location, NFT_CT_L3PROTOCOL, ct->ct.direction);

	right = constant_expr_alloc(&ct->location, left->dtype,
				    left->dtype->byteorder, left->len,
				    constant_data_ptr(ct->ct.nfproto, left->len));
	dep = relational_expr_alloc(&ct->location, OP_EQ, left, right);

	relational_expr_pctx_update(pctx, dep);

	nstmt = expr_stmt_alloc(&dep->location, dep);
	rule_stmt_insert_at(ctx->rule, nstmt, ctx->stmt);

	return 0;
}

/*
 * CT expression: update the protocol dependant types bases on the protocol
 * context.
 */
static int expr_evaluate_ct(struct eval_ctx *ctx, struct expr **expr)
{
	const struct proto_desc *base, *error;
	struct expr *ct = *expr;
	struct proto_ctx *pctx;

	pctx = eval_proto_ctx(ctx);
	base = pctx->protocol[PROTO_BASE_NETWORK_HDR].desc;

	switch (ct->ct.key) {
	case NFT_CT_SRC:
	case NFT_CT_DST:
		ct_gen_nh_dependency(ctx, ct);
		break;
	case NFT_CT_SRC_IP:
	case NFT_CT_DST_IP:
		if (base == &proto_ip6) {
			error = &proto_ip;
			goto err_conflict;
		}
		break;
	case NFT_CT_SRC_IP6:
	case NFT_CT_DST_IP6:
		if (base == &proto_ip) {
			error = &proto_ip6;
			goto err_conflict;
		}
		break;
	default:
		break;
	}

	ct_expr_update_type(pctx, ct);

	return expr_evaluate_primary(ctx, expr);

err_conflict:
	return stmt_binary_error(ctx, ct,
				 &pctx->protocol[PROTO_BASE_NETWORK_HDR],
				 "conflicting protocols specified: %s vs. %s",
				 base->name, error->name);
}

/*
 * Prefix expression: the argument must be a constant value of integer or
 * string base type; the prefix length must be less than or equal to the type
 * width.
 */
static int expr_evaluate_prefix(struct eval_ctx *ctx, struct expr **expr)
{
	struct expr *prefix = *expr, *base, *and, *mask;

	if (expr_evaluate(ctx, &prefix->prefix) < 0)
		return -1;
	base = prefix->prefix;

	if (!expr_is_constant(base))
		return expr_error(ctx->msgs, prefix,
				  "Prefix expression is undefined for "
				  "non-constant expressions");

	switch (expr_basetype(base)->type) {
	case TYPE_INTEGER:
	case TYPE_STRING:
		break;
	default:
		return expr_error(ctx->msgs, prefix,
				  "Prefix expression is undefined for "
				  "%s types", base->dtype->desc);
	}

	if (prefix->prefix_len > base->len)
		return expr_error(ctx->msgs, prefix,
				  "Prefix length %u is invalid for type "
				  "of %u bits width",
				  prefix->prefix_len, base->len);

	/* Clear the uncovered bits of the base value */
	mask = constant_expr_alloc(&prefix->location, expr_basetype(base),
				   BYTEORDER_HOST_ENDIAN, base->len, NULL);
	switch (expr_basetype(base)->type) {
	case TYPE_INTEGER:
		mpz_prefixmask(mask->value, base->len, prefix->prefix_len);
		break;
	case TYPE_STRING:
		mpz_bitmask(mask->value, prefix->prefix_len);
		break;
	}
	and  = binop_expr_alloc(&prefix->location, OP_AND, base, mask);
	prefix->prefix = and;
	if (expr_evaluate(ctx, &prefix->prefix) < 0)
		return -1;
	base = prefix->prefix;
	assert(expr_is_constant(base));

	prefix->dtype	  = base->dtype;
	prefix->byteorder = base->byteorder;
	prefix->len	  = base->len;
	prefix->flags	 |= EXPR_F_CONSTANT;
	return 0;
}

/*
 * Range expression: both sides must be constants of integer base type.
 */
static int expr_evaluate_range_expr(struct eval_ctx *ctx,
				    const struct expr *range,
				    struct expr **expr)
{
	if (expr_evaluate(ctx, expr) < 0)
		return -1;

	if (expr_basetype(*expr)->type != TYPE_INTEGER)
		return expr_binary_error(ctx->msgs, *expr, range,
					 "Range expression is undefined for "
					 "%s types", (*expr)->dtype->desc);
	if (!expr_is_constant(*expr))
		return expr_binary_error(ctx->msgs, *expr, range,
					 "Range is not constant");
	return 0;
}

static int __expr_evaluate_range(struct eval_ctx *ctx, struct expr **expr)
{
	struct expr *range = *expr;

	if (expr_evaluate_range_expr(ctx, range, &range->left) < 0)
		return -1;
	if (expr_evaluate_range_expr(ctx, range, &range->right) < 0)
		return -1;

	return 0;
}

static int expr_evaluate_range(struct eval_ctx *ctx, struct expr **expr)
{
	struct expr *range = *expr, *left, *right;
	int rc;

	rc = __expr_evaluate_range(ctx, expr);
	if (rc)
		return rc;

	left = range->left;
	right = range->right;

	if (mpz_cmp(left->value, right->value) > 0)
		return expr_error(ctx->msgs, range,
				  "Range has zero or negative size");
	datatype_set(range, left->dtype);
	range->flags |= EXPR_F_CONSTANT;
	return 0;
}

/*
 * Unary expressions: unary expressions are only generated internally for
 * byteorder conversion of non-constant numerical expressions.
 */
static int expr_evaluate_unary(struct eval_ctx *ctx, struct expr **expr)
{
	struct expr *unary = *expr, *arg = unary->arg;
	enum byteorder byteorder;

	/* unary expression arguments has already been evaluated. */

	assert(!expr_is_constant(arg));
	assert(expr_basetype(arg)->type == TYPE_INTEGER);
	assert(arg->etype != EXPR_UNARY);

	switch (unary->op) {
	case OP_HTON:
		assert(arg->byteorder == BYTEORDER_HOST_ENDIAN);
		byteorder = BYTEORDER_BIG_ENDIAN;
		break;
	case OP_NTOH:
		assert(arg->byteorder == BYTEORDER_BIG_ENDIAN);
		byteorder = BYTEORDER_HOST_ENDIAN;
		break;
	default:
		BUG("invalid unary operation %u\n", unary->op);
	}

	unary->dtype	 = arg->dtype;
	unary->byteorder = byteorder;
	unary->len	 = arg->len;
	return 0;
}

/*
 * Binops
 */
static int constant_binop_simplify(struct eval_ctx *ctx, struct expr **expr)
{
	struct expr *op = *expr, *left = (*expr)->left, *right = (*expr)->right;
	struct expr *new;
	mpz_t val, mask;

	assert(left->etype == EXPR_VALUE);
	assert(right->etype == EXPR_VALUE);
	assert(left->byteorder == right->byteorder);

	mpz_init2(val, op->len);
	mpz_init_bitmask(mask, op->len);

	switch (op->op) {
	case OP_AND:
		mpz_and(val, left->value, right->value);
		mpz_and(val, val, mask);
		break;
	case OP_XOR:
		mpz_xor(val, left->value, right->value);
		mpz_and(val, val, mask);
		break;
	case OP_OR:
		mpz_ior(val, left->value, right->value);
		mpz_and(val, val, mask);
		break;
	case OP_LSHIFT:
		assert(left->byteorder == BYTEORDER_HOST_ENDIAN);
		mpz_set(val, left->value);
		mpz_lshift_ui(val, mpz_get_uint32(right->value));
		mpz_and(val, val, mask);
		break;
	case OP_RSHIFT:
		assert(left->byteorder == BYTEORDER_HOST_ENDIAN);
		mpz_set(val, left->value);
		mpz_and(val, val, mask);
		mpz_rshift_ui(val, mpz_get_uint32(right->value));
		break;
	default:
		BUG("invalid binary operation %u\n", op->op);
	}

	new = constant_expr_alloc(&op->location, op->dtype, op->byteorder,
				  op->len, NULL);
	mpz_set(new->value, val);

	expr_free(*expr);
	*expr = new;

	mpz_clear(mask);
	mpz_clear(val);

	return expr_evaluate(ctx, expr);
}

static int expr_evaluate_shift(struct eval_ctx *ctx, struct expr **expr)
{
	struct expr *op = *expr, *left = op->left, *right = op->right;
	unsigned int shift = mpz_get_uint32(right->value);
	unsigned int max_shift_len;

	if (ctx->stmt_len > left->len)
		max_shift_len = ctx->stmt_len;
	else
		max_shift_len = left->len;

	if (shift >= max_shift_len)
		return expr_binary_error(ctx->msgs, right, left,
					 "%s shift of %u bits is undefined for type of %u bits width",
					 op->op == OP_LSHIFT ? "Left" : "Right",
					 shift, max_shift_len);

	/* Both sides need to be in host byte order */
	if (byteorder_conversion(ctx, &op->left, BYTEORDER_HOST_ENDIAN) < 0)
		return -1;
	left = op->left;
	if (byteorder_conversion(ctx, &op->right, BYTEORDER_HOST_ENDIAN) < 0)
		return -1;

	datatype_set(op, &integer_type);
	op->byteorder = BYTEORDER_HOST_ENDIAN;
	op->len	      = max_shift_len;

	if (expr_is_constant(left))
		return constant_binop_simplify(ctx, expr);
	return 0;
}

static int expr_evaluate_bitwise(struct eval_ctx *ctx, struct expr **expr)
{
	struct expr *op = *expr, *left = op->left;
	const struct datatype *dtype;
<<<<<<< HEAD
	unsigned int max_len;
	int byteorder;

	if (ctx->stmt_len > left->len) {
		max_len = ctx->stmt_len;
		byteorder = BYTEORDER_HOST_ENDIAN;
		dtype = &integer_type;

=======
	enum byteorder byteorder;
	unsigned int max_len;

	if (ctx->stmt_len > left->len) {
		max_len = ctx->stmt_len;
		byteorder = BYTEORDER_HOST_ENDIAN;
		dtype = &integer_type;

>>>>>>> 83ff3160
		/* Both sides need to be in host byte order */
		if (byteorder_conversion(ctx, &op->left, BYTEORDER_HOST_ENDIAN) < 0)
			return -1;

		left = op->left;
	} else {
		max_len = left->len;
		byteorder = left->byteorder;
		dtype = left->dtype;
	}

	if (byteorder_conversion(ctx, &op->right, byteorder) < 0)
		return -1;

	datatype_set(op, dtype);
	op->byteorder = byteorder;
	op->len	      = max_len;

	if (expr_is_constant(left))
		return constant_binop_simplify(ctx, expr);
	return 0;
}

/*
 * Binop expression: both sides must be of integer base type. The left
 * hand side may be either constant or non-constant; in case its constant
 * it must be a singleton. The ride hand side must always be a constant
 * singleton.
 */
static int expr_evaluate_binop(struct eval_ctx *ctx, struct expr **expr)
{
	struct expr *op = *expr, *left, *right;
	const char *sym = expr_op_symbols[op->op];
	unsigned int max_shift_len = ctx->ectx.len;

	if (expr_evaluate(ctx, &op->left) < 0)
		return -1;
	left = op->left;

	if (op->op == OP_LSHIFT || op->op == OP_RSHIFT) {
		if (left->len > max_shift_len)
			max_shift_len = left->len;

		__expr_set_context(&ctx->ectx, &integer_type,
				   left->byteorder, max_shift_len, 0);
	}

	if (expr_evaluate(ctx, &op->right) < 0)
		return -1;
	right = op->right;

	switch (expr_basetype(left)->type) {
	case TYPE_INTEGER:
	case TYPE_STRING:
		break;
	default:
		return expr_binary_error(ctx->msgs, left, op,
					 "Binary operation (%s) is undefined "
					 "for %s types",
					 sym, left->dtype->desc);
	}

	if (expr_is_constant(left) && !expr_is_singleton(left))
		return expr_binary_error(ctx->msgs, left, op,
					 "Binary operation (%s) is undefined "
					 "for %s expressions",
					 sym, expr_name(left));

	if (!expr_is_constant(right))
		return expr_binary_error(ctx->msgs, right, op,
					 "Right hand side of binary operation "
					 "(%s) must be constant", sym);

	if (!expr_is_singleton(right))
		return expr_binary_error(ctx->msgs, left, op,
					 "Binary operation (%s) is undefined "
					 "for %s expressions",
					 sym, expr_name(right));

	/* The grammar guarantees this */
	assert(datatype_equal(expr_basetype(left), expr_basetype(right)));

	switch (op->op) {
	case OP_LSHIFT:
	case OP_RSHIFT:
		return expr_evaluate_shift(ctx, expr);
	case OP_AND:
	case OP_XOR:
	case OP_OR:
		return expr_evaluate_bitwise(ctx, expr);
	default:
		BUG("invalid binary operation %u\n", op->op);
	}
}

static int list_member_evaluate(struct eval_ctx *ctx, struct expr **expr)
{
	struct expr *next = list_entry((*expr)->list.next, struct expr, list);
	int err;

	assert(*expr != next);
	list_del(&(*expr)->list);
	err = expr_evaluate(ctx, expr);
	list_add_tail(&(*expr)->list, &next->list);
	return err;
}

static int expr_evaluate_concat(struct eval_ctx *ctx, struct expr **expr)
{
	const struct datatype *dtype = ctx->ectx.dtype, *tmp;
	uint32_t type = dtype ? dtype->type : 0, ntype = 0;
	int off = dtype ? dtype->subtypes : 0;
	unsigned int flags = EXPR_F_CONSTANT | EXPR_F_SINGLETON;
	const struct list_head *expressions = NULL;
	struct expr *i, *next, *key = NULL;
	const struct expr *key_ctx = NULL;
	bool runaway = false;
	uint32_t size = 0;

	if (ctx->ectx.key && ctx->ectx.key->etype == EXPR_CONCAT) {
		key_ctx = ctx->ectx.key;
		assert(!list_empty(&ctx->ectx.key->expressions));
		key = list_first_entry(&ctx->ectx.key->expressions, struct expr, list);
		expressions = &ctx->ectx.key->expressions;
	}

	list_for_each_entry_safe(i, next, &(*expr)->expressions, list) {
		enum byteorder bo = BYTEORDER_INVALID;
		unsigned dsize_bytes, dsize = 0;

		if (runaway) {
			return expr_binary_error(ctx->msgs, *expr, key_ctx,
						 "too many concatenation components");
		}

		if (i->etype == EXPR_CT &&
		    (i->ct.key == NFT_CT_SRC ||
		     i->ct.key == NFT_CT_DST))
			return expr_error(ctx->msgs, i,
					  "specify either ip or ip6 for address matching");

		if (expr_is_constant(*expr) && dtype && off == 0)
			return expr_binary_error(ctx->msgs, i, *expr,
						 "unexpected concat component, "
						 "expecting %s",
						 dtype->desc);

		if (key) {
			tmp = key->dtype;
			dsize = key->len;
			bo = key->byteorder;
			off--;
		} else if (dtype == NULL || off == 0) {
			tmp = datatype_lookup(TYPE_INVALID);
		} else {
			tmp = concat_subtype_lookup(type, --off);
			dsize = tmp->size;
			bo = tmp->byteorder;
		}

		__expr_set_context(&ctx->ectx, tmp, bo, dsize, 0);

		if (list_member_evaluate(ctx, &i) < 0)
			return -1;
		flags &= i->flags;

		if (!key && i->dtype->type == TYPE_INTEGER) {
			struct datatype *clone;

			clone = datatype_clone(i->dtype);
			clone->size = i->len;
			clone->byteorder = i->byteorder;
			__datatype_set(i, clone);
		}

		if (dtype == NULL && i->dtype->size == 0)
			return expr_binary_error(ctx->msgs, i, *expr,
						 "can not use variable sized "
						 "data types (%s) in concat "
						 "expressions",
						 i->dtype->name);
		if (dsize == 0) /* reload after evaluation or clone above */
			dsize = i->dtype->size;

		ntype = concat_subtype_add(ntype, i->dtype->type);

		dsize_bytes = div_round_up(dsize, BITS_PER_BYTE);
		(*expr)->field_len[(*expr)->field_count++] = dsize_bytes;
		size += netlink_padded_len(dsize);
		if (key && expressions) {
			if (list_is_last(&key->list, expressions))
				runaway = true;

			key = list_next_entry(key, list);
		}

		ctx->inner_desc = NULL;
	}

	(*expr)->flags |= flags;
	__datatype_set(*expr, concat_type_alloc(ntype));
	(*expr)->len   = size;

	if (off > 0)
		return expr_error(ctx->msgs, *expr,
				  "datatype mismatch, expected %s, "
				  "expression has type %s",
				  dtype->desc, (*expr)->dtype->desc);

	expr_set_context(&ctx->ectx, (*expr)->dtype, (*expr)->len);
	if (!key_ctx)
		ctx->ectx.key = *expr;
	else
		ctx->ectx.key = key_ctx;

	return 0;
}

static int expr_evaluate_list(struct eval_ctx *ctx, struct expr **expr)
{
	struct expr *list = *expr, *new, *i, *next;
	mpz_t val;

	mpz_init_set_ui(val, 0);
	list_for_each_entry_safe(i, next, &list->expressions, list) {
		if (list_member_evaluate(ctx, &i) < 0)
			return -1;
		if (i->etype != EXPR_VALUE)
			return expr_error(ctx->msgs, i,
					  "List member must be a constant "
					  "value");
		if (i->dtype->basetype->type != TYPE_BITMASK)
			return expr_error(ctx->msgs, i,
					  "Basetype of type %s is not bitmask",
					  i->dtype->desc);
		mpz_ior(val, val, i->value);
	}

	new = constant_expr_alloc(&list->location, ctx->ectx.dtype,
				  BYTEORDER_HOST_ENDIAN, ctx->ectx.len, NULL);
	mpz_set(new->value, val);
	mpz_clear(val);

	expr_free(*expr);
	*expr = new;
	return 0;
}

static int __expr_evaluate_set_elem(struct eval_ctx *ctx, struct expr *elem)
{
	int num_elem_exprs = 0, num_set_exprs = 0;
	struct set *set = ctx->set;
	struct stmt *stmt;

	list_for_each_entry(stmt, &elem->stmt_list, list)
		num_elem_exprs++;
	list_for_each_entry(stmt, &set->stmt_list, list)
		num_set_exprs++;

	if (num_elem_exprs > 0) {
		struct stmt *set_stmt, *elem_stmt;

		if (num_set_exprs > 0 && num_elem_exprs != num_set_exprs) {
			return expr_error(ctx->msgs, elem,
					  "number of statements mismatch, set expects %d "
					  "but element has %d", num_set_exprs,
					  num_elem_exprs);
		} else if (num_set_exprs == 0) {
			if (!(set->flags & NFT_SET_ANONYMOUS) &&
			    !(set->flags & NFT_SET_EVAL)) {
				elem_stmt = list_first_entry(&elem->stmt_list, struct stmt, list);
				return stmt_error(ctx, elem_stmt,
						  "missing statement in %s declaration",
						  set_is_map(set->flags) ? "map" : "set");
			}
			return 0;
		}

		set_stmt = list_first_entry(&set->stmt_list, struct stmt, list);

		list_for_each_entry(elem_stmt, &elem->stmt_list, list) {
			if (set_stmt->ops != elem_stmt->ops) {
				return stmt_error(ctx, elem_stmt,
						  "statement mismatch, element expects %s, "
						  "but %s has type %s",
						  elem_stmt->ops->name,
						  set_is_map(set->flags) ? "map" : "set",
						  set_stmt->ops->name);
			}
			set_stmt = list_next_entry(set_stmt, list);
		}
	}

	return 0;
}

static int expr_evaluate_set_elem(struct eval_ctx *ctx, struct expr **expr)
{
	struct expr *elem = *expr;
	const struct expr *key;

	if (ctx->set) {
		if (__expr_evaluate_set_elem(ctx, elem) < 0)
			return -1;

		key = ctx->set->key;
		__expr_set_context(&ctx->ectx, key->dtype, key->byteorder, key->len, 0);
		ctx->ectx.key = key;
	}

	if (expr_evaluate(ctx, &elem->key) < 0)
		return -1;

	if (ctx->set &&
	    !(ctx->set->flags & (NFT_SET_ANONYMOUS | NFT_SET_INTERVAL))) {
		switch (elem->key->etype) {
		case EXPR_PREFIX:
		case EXPR_RANGE:
			key = elem->key;
			goto err_missing_flag;
		case EXPR_CONCAT:
			list_for_each_entry(key, &elem->key->expressions, list) {
				switch (key->etype) {
				case EXPR_PREFIX:
				case EXPR_RANGE:
					goto err_missing_flag;
				default:
					break;
				}
			}
			break;
		default:
			break;
		}
	}

	datatype_set(elem, elem->key->dtype);
	elem->len   = elem->key->len;
	elem->flags = elem->key->flags;

	return 0;

err_missing_flag:
	return expr_error(ctx->msgs, key,
			  "You must add 'flags interval' to your %s declaration if you want to add %s elements",
			  set_is_map(ctx->set->flags) ? "map" : "set", expr_name(key));
}

static const struct expr *expr_set_elem(const struct expr *expr)
{
	if (expr->etype == EXPR_MAPPING)
		return expr->left;

	return expr;
}

static int interval_set_eval(struct eval_ctx *ctx, struct set *set,
			     struct expr *init)
{
	int ret;

	if (!init)
		return 0;

	ret = 0;
	switch (ctx->cmd->op) {
	case CMD_CREATE:
	case CMD_ADD:
	case CMD_INSERT:
		if (set->automerge) {
			ret = set_automerge(ctx->msgs, ctx->cmd, set, init,
					    ctx->nft->debug_mask);
		} else {
			ret = set_overlap(ctx->msgs, set, init);
		}
		break;
	case CMD_DELETE:
	case CMD_DESTROY:
		ret = set_delete(ctx->msgs, ctx->cmd, set, init,
				 ctx->nft->debug_mask);
		break;
	case CMD_GET:
		break;
	default:
		BUG("unhandled op %d\n", ctx->cmd->op);
		break;
	}

	return ret;
}

static void expr_evaluate_set_ref(struct eval_ctx *ctx, struct expr *expr)
{
	struct set *set = expr->set;

	expr_set_context(&ctx->ectx, set->key->dtype, set->key->len);
	ctx->ectx.key = set->key;
}

static int expr_evaluate_set(struct eval_ctx *ctx, struct expr **expr)
{
	struct expr *set = *expr, *i, *next;
	const struct expr *elem;

	list_for_each_entry_safe(i, next, &set->expressions, list) {
		if (list_member_evaluate(ctx, &i) < 0)
			return -1;

		if (i->etype == EXPR_MAPPING &&
		    i->left->etype == EXPR_SET_ELEM &&
		    i->left->key->etype == EXPR_SET) {
			struct expr *new, *j;

			list_for_each_entry(j, &i->left->key->expressions, list) {
				new = mapping_expr_alloc(&i->location,
							 expr_get(j),
							 expr_get(i->right));
				list_add_tail(&new->list, &set->expressions);
				set->size++;
			}
			list_del(&i->list);
			expr_free(i);
			continue;
		}

		elem = expr_set_elem(i);

		if (elem->etype == EXPR_SET_ELEM &&
		    elem->key->etype == EXPR_SET_REF)
			return expr_error(ctx->msgs, i,
					  "Set reference cannot be part of another set");

		if (elem->etype == EXPR_SET_ELEM &&
		    elem->key->etype == EXPR_SET) {
			struct expr *new = expr_get(elem->key);

			set->set_flags |= elem->key->set_flags;
			list_replace(&i->list, &new->list);
			expr_free(i);
			i = new;
			elem = expr_set_elem(i);
		}

		if (!expr_is_constant(i))
			return expr_error(ctx->msgs, i,
					  "Set member is not constant");

		if (i->etype == EXPR_SET) {
			/* Merge recursive set definitions */
			list_splice_tail_init(&i->expressions, &i->list);
			list_del(&i->list);
			set->size      += i->size - 1;
			set->set_flags |= i->set_flags;
			expr_free(i);
		} else if (!expr_is_singleton(i)) {
			set->set_flags |= NFT_SET_INTERVAL;
			if (elem->key->etype == EXPR_CONCAT)
				set->set_flags |= NFT_SET_CONCAT;
		}
	}

	if (ctx->set) {
		if (ctx->set->flags & NFT_SET_CONCAT)
			set->set_flags |= NFT_SET_CONCAT;
<<<<<<< HEAD
	} else if (set->size == 1) {
		i = list_first_entry(&set->expressions, struct expr, list);
		if (i->etype == EXPR_SET_ELEM && list_empty(&i->stmt_list)) {
			switch (i->key->etype) {
			case EXPR_PREFIX:
			case EXPR_RANGE:
			case EXPR_VALUE:
				*expr = i->key;
				i->key = NULL;
				expr_free(set);
				return 0;
			default:
				break;
			}
		}
=======
>>>>>>> 83ff3160
	}

	set->set_flags |= NFT_SET_CONSTANT;

	datatype_set(set, ctx->ectx.dtype);
	set->len   = ctx->ectx.len;
	set->flags |= EXPR_F_CONSTANT;

	return 0;
}

static int binop_transfer(struct eval_ctx *ctx, struct expr **expr);

static void map_set_concat_info(struct expr *map)
{
	map->mappings->set->flags |= map->mappings->set->init->set_flags;

	if (map->mappings->set->flags & NFT_SET_INTERVAL &&
	    map->map->etype == EXPR_CONCAT) {
		memcpy(&map->mappings->set->desc.field_len, &map->map->field_len,
		       sizeof(map->mappings->set->desc.field_len));
		map->mappings->set->desc.field_count = map->map->field_count;
		map->mappings->flags |= NFT_SET_CONCAT;
	}
}

static void __mapping_expr_expand(struct expr *i)
{
	struct expr *j, *range, *next;

	assert(i->etype == EXPR_MAPPING);
	switch (i->right->etype) {
	case EXPR_VALUE:
		range = range_expr_alloc(&i->location, expr_get(i->right), expr_get(i->right));
		expr_free(i->right);
		i->right = range;
		break;
	case EXPR_CONCAT:
		list_for_each_entry_safe(j, next, &i->right->expressions, list) {
			if (j->etype != EXPR_VALUE)
				continue;

			range = range_expr_alloc(&j->location, expr_get(j), expr_get(j));
			list_replace(&j->list, &range->list);
			expr_free(j);
		}
		i->right->flags &= ~EXPR_F_SINGLETON;
		break;
	default:
		break;
	}
}

static int mapping_expr_expand(struct eval_ctx *ctx)
{
	struct expr *i;

	if (!set_is_anonymous(ctx->set->flags))
		return 0;

	list_for_each_entry(i, &ctx->set->init->expressions, list) {
		if (i->etype != EXPR_MAPPING)
			return expr_error(ctx->msgs, i,
					  "expected mapping, not %s", expr_name(i));
		__mapping_expr_expand(i);
	}

	return 0;
<<<<<<< HEAD
=======
}

static bool datatype_compatible(const struct datatype *a, const struct datatype *b)
{
	return (a->type == TYPE_MARK &&
		datatype_equal(datatype_basetype(a), datatype_basetype(b))) ||
		datatype_equal(a, b);
>>>>>>> 83ff3160
}

static int expr_evaluate_map(struct eval_ctx *ctx, struct expr **expr)
{
	struct expr *map = *expr, *mappings;
	struct expr_ctx ectx = ctx->ectx;
	struct expr *key, *data;

	if (map->map->etype == EXPR_CT &&
	    (map->map->ct.key == NFT_CT_SRC ||
	     map->map->ct.key == NFT_CT_DST))
		return expr_error(ctx->msgs, map->map,
				  "specify either ip or ip6 for address matching");
	else if (map->map->etype == EXPR_CONCAT) {
		struct expr *i;

		list_for_each_entry(i, &map->map->expressions, list) {
			if (i->etype == EXPR_CT &&
			    (i->ct.key == NFT_CT_SRC ||
			     i->ct.key == NFT_CT_DST))
				return expr_error(ctx->msgs, i,
					  "specify either ip or ip6 for address matching");
		}
	}

	expr_set_context(&ctx->ectx, NULL, 0);
	ctx->stmt_len = 0;
	if (expr_evaluate(ctx, &map->map) < 0)
		return -1;
	if (expr_is_constant(map->map))
		return expr_error(ctx->msgs, map->map,
				  "Map expression can not be constant");

	mappings = map->mappings;
	mappings->set_flags |= NFT_SET_MAP;

	switch (map->mappings->etype) {
	case EXPR_SET:
		if (ctx->ectx.key && ctx->ectx.key->etype == EXPR_CONCAT) {
			key = expr_clone(ctx->ectx.key);
		} else {
			key = constant_expr_alloc(&map->location,
						  ctx->ectx.dtype,
						  ctx->ectx.byteorder,
						  ctx->ectx.len, NULL);
		}

		if (ectx.dtype->type == TYPE_VERDICT) {
			data = verdict_expr_alloc(&netlink_location, 0, NULL);
		} else {
			const struct datatype *dtype;

			dtype = set_datatype_alloc(ectx.dtype, ectx.byteorder);
			data = constant_expr_alloc(&netlink_location, dtype,
						   dtype->byteorder, ectx.len, NULL);
			datatype_free(dtype);
		}

		mappings = implicit_set_declaration(ctx, "__map%d",
						    key, data,
						    mappings);

		if (ectx.len && mappings->set->data->len != ectx.len)
			BUG("%d vs %d\n", mappings->set->data->len, ectx.len);

		map->mappings = mappings;

		ctx->set = mappings->set;
		if (expr_evaluate(ctx, &map->mappings->set->init) < 0)
			return -1;

		if (set_is_interval(map->mappings->set->init->set_flags) &&
		    !(map->mappings->set->init->set_flags & NFT_SET_CONCAT) &&
		    interval_set_eval(ctx, ctx->set, map->mappings->set->init) < 0)
			return -1;

		expr_set_context(&ctx->ectx, ctx->set->key->dtype, ctx->set->key->len);
		if (binop_transfer(ctx, expr) < 0)
			return -1;

		if (ctx->set->data->flags & EXPR_F_INTERVAL) {
			ctx->set->data->len *= 2;

			if (mapping_expr_expand(ctx))
				return -1;
		}

		ctx->set->key->len = ctx->ectx.len;
		ctx->set = NULL;
		map = *expr;

		map_set_concat_info(map);
		break;
	case EXPR_SYMBOL:
		if (expr_evaluate(ctx, &map->mappings) < 0)
			return -1;
		if (map->mappings->etype != EXPR_SET_REF ||
		    !set_is_datamap(map->mappings->set->flags))
			return expr_error(ctx->msgs, map->mappings,
					  "Expression is not a map");
		break;
	case EXPR_SET_REF:
		/* symbol has been already evaluated to set reference */
		break;
	default:
		BUG("invalid mapping expression %s\n",
		    expr_name(map->mappings));
	}

	if (!datatype_compatible(map->mappings->set->key->dtype, map->map->dtype))
		return expr_binary_error(ctx->msgs, map->mappings, map->map,
					 "datatype mismatch, map expects %s, "
					 "mapping expression has type %s",
					 map->mappings->set->key->dtype->desc,
					 map->map->dtype->desc);

	datatype_set(map, map->mappings->set->data->dtype);
	map->flags |= EXPR_F_CONSTANT;

	/* Data for range lookups needs to be in big endian order */
	if (map->mappings->set->flags & NFT_SET_INTERVAL &&
	    byteorder_conversion(ctx, &map->map, BYTEORDER_BIG_ENDIAN) < 0)
		return -1;

	return 0;
}

static bool data_mapping_has_interval(struct expr *data)
{
	struct expr *i;

	if (data->etype == EXPR_RANGE ||
	    data->etype == EXPR_PREFIX)
		return true;

	if (data->etype != EXPR_CONCAT)
		return false;

	list_for_each_entry(i, &data->expressions, list) {
		if (i->etype == EXPR_RANGE ||
		    i->etype == EXPR_PREFIX)
			return true;
	}

	return false;
}

static int expr_evaluate_mapping(struct eval_ctx *ctx, struct expr **expr)
{
	struct expr *mapping = *expr;
	struct set *set = ctx->set;
	uint32_t datalen;

	if (set == NULL)
		return expr_error(ctx->msgs, mapping,
				  "mapping outside of map context");
	if (!set_is_map(set->flags))
		return set_error(ctx, set, "set is not a map");

	expr_set_context(&ctx->ectx, set->key->dtype, set->key->len);
	if (expr_evaluate(ctx, &mapping->left) < 0)
		return -1;
	if (!expr_is_constant(mapping->left))
		return expr_error(ctx->msgs, mapping->left,
				  "Key must be a constant");
	mapping->flags |= mapping->left->flags & EXPR_F_SINGLETON;

	assert(set->data != NULL);
	if (!set_is_anonymous(set->flags) &&
	    set->data->flags & EXPR_F_INTERVAL)
		datalen = set->data->len / 2;
	else
		datalen = set->data->len;
	__expr_set_context(&ctx->ectx, set->data->dtype,
			   set->data->byteorder, datalen, 0);

	if (expr_evaluate(ctx, &mapping->right) < 0)
		return -1;
	if (!expr_is_constant(mapping->right))
		return expr_error(ctx->msgs, mapping->right,
				  "Value must be a constant");

	if (set_is_anonymous(set->flags) &&
	    data_mapping_has_interval(mapping->right))
		set->data->flags |= EXPR_F_INTERVAL;

	if (!set_is_anonymous(set->flags) &&
	    set->data->flags & EXPR_F_INTERVAL)
		__mapping_expr_expand(mapping);

	if (!(set->data->flags & EXPR_F_INTERVAL) &&
	    !expr_is_singleton(mapping->right))
		return expr_error(ctx->msgs, mapping->right,
				  "Value must be a singleton");

	mapping->flags |= EXPR_F_CONSTANT;
	return 0;
}

/* We got datatype context via statement. If the basetype is compatible, set
 * this expression datatype to the one of the statement to make it datatype
 * compatible. This is a more conservative approach than enabling datatype
 * compatibility between two different datatypes whose basetype is the same,
 * let's revisit this later once users come with valid usecases to generalize
 * this.
 */
static void expr_dtype_integer_compatible(struct eval_ctx *ctx,
					  struct expr *expr)
{
	if (ctx->ectx.dtype &&
	    ctx->ectx.dtype->basetype == &integer_type &&
	    ctx->ectx.len == 4 * BITS_PER_BYTE) {
		datatype_set(expr, ctx->ectx.dtype);
		expr->len   = ctx->ectx.len;
	}
}

static int expr_evaluate_numgen(struct eval_ctx *ctx, struct expr **exprp)
{
	struct expr *expr = *exprp;
	unsigned int maxval;

	expr_dtype_integer_compatible(ctx, expr);

	maxval = expr->numgen.mod + expr->numgen.offset - 1;
	__expr_set_context(&ctx->ectx, expr->dtype, expr->byteorder, expr->len,
			   maxval);
	return 0;
}

static int expr_evaluate_hash(struct eval_ctx *ctx, struct expr **exprp)
{
	struct expr *expr = *exprp;
	unsigned int maxval;

	expr_dtype_integer_compatible(ctx, expr);

	expr_set_context(&ctx->ectx, NULL, 0);
	if (expr->hash.expr &&
	    expr_evaluate(ctx, &expr->hash.expr) < 0)
		return -1;

	/* expr_evaluate_primary() sets the context to what to the input
         * expression to be hashed. Since this input is transformed to a 4 bytes
	 * integer, restore context to the datatype that results from hashing.
	 */
	maxval = expr->hash.mod + expr->hash.offset - 1;
	__expr_set_context(&ctx->ectx, expr->dtype, expr->byteorder, expr->len,
			   maxval);

	return 0;
}

/*
 * Transfer the invertible binops to the constant side of an equality
 * expression. A left shift is only invertible if the low n bits are
 * zero.
 */
static int binop_can_transfer(struct eval_ctx *ctx,
			      struct expr *left, struct expr *right)
{
	int err;

	switch (right->etype) {
	case EXPR_VALUE:
		break;
	case EXPR_SET_ELEM:
		return binop_can_transfer(ctx, left, right->key);
	case EXPR_RANGE:
		err = binop_can_transfer(ctx, left, right->left);
		if (err <= 0)
			return err;
		return binop_can_transfer(ctx, left, right->right);
	case EXPR_MAPPING:
		return binop_can_transfer(ctx, left, right->left);
	default:
		return 0;
	}

	switch (left->op) {
	case OP_LSHIFT:
		if (mpz_scan1(right->value, 0) < mpz_get_uint32(left->right->value))
			return expr_binary_error(ctx->msgs, right, left,
						 "Comparison is always false");
		return 1;
	case OP_RSHIFT:
		if (ctx->ectx.len < right->len + mpz_get_uint32(left->right->value))
			ctx->ectx.len += mpz_get_uint32(left->right->value);
		return 1;
	case OP_XOR:
		return 1;
	default:
		return 0;
	}
}

static int binop_transfer_one(struct eval_ctx *ctx,
			      const struct expr *left, struct expr **right)
{
	int err;

	switch ((*right)->etype) {
	case EXPR_MAPPING:
		return binop_transfer_one(ctx, left, &(*right)->left);
	case EXPR_VALUE:
		break;
	case EXPR_SET_ELEM:
		return binop_transfer_one(ctx, left, &(*right)->key);
	case EXPR_RANGE:
		err = binop_transfer_one(ctx, left, &(*right)->left);
		if (err < 0)
			return err;
		return binop_transfer_one(ctx, left, &(*right)->right);
	default:
		return 0;
	}

	switch (left->op) {
	case OP_LSHIFT:
		(*right) = binop_expr_alloc(&(*right)->location, OP_RSHIFT,
					    *right, expr_get(left->right));
		break;
	case OP_RSHIFT:
		(*right) = binop_expr_alloc(&(*right)->location, OP_LSHIFT,
					    *right, expr_get(left->right));
		break;
	case OP_XOR:
		(*right) = binop_expr_alloc(&(*right)->location, OP_XOR,
					    *right, expr_get(left->right));
		break;
	default:
		BUG("invalid binary operation %u\n", left->op);
	}

	return expr_evaluate(ctx, right);
}

static void binop_transfer_handle_lhs(struct expr **expr)
{
	struct expr *tmp, *left = *expr;
	unsigned int shift;

	assert(left->etype == EXPR_BINOP);

	switch (left->op) {
	case OP_RSHIFT:
		/* Mask out the bits the shift would have masked out */
		shift = mpz_get_uint8(left->right->value);
		mpz_bitmask(left->right->value, left->left->len);
		mpz_lshift_ui(left->right->value, shift);
		left->op = OP_AND;
		break;
	case OP_LSHIFT:
	case OP_XOR:
		tmp = expr_get(left->left);
		datatype_set(tmp, left->dtype);
		expr_free(left);
		*expr = tmp;
		break;
	default:
		BUG("invalid binop operation %u", left->op);
	}
}

static int __binop_transfer(struct eval_ctx *ctx,
			    struct expr *left, struct expr **right)
{
	struct expr *i, *next;
	int err;

	assert(left->etype == EXPR_BINOP);

	switch ((*right)->etype) {
	case EXPR_VALUE:
		err = binop_can_transfer(ctx, left, *right);
		if (err <= 0)
			return err;
		if (binop_transfer_one(ctx, left, right) < 0)
			return -1;
		break;
	case EXPR_RANGE:
		err = binop_can_transfer(ctx, left, *right);
		if (err <= 0)
			return err;
		if (binop_transfer_one(ctx, left, right) < 0)
			return -1;
		break;
	case EXPR_SET:
		list_for_each_entry(i, &(*right)->expressions, list) {
			err = binop_can_transfer(ctx, left, i);
			if (err <= 0)
				return err;
		}
		list_for_each_entry_safe(i, next, &(*right)->expressions, list) {
			list_del(&i->list);
			err = binop_transfer_one(ctx, left, &i);
			list_add_tail(&i->list, &next->list);
			if (err < 0)
				return err;
		}
		break;
	case EXPR_SET_REF:
		if (!set_is_anonymous((*right)->set->flags))
			return 0;

		return __binop_transfer(ctx, left, &(*right)->set->init);
	default:
		return 0;
	}

	return 1;
}

static int binop_transfer(struct eval_ctx *ctx, struct expr **expr)
{
	struct expr *left = (*expr)->left;
	int ret;

	if (left->etype != EXPR_BINOP)
		return 0;

	ret = __binop_transfer(ctx, left, &(*expr)->right);
	if (ret <= 0)
		return ret;

	binop_transfer_handle_lhs(&(*expr)->left);
	return 0;
}

static bool lhs_is_meta_hour(const struct expr *meta)
{
	if (meta->etype != EXPR_META)
		return false;

	return meta->meta.key == NFT_META_TIME_HOUR ||
	       meta->meta.key == NFT_META_TIME_DAY;
}

static void swap_values(struct expr *range)
{
	struct expr *left_tmp;

	left_tmp = range->left;
	range->left = range->right;
	range->right = left_tmp;
}

static bool range_needs_swap(const struct expr *range)
{
	const struct expr *right = range->right;
	const struct expr *left = range->left;

	return mpz_cmp(left->value, right->value) > 0;
}

static void optimize_singleton_set(struct expr *rel, struct expr **expr)
{
	struct expr *set = rel->right, *i;

	i = list_first_entry(&set->expressions, struct expr, list);
	if (i->etype == EXPR_SET_ELEM &&
	    list_empty(&i->stmt_list)) {

		switch (i->key->etype) {
		case EXPR_PREFIX:
		case EXPR_RANGE:
		case EXPR_VALUE:
			rel->right = *expr = i->key;
			i->key = NULL;
			expr_free(set);
			break;
		default:
			break;
		}
	}

	if (rel->op == OP_IMPLICIT &&
	    rel->right->dtype->basetype &&
	    rel->right->dtype->basetype->type == TYPE_BITMASK &&
	    rel->right->dtype->type != TYPE_CT_STATE) {
		rel->op = OP_EQ;
	}
}

static int expr_evaluate_relational(struct eval_ctx *ctx, struct expr **expr)
{
	struct expr *rel = *expr, *left, *right;
	struct proto_ctx *pctx;
	struct expr *range;
	int ret;

	right = rel->right;
	if (right->etype == EXPR_SYMBOL &&
	    right->symtype == SYMBOL_SET &&
	    expr_evaluate(ctx, &rel->right) < 0)
		return -1;

	if (expr_evaluate(ctx, &rel->left) < 0)
		return -1;
	left = rel->left;

	pctx = eval_proto_ctx(ctx);

	if (rel->right->etype == EXPR_RANGE && lhs_is_meta_hour(rel->left)) {
		ret = __expr_evaluate_range(ctx, &rel->right);
		if (ret)
			return ret;

		range = rel->right;

		/*
		 * We may need to do this for proper cross-day ranges,
		 * e.g. meta hour 23:15-03:22
		 */
		if (range_needs_swap(range)) {
			if (ctx->nft->debug_mask & NFT_DEBUG_EVALUATION)
				nft_print(&ctx->nft->output,
					  "Inverting range values for cross-day hour matching\n\n");

			if (rel->op == OP_EQ || rel->op == OP_IMPLICIT) {
				swap_values(range);
				rel->op = OP_NEQ;
			} else if (rel->op == OP_NEQ) {
				swap_values(range);
				rel->op = OP_EQ;
			}
		}
	}

	if (expr_evaluate(ctx, &rel->right) < 0)
		return -1;
	right = rel->right;

	if (!expr_is_constant(right))
		return expr_binary_error(ctx->msgs, right, rel,
					 "Right hand side of relational "
					 "expression (%s) must be constant",
					 expr_op_symbols[rel->op]);
	if (expr_is_constant(left))
		return expr_binary_error(ctx->msgs, left, right,
					 "Relational expression (%s) has "
					 "constant value",
					 expr_op_symbols[rel->op]);

	if (!datatype_equal(left->dtype, right->dtype))
		return expr_binary_error(ctx->msgs, right, left,
					 "datatype mismatch, expected %s, "
					 "expression has type %s",
					 left->dtype->desc,
					 right->dtype->desc);

	/*
	 * Statements like 'ct secmark 12' are parsed as relational,
	 * disallow constant value on the right hand side.
	 */
	if (((left->etype == EXPR_META &&
	      left->meta.key == NFT_META_SECMARK) ||
	     (left->etype == EXPR_CT &&
	      left->ct.key == NFT_CT_SECMARK)) &&
	    right->flags & EXPR_F_CONSTANT)
		return expr_binary_error(ctx->msgs, right, left,
					 "Cannot be used with right hand side constant value");

	switch (rel->op) {
	case OP_EQ:
	case OP_IMPLICIT:
	case OP_NEQ:
		if (right->etype == EXPR_SET && right->size == 1)
			optimize_singleton_set(rel, &right);
		break;
	default:
		break;
	}

	switch (rel->op) {
	case OP_EQ:
	case OP_IMPLICIT:
		/*
		 * Update protocol context for payload and meta iiftype
		 * equality expressions.
		 */
		relational_expr_pctx_update(pctx, rel);

		/* fall through */
	case OP_NEQ:
	case OP_NEG:
		if (rel->op == OP_NEG) {
			if (left->etype == EXPR_BINOP)
				return expr_binary_error(ctx->msgs, left, right,
							 "cannot combine negation with binary expression");
			if (right->etype != EXPR_VALUE ||
			    right->dtype->basetype == NULL ||
			    right->dtype->basetype->type != TYPE_BITMASK)
				return expr_binary_error(ctx->msgs, left, right,
							 "negation can only be used with singleton bitmask values.  Did you mean \"!=\"?");
		}

		switch (right->etype) {
		case EXPR_RANGE:
			if (byteorder_conversion(ctx, &rel->left, BYTEORDER_BIG_ENDIAN) < 0)
				return -1;
			if (byteorder_conversion(ctx, &right->left, BYTEORDER_BIG_ENDIAN) < 0)
				return -1;
			if (byteorder_conversion(ctx, &right->right, BYTEORDER_BIG_ENDIAN) < 0)
				return -1;
			break;
		case EXPR_PREFIX:
			if (byteorder_conversion(ctx, &right->prefix, left->byteorder) < 0)
				return -1;
			break;
		case EXPR_VALUE:
			if (byteorder_conversion(ctx, &rel->right, left->byteorder) < 0)
				return -1;
			break;
		case EXPR_SET:
			if (right->size == 0)
				return expr_error(ctx->msgs, right, "Set is empty");

			right = rel->right =
				implicit_set_declaration(ctx, "__set%d",
							 expr_get(left), NULL,
							 right);
			/* fall through */
		case EXPR_SET_REF:
			if (rel->left->etype == EXPR_CT &&
			    (rel->left->ct.key == NFT_CT_SRC ||
			     rel->left->ct.key == NFT_CT_DST))
				return expr_error(ctx->msgs, left,
						  "specify either ip or ip6 for address matching");

			/* Data for range lookups needs to be in big endian order */
			if (right->set->flags & NFT_SET_INTERVAL &&
			    byteorder_conversion(ctx, &rel->left, BYTEORDER_BIG_ENDIAN) < 0)
				return -1;
			break;
		case EXPR_CONCAT:
			return expr_binary_error(ctx->msgs, left, right,
						 "Use concatenations with sets and maps, not singleton values");
			break;
		default:
			BUG("invalid expression type %s\n", expr_name(right));
		}
		break;
	case OP_LT:
	case OP_GT:
	case OP_LTE:
	case OP_GTE:
		switch (left->etype) {
		case EXPR_CONCAT:
			return expr_binary_error(ctx->msgs, left, rel,
					"Relational expression (%s) is undefined "
				        "for %s expressions",
					expr_op_symbols[rel->op],
					expr_name(left));
		default:
			break;
		}

		if (!expr_is_singleton(right))
			return expr_binary_error(ctx->msgs, right, rel,
					"Relational expression (%s) is undefined "
				        "for %s expressions",
					expr_op_symbols[rel->op],
					expr_name(right));

		if (byteorder_conversion(ctx, &rel->left, BYTEORDER_BIG_ENDIAN) < 0)
			return -1;
		if (byteorder_conversion(ctx, &rel->right, BYTEORDER_BIG_ENDIAN) < 0)
			return -1;
		break;
	default:
		BUG("invalid relational operation %u\n", rel->op);
	}

	if (binop_transfer(ctx, expr) < 0)
		return -1;

	return 0;
}

static int expr_evaluate_fib(struct eval_ctx *ctx, struct expr **exprp)
{
	struct expr *expr = *exprp;

	if (expr->flags & EXPR_F_BOOLEAN) {
		expr->fib.flags |= NFTA_FIB_F_PRESENT;
		datatype_set(expr, &boolean_type);
	}
	return expr_evaluate_primary(ctx, exprp);
}

static int expr_evaluate_meta(struct eval_ctx *ctx, struct expr **exprp)
{
	struct proto_ctx *pctx = eval_proto_ctx(ctx);
	struct expr *meta = *exprp;

	switch (meta->meta.key) {
	case NFT_META_NFPROTO:
		if (pctx->family != NFPROTO_INET &&
		    meta->flags & EXPR_F_PROTOCOL)
			return expr_error(ctx->msgs, meta,
					  "meta nfproto is only useful in the inet family");
		break;
	case NFT_META_TIME_DAY:
		__expr_set_context(&ctx->ectx, meta->dtype, meta->byteorder,
				   meta->len, 6);
		return 0;
	default:
		break;
	}

	return expr_evaluate_primary(ctx, exprp);
}

static int expr_evaluate_socket(struct eval_ctx *ctx, struct expr **expr)
{
	enum nft_socket_keys key = (*expr)->socket.key;
	int maxval = 0;

	if (key == NFT_SOCKET_TRANSPARENT ||
	    key == NFT_SOCKET_WILDCARD)
		maxval = 1;
	__expr_set_context(&ctx->ectx, (*expr)->dtype, (*expr)->byteorder,
			   (*expr)->len, maxval);
	return 0;
}

static int expr_evaluate_osf(struct eval_ctx *ctx, struct expr **expr)
{
	struct netlink_ctx nl_ctx = {
		.nft		= ctx->nft,
		.seqnum		= time(NULL),
	};

	nfnl_osf_load_fingerprints(&nl_ctx, 0);

	return expr_evaluate_primary(ctx, expr);
}

static int expr_evaluate_variable(struct eval_ctx *ctx, struct expr **exprp)
{
	struct symbol *sym = (*exprp)->sym;
	struct expr *new;

	/* If variable is reused from different locations in the ruleset, then
	 * clone expression.
	 */
	if (sym->refcnt > 2)
		new = expr_clone(sym->expr);
	else
		new = expr_get(sym->expr);

	if (expr_evaluate(ctx, &new) < 0) {
		expr_free(new);
		return -1;
	}

	expr_free(*exprp);
	*exprp = new;

	return 0;
}

static int expr_evaluate_xfrm(struct eval_ctx *ctx, struct expr **exprp)
{
	struct proto_ctx *pctx = eval_proto_ctx(ctx);
	struct expr *expr = *exprp;

	switch (pctx->family) {
	case NFPROTO_IPV4:
	case NFPROTO_IPV6:
	case NFPROTO_INET:
		break;
	default:
		return expr_error(ctx->msgs, expr, "ipsec expression is only"
				  " valid in ip/ip6/inet tables");
	}

	return expr_evaluate_primary(ctx, exprp);
}

static int expr_evaluate_flagcmp(struct eval_ctx *ctx, struct expr **exprp)
{
	struct expr *expr = *exprp, *binop, *rel;

	if (expr->op != OP_EQ &&
	    expr->op != OP_NEQ)
		return expr_error(ctx->msgs, expr, "either == or != is allowed");

	binop = binop_expr_alloc(&expr->location, OP_AND,
				 expr_get(expr->flagcmp.expr),
				 expr_get(expr->flagcmp.mask));
	rel = relational_expr_alloc(&expr->location, expr->op, binop,
				    expr_get(expr->flagcmp.value));
	expr_free(expr);
	*exprp = rel;

	return expr_evaluate(ctx, exprp);
}

static int expr_evaluate(struct eval_ctx *ctx, struct expr **expr)
{
	if (ctx->nft->debug_mask & NFT_DEBUG_EVALUATION) {
		struct error_record *erec;
		erec = erec_create(EREC_INFORMATIONAL, &(*expr)->location,
				   "Evaluate %s", expr_name(*expr));
		erec_print(&ctx->nft->output, erec, ctx->nft->debug_mask);
		expr_print(*expr, &ctx->nft->output);
		nft_print(&ctx->nft->output, "\n\n");
		erec_destroy(erec);
	}

	switch ((*expr)->etype) {
	case EXPR_SYMBOL:
		return expr_evaluate_symbol(ctx, expr);
	case EXPR_VARIABLE:
		return expr_evaluate_variable(ctx, expr);
	case EXPR_SET_REF:
		expr_evaluate_set_ref(ctx, *expr);
		return 0;
	case EXPR_VALUE:
		return expr_evaluate_value(ctx, expr);
	case EXPR_EXTHDR:
		return expr_evaluate_exthdr(ctx, expr);
	case EXPR_VERDICT:
		return expr_evaluate_primary(ctx, expr);
	case EXPR_META:
		return expr_evaluate_meta(ctx, expr);
	case EXPR_SOCKET:
		return expr_evaluate_socket(ctx, expr);
	case EXPR_OSF:
		return expr_evaluate_osf(ctx, expr);
	case EXPR_FIB:
		return expr_evaluate_fib(ctx, expr);
	case EXPR_PAYLOAD:
		return expr_evaluate_payload_inner(ctx, expr);
	case EXPR_RT:
		return expr_evaluate_rt(ctx, expr);
	case EXPR_CT:
		return expr_evaluate_ct(ctx, expr);
	case EXPR_PREFIX:
		return expr_evaluate_prefix(ctx, expr);
	case EXPR_RANGE:
		return expr_evaluate_range(ctx, expr);
	case EXPR_UNARY:
		return expr_evaluate_unary(ctx, expr);
	case EXPR_BINOP:
		return expr_evaluate_binop(ctx, expr);
	case EXPR_CONCAT:
		return expr_evaluate_concat(ctx, expr);
	case EXPR_LIST:
		return expr_evaluate_list(ctx, expr);
	case EXPR_SET:
		return expr_evaluate_set(ctx, expr);
	case EXPR_SET_ELEM:
		return expr_evaluate_set_elem(ctx, expr);
	case EXPR_MAP:
		return expr_evaluate_map(ctx, expr);
	case EXPR_MAPPING:
		return expr_evaluate_mapping(ctx, expr);
	case EXPR_RELATIONAL:
		return expr_evaluate_relational(ctx, expr);
	case EXPR_NUMGEN:
		return expr_evaluate_numgen(ctx, expr);
	case EXPR_HASH:
		return expr_evaluate_hash(ctx, expr);
	case EXPR_XFRM:
		return expr_evaluate_xfrm(ctx, expr);
	case EXPR_SET_ELEM_CATCHALL:
		return 0;
	case EXPR_FLAGCMP:
		return expr_evaluate_flagcmp(ctx, expr);
	default:
		BUG("unknown expression type %s\n", expr_name(*expr));
	}
}

static int stmt_evaluate_expr(struct eval_ctx *ctx, struct stmt *stmt)
{
	memset(&ctx->ectx, 0, sizeof(ctx->ectx));
	return expr_evaluate(ctx, &stmt->expr);
}

static int stmt_prefix_conversion(struct eval_ctx *ctx, struct expr **expr,
				  enum byteorder byteorder)
{
	struct expr *mask, *and, *or, *prefix, *base, *range;
	int ret;

	prefix = *expr;
	base = prefix->prefix;

	if (base->etype != EXPR_VALUE)
		return expr_error(ctx->msgs, prefix,
				  "you cannot specify a prefix here, "
				  "unknown type %s", base->dtype->name);

	if (!expr_is_constant(base))
		return expr_error(ctx->msgs, prefix,
				  "Prefix expression is undefined for "
				  "non-constant expressions");

	if (expr_basetype(base)->type != TYPE_INTEGER)
		return expr_error(ctx->msgs, prefix,
				  "Prefix expression expected integer value");

	mask = constant_expr_alloc(&prefix->location, expr_basetype(base),
				   BYTEORDER_HOST_ENDIAN, base->len, NULL);

	mpz_prefixmask(mask->value, base->len, prefix->prefix_len);
	and = binop_expr_alloc(&prefix->location, OP_AND, expr_get(base), mask);

	mask = constant_expr_alloc(&prefix->location, expr_basetype(base),
				   BYTEORDER_HOST_ENDIAN, base->len, NULL);
	mpz_bitmask(mask->value, prefix->len - prefix->prefix_len);
	or = binop_expr_alloc(&prefix->location, OP_OR, expr_get(base), mask);

	range = range_expr_alloc(&prefix->location, and, or);
	ret = expr_evaluate(ctx, &range);
	if (ret < 0) {
		expr_free(range);
		return ret;
	}

	expr_free(*expr);
	*expr = range;
	return 0;
}

static int __stmt_evaluate_arg(struct eval_ctx *ctx, struct stmt *stmt,
			       const struct datatype *dtype, unsigned int len,
			       enum byteorder byteorder, struct expr **expr)
{
	if ((*expr)->etype == EXPR_PAYLOAD &&
	    (*expr)->dtype->type == TYPE_INTEGER &&
	    ((*expr)->dtype->type != datatype_basetype(dtype)->type ||
	     (*expr)->len != len))
		return stmt_binary_error(ctx, *expr, stmt,
					 "datatype mismatch: expected %s, "
					 "expression has type %s with length %d",
					 dtype->desc, (*expr)->dtype->desc,
					 (*expr)->len);

	if (!datatype_compatible(dtype, (*expr)->dtype))
		return stmt_binary_error(ctx, *expr, stmt,		/* verdict vs invalid? */
					 "datatype mismatch: expected %s, "
					 "expression has type %s",
					 dtype->desc, (*expr)->dtype->desc);

	if (dtype->type == TYPE_MARK &&
	    datatype_equal(datatype_basetype(dtype), datatype_basetype((*expr)->dtype)) &&
	    !expr_is_constant(*expr))
		return byteorder_conversion(ctx, expr, byteorder);

	/* we are setting a value, we can't use a set */
	switch ((*expr)->etype) {
	case EXPR_SET:
		return stmt_binary_error(ctx, *expr, stmt,
					 "you cannot use a set here, unknown "
					 "value to use");
	case EXPR_SET_REF:
		return stmt_binary_error(ctx, *expr, stmt,
					 "you cannot reference a set here, "
					 "unknown value to use");
	case EXPR_RT:
		return byteorder_conversion(ctx, expr, byteorder);
	case EXPR_PREFIX:
		return stmt_prefix_conversion(ctx, expr, byteorder);
	case EXPR_NUMGEN:
		if (dtype->type == TYPE_IPADDR)
			return byteorder_conversion(ctx, expr, byteorder);
		break;
	default:
		break;
	}

	return 0;
}

static int stmt_evaluate_arg(struct eval_ctx *ctx, struct stmt *stmt,
			     const struct datatype *dtype, unsigned int len,
			     enum byteorder byteorder, struct expr **expr)
{
	__expr_set_context(&ctx->ectx, dtype, byteorder, len, 0);
	if (expr_evaluate(ctx, expr) < 0)
		return -1;

	return __stmt_evaluate_arg(ctx, stmt, dtype, len, byteorder, expr);
}

/* like stmt_evaluate_arg, but keep existing context created
 * by previous expr_evaluate().
 *
 * This is needed for add/update statements:
 * ctx->ectx.key has the set key, which may be needed for 'typeof'
 * sets: the 'add/update' expression might contain integer data types.
 *
 * Without the key we cannot derive the element size.
 */
static int stmt_evaluate_key(struct eval_ctx *ctx, struct stmt *stmt,
			     const struct datatype *dtype, unsigned int len,
			     enum byteorder byteorder, struct expr **expr)
{
	if (expr_evaluate(ctx, expr) < 0)
		return -1;

	return __stmt_evaluate_arg(ctx, stmt, dtype, len, byteorder, expr);
}

static int stmt_evaluate_verdict(struct eval_ctx *ctx, struct stmt *stmt)
{
	if (stmt_evaluate_arg(ctx, stmt, &verdict_type, 0, 0, &stmt->expr) < 0)
		return -1;

	switch (stmt->expr->etype) {
	case EXPR_VERDICT:
		if (stmt->expr->verdict != NFT_CONTINUE)
			stmt->flags |= STMT_F_TERMINAL;
		if (stmt->expr->chain != NULL) {
			if (stmt_evaluate_arg(ctx, stmt, &string_type, 0, 0,
					      &stmt->expr->chain) < 0)
				return -1;
			if (stmt->expr->chain->etype != EXPR_VALUE) {
				return expr_error(ctx->msgs, stmt->expr->chain,
						  "not a value expression");
			}
		}
		break;
	case EXPR_MAP:
		break;
	default:
		BUG("invalid verdict expression %s\n", expr_name(stmt->expr));
	}
	return 0;
}

static bool stmt_evaluate_payload_need_csum(const struct expr *payload)
{
	const struct proto_desc *desc;

	if (payload->payload.base == PROTO_BASE_INNER_HDR)
		return true;

	desc = payload->payload.desc;

	return desc && desc->checksum_key;
}

static int stmt_evaluate_exthdr(struct eval_ctx *ctx, struct stmt *stmt)
{
	struct expr *exthdr;

	if (__expr_evaluate_exthdr(ctx, &stmt->exthdr.expr) < 0)
		return -1;

	exthdr = stmt->exthdr.expr;
	return stmt_evaluate_arg(ctx, stmt, exthdr->dtype, exthdr->len,
				 BYTEORDER_BIG_ENDIAN,
				 &stmt->exthdr.val);
}

static int stmt_evaluate_payload(struct eval_ctx *ctx, struct stmt *stmt)
{
	struct expr *mask, *and, *xor, *payload_bytes;
	unsigned int masklen, extra_len = 0;
	unsigned int payload_byte_size, payload_byte_offset;
	uint8_t shift_imm, data[NFT_REG_SIZE];
	struct expr *payload;
	mpz_t bitmask, ff;
	bool need_csum;

	if (stmt->payload.expr->payload.inner_desc) {
		return expr_error(ctx->msgs, stmt->payload.expr,
				  "payload statement for this expression is not supported");
	}

	if (__expr_evaluate_payload(ctx, stmt->payload.expr) < 0)
		return -1;

	payload = stmt->payload.expr;
	if (stmt_evaluate_arg(ctx, stmt, payload->dtype, payload->len,
			      payload->byteorder, &stmt->payload.val) < 0)
		return -1;

	if (!expr_is_constant(stmt->payload.val) &&
	    byteorder_conversion(ctx, &stmt->payload.val,
				 payload->byteorder) < 0)
		return -1;

	need_csum = stmt_evaluate_payload_need_csum(payload);

	if (!payload_needs_adjustment(payload)) {

		/* We still need to munge the payload in case we have to
		 * update checksum and the length is not even because
		 * kernel checksum functions cannot deal with odd lengths.
		 */
		if (!need_csum || ((payload->len / BITS_PER_BYTE) & 1) == 0)
			return 0;
	}

	payload_byte_offset = payload->payload.offset / BITS_PER_BYTE;

	shift_imm = expr_offset_shift(payload, payload->payload.offset,
				      &extra_len);
	payload_byte_size = div_round_up(payload->len + extra_len,
					 BITS_PER_BYTE);

	if (need_csum && payload_byte_size & 1) {
		payload_byte_size++;

		if (payload_byte_offset & 1) { /* prefer 16bit aligned fetch */
			payload_byte_offset--;
			assert(payload->payload.offset >= BITS_PER_BYTE);
		} else {
			shift_imm += BITS_PER_BYTE;
		}
	}

	if (shift_imm) {
		struct expr *off, *lshift;

		off = constant_expr_alloc(&payload->location,
					  expr_basetype(payload),
					  BYTEORDER_HOST_ENDIAN,
					  sizeof(shift_imm), &shift_imm);

		lshift = binop_expr_alloc(&payload->location, OP_LSHIFT,
					  stmt->payload.val, off);
		lshift->dtype     = payload->dtype;
		lshift->byteorder = payload->byteorder;

		stmt->payload.val = lshift;
	}

	masklen = payload_byte_size * BITS_PER_BYTE;
	mpz_init_bitmask(ff, masklen);

	mpz_init2(bitmask, masklen);
	mpz_bitmask(bitmask, payload->len);
	mpz_lshift_ui(bitmask, shift_imm);

	mpz_xor(bitmask, ff, bitmask);
	mpz_clear(ff);

	assert(sizeof(data) * BITS_PER_BYTE >= masklen);
	mpz_export_data(data, bitmask, payload->byteorder, payload_byte_size);
	mask = constant_expr_alloc(&payload->location, expr_basetype(payload),
				   payload->byteorder, masklen, data);
	mpz_clear(bitmask);

	payload_bytes = payload_expr_alloc(&payload->location, NULL, 0);
	payload_init_raw(payload_bytes, payload->payload.base,
			 payload_byte_offset * BITS_PER_BYTE,
			 payload_byte_size * BITS_PER_BYTE);

	payload_bytes->payload.is_raw = 1;
	payload_bytes->payload.desc	 = payload->payload.desc;
	payload_bytes->byteorder	 = payload->byteorder;

	payload->len = payload_bytes->len;
	payload->payload.offset = payload_bytes->payload.offset;

	and = binop_expr_alloc(&payload->location, OP_AND, payload_bytes, mask);

	and->dtype	= payload_bytes->dtype;
	and->byteorder	= payload_bytes->byteorder;
	and->len	= payload_bytes->len;

	xor = binop_expr_alloc(&payload->location, OP_XOR, and,
			       stmt->payload.val);
	xor->dtype	= payload->dtype;
	xor->byteorder	= payload->byteorder;
	xor->len	= mask->len;

	stmt->payload.val = xor;

	return expr_evaluate(ctx, &stmt->payload.val);
}

static int stmt_evaluate_meter(struct eval_ctx *ctx, struct stmt *stmt)
{
	struct expr *key, *set, *setref;
	struct set *existing_set;
	struct table *table;

	table = table_cache_find(&ctx->nft->cache.table_cache,
				 ctx->cmd->handle.table.name,
				 ctx->cmd->handle.family);
	if (table == NULL)
		return table_not_found(ctx);

	existing_set = set_cache_find(table, stmt->meter.name);
	if (existing_set)
		return cmd_error(ctx, &stmt->location,
				 "%s; meter ‘%s’ overlaps an existing %s ‘%s’ in family %s",
				 strerror(EEXIST),
				 stmt->meter.name,
				 set_is_map(existing_set->flags) ? "map" : "set",
				 existing_set->handle.set.name,
				 family2str(existing_set->handle.family));

	expr_set_context(&ctx->ectx, NULL, 0);
	if (expr_evaluate(ctx, &stmt->meter.key) < 0)
		return -1;
	if (expr_is_constant(stmt->meter.key))
		return expr_error(ctx->msgs, stmt->meter.key,
				  "Meter key expression can not be constant");
	if (stmt->meter.key->comment)
		return expr_error(ctx->msgs, stmt->meter.key,
				  "Meter key expression can not contain comments");

	/* Declare an empty set */
	key = stmt->meter.key;
	set = set_expr_alloc(&key->location, NULL);
	set->set_flags |= NFT_SET_EVAL;
	if (key->timeout)
		set->set_flags |= NFT_SET_TIMEOUT;

	setref = implicit_set_declaration(ctx, stmt->meter.name,
					  expr_get(key), NULL, set);

	setref->set->desc.size = stmt->meter.size;
	stmt->meter.set = setref;

	if (stmt_evaluate(ctx, stmt->meter.stmt) < 0)
		return -1;
	if (!(stmt->meter.stmt->flags & STMT_F_STATEFUL))
		return stmt_binary_error(ctx, stmt->meter.stmt, stmt,
					 "meter statement must be stateful");

	return 0;
}

static int stmt_evaluate_meta(struct eval_ctx *ctx, struct stmt *stmt)
{
	int ret;

	ctx->stmt_len = stmt->meta.tmpl->len;

	ret = stmt_evaluate_arg(ctx, stmt,
				stmt->meta.tmpl->dtype,
				stmt->meta.tmpl->len,
				stmt->meta.tmpl->byteorder,
				&stmt->meta.expr);
	ctx->stmt_len = 0;

	return ret;
}

static int stmt_evaluate_ct(struct eval_ctx *ctx, struct stmt *stmt)
{
	int ret;

	ctx->stmt_len = stmt->ct.tmpl->len;

	ret = stmt_evaluate_arg(ctx, stmt,
				stmt->ct.tmpl->dtype,
				stmt->ct.tmpl->len,
				stmt->ct.tmpl->byteorder,
				&stmt->ct.expr);
	ctx->stmt_len = 0;

	if (ret < 0)
		return -1;

	if (stmt->ct.key == NFT_CT_SECMARK && expr_is_constant(stmt->ct.expr))
		return stmt_error(ctx, stmt,
				  "ct secmark must not be set to constant value");

	return 0;
}

static int reject_payload_gen_dependency_tcp(struct eval_ctx *ctx,
					     struct stmt *stmt,
					     struct expr **payload)
{
	struct proto_ctx *pctx = eval_proto_ctx(ctx);
	const struct proto_desc *desc;

	desc = pctx->protocol[PROTO_BASE_TRANSPORT_HDR].desc;
	if (desc != NULL)
		return 0;
	*payload = payload_expr_alloc(&stmt->location, &proto_tcp,
				      TCPHDR_UNSPEC);
	return 1;
}

static int reject_payload_gen_dependency_family(struct eval_ctx *ctx,
						struct stmt *stmt,
						struct expr **payload)
{
	struct proto_ctx *pctx = eval_proto_ctx(ctx);
	const struct proto_desc *base;

	base = pctx->protocol[PROTO_BASE_NETWORK_HDR].desc;
	if (base != NULL)
		return 0;

	if (stmt->reject.icmp_code < 0)
		return stmt_error(ctx, stmt, "missing icmp error type");

	/* Generate a network dependency */
	switch (stmt->reject.family) {
	case NFPROTO_IPV4:
		*payload = payload_expr_alloc(&stmt->location, &proto_ip,
					     IPHDR_PROTOCOL);
		break;
	case NFPROTO_IPV6:
		*payload = payload_expr_alloc(&stmt->location, &proto_ip6,
					     IP6HDR_NEXTHDR);
		break;
	default:
		BUG("unknown reject family");
	}
	return 1;
}

static int stmt_reject_gen_dependency(struct eval_ctx *ctx, struct stmt *stmt,
				      struct expr *expr)
{
	struct expr *payload = NULL;
	struct stmt *nstmt;
	int ret;

	switch (stmt->reject.type) {
	case NFT_REJECT_TCP_RST:
		ret = reject_payload_gen_dependency_tcp(ctx, stmt, &payload);
		break;
	case NFT_REJECT_ICMP_UNREACH:
		ret = reject_payload_gen_dependency_family(ctx, stmt, &payload);
		break;
	default:
		BUG("cannot generate reject dependency for type %d",
		    stmt->reject.type);
	}
	if (ret <= 0)
		return ret;

	if (payload_gen_dependency(ctx, payload, &nstmt) < 0) {
		ret = -1;
		goto out;
	}

	/*
	 * Unlike payload deps this adds the dependency at the beginning, i.e.
	 * log ... reject with tcp-reset
	 * turns into
	 * meta l4proto tcp log ... reject with tcp-reset
	 *
	 * Otherwise we'd log things that won't be rejected.
	 */
	list_add(&nstmt->list, &ctx->rule->stmts);
out:
	xfree(payload);
	return ret;
}

static int stmt_evaluate_reject_inet_family(struct eval_ctx *ctx,
					    struct stmt *stmt,
					    const struct proto_desc *desc)
{
	struct proto_ctx *pctx = eval_proto_ctx(ctx);
	const struct proto_desc *base;
	int protocol;

	switch (stmt->reject.type) {
	case NFT_REJECT_TCP_RST:
		break;
	case NFT_REJECT_ICMPX_UNREACH:
		break;
	case NFT_REJECT_ICMP_UNREACH:
		base = pctx->protocol[PROTO_BASE_LL_HDR].desc;
		protocol = proto_find_num(base, desc);
		switch (protocol) {
		case NFPROTO_IPV4:
		case __constant_htons(ETH_P_IP):
			if (stmt->reject.family == NFPROTO_IPV4)
				break;
			return stmt_binary_error(ctx, stmt->reject.expr,
				  &pctx->protocol[PROTO_BASE_NETWORK_HDR],
				  "conflicting protocols specified: ip vs ip6");
		case NFPROTO_IPV6:
		case __constant_htons(ETH_P_IPV6):
			if (stmt->reject.family == NFPROTO_IPV6)
				break;
			return stmt_binary_error(ctx, stmt->reject.expr,
				  &pctx->protocol[PROTO_BASE_NETWORK_HDR],
				  "conflicting protocols specified: ip vs ip6");
		default:
			return stmt_error(ctx, stmt,
				  "cannot infer ICMP reject variant to use: explicit value required.\n");
		}
		break;
	}

	return 0;
}

static int stmt_evaluate_reject_inet(struct eval_ctx *ctx, struct stmt *stmt,
				     struct expr *expr)
{
	struct proto_ctx *pctx = eval_proto_ctx(ctx);
	const struct proto_desc *desc;

	desc = pctx->protocol[PROTO_BASE_NETWORK_HDR].desc;
	if (desc != NULL &&
	    stmt_evaluate_reject_inet_family(ctx, stmt, desc) < 0)
		return -1;
	if (stmt->reject.type == NFT_REJECT_ICMPX_UNREACH)
		return 0;
	if (stmt_reject_gen_dependency(ctx, stmt, expr) < 0)
		return -1;
	return 0;
}

static int stmt_evaluate_reject_bridge_family(struct eval_ctx *ctx,
					      struct stmt *stmt,
					      const struct proto_desc *desc)
{
	struct proto_ctx *pctx = eval_proto_ctx(ctx);
	const struct proto_desc *base;
	int protocol;

	switch (stmt->reject.type) {
	case NFT_REJECT_ICMPX_UNREACH:
	case NFT_REJECT_TCP_RST:
		base = pctx->protocol[PROTO_BASE_LL_HDR].desc;
		protocol = proto_find_num(base, desc);
		switch (protocol) {
		case __constant_htons(ETH_P_IP):
		case __constant_htons(ETH_P_IPV6):
			break;
		default:
			return stmt_binary_error(ctx, stmt,
				    &pctx->protocol[PROTO_BASE_NETWORK_HDR],
				    "cannot reject this network family");
		}
		break;
	case NFT_REJECT_ICMP_UNREACH:
		base = pctx->protocol[PROTO_BASE_LL_HDR].desc;
		protocol = proto_find_num(base, desc);
		switch (protocol) {
		case __constant_htons(ETH_P_IP):
			if (NFPROTO_IPV4 == stmt->reject.family)
				break;
			return stmt_binary_error(ctx, stmt->reject.expr,
				  &pctx->protocol[PROTO_BASE_NETWORK_HDR],
				  "conflicting protocols specified: ip vs ip6");
		case __constant_htons(ETH_P_IPV6):
			if (NFPROTO_IPV6 == stmt->reject.family)
				break;
			return stmt_binary_error(ctx, stmt->reject.expr,
				  &pctx->protocol[PROTO_BASE_NETWORK_HDR],
				  "conflicting protocols specified: ip vs ip6");
		default:
			return stmt_binary_error(ctx, stmt,
				    &pctx->protocol[PROTO_BASE_NETWORK_HDR],
				    "cannot reject this network family");
		}
		break;
	}

	return 0;
}

static int stmt_evaluate_reject_bridge(struct eval_ctx *ctx, struct stmt *stmt,
				       struct expr *expr)
{
	struct proto_ctx *pctx = eval_proto_ctx(ctx);
	const struct proto_desc *desc;

	desc = pctx->protocol[PROTO_BASE_LL_HDR].desc;
	if (desc != &proto_eth && desc != &proto_vlan && desc != &proto_netdev)
		return __stmt_binary_error(ctx, &stmt->location, NULL,
					   "cannot reject from this link layer protocol");

	desc = pctx->protocol[PROTO_BASE_NETWORK_HDR].desc;
	if (desc != NULL &&
	    stmt_evaluate_reject_bridge_family(ctx, stmt, desc) < 0)
		return -1;
	if (stmt->reject.type == NFT_REJECT_ICMPX_UNREACH)
		return 0;
	if (stmt_reject_gen_dependency(ctx, stmt, expr) < 0)
		return -1;
	return 0;
}

static int stmt_evaluate_reject_family(struct eval_ctx *ctx, struct stmt *stmt,
				       struct expr *expr)
{
	struct proto_ctx *pctx = eval_proto_ctx(ctx);

	switch (pctx->family) {
	case NFPROTO_ARP:
		return stmt_error(ctx, stmt, "cannot use reject with arp");
	case NFPROTO_IPV4:
	case NFPROTO_IPV6:
		switch (stmt->reject.type) {
		case NFT_REJECT_TCP_RST:
			if (stmt_reject_gen_dependency(ctx, stmt, expr) < 0)
				return -1;
			break;
		case NFT_REJECT_ICMPX_UNREACH:
			return stmt_binary_error(ctx, stmt->reject.expr, stmt,
				   "abstracted ICMP unreachable not supported");
		case NFT_REJECT_ICMP_UNREACH:
			if (stmt->reject.family == pctx->family)
				break;
			return stmt_binary_error(ctx, stmt->reject.expr, stmt,
				  "conflicting protocols specified: ip vs ip6");
		}
		break;
	case NFPROTO_BRIDGE:
	case NFPROTO_NETDEV:
		if (stmt_evaluate_reject_bridge(ctx, stmt, expr) < 0)
			return -1;
		break;
	case NFPROTO_INET:
		if (stmt_evaluate_reject_inet(ctx, stmt, expr) < 0)
			return -1;
		break;
	}

	stmt->flags |= STMT_F_TERMINAL;
	return 0;
}

static int stmt_evaluate_reject_default(struct eval_ctx *ctx,
					  struct stmt *stmt)
{
	struct proto_ctx *pctx = eval_proto_ctx(ctx);
	const struct proto_desc *desc, *base;
	int protocol;

	switch (pctx->family) {
	case NFPROTO_IPV4:
	case NFPROTO_IPV6:
		stmt->reject.type = NFT_REJECT_ICMP_UNREACH;
		stmt->reject.family = pctx->family;
		if (pctx->family == NFPROTO_IPV4)
			stmt->reject.icmp_code = ICMP_PORT_UNREACH;
		else
			stmt->reject.icmp_code = ICMP6_DST_UNREACH_NOPORT;
		break;
	case NFPROTO_INET:
		desc = pctx->protocol[PROTO_BASE_NETWORK_HDR].desc;
		if (desc == NULL) {
			stmt->reject.type = NFT_REJECT_ICMPX_UNREACH;
			stmt->reject.icmp_code = NFT_REJECT_ICMPX_PORT_UNREACH;
			break;
		}
		stmt->reject.type = NFT_REJECT_ICMP_UNREACH;
		base = pctx->protocol[PROTO_BASE_LL_HDR].desc;
		protocol = proto_find_num(base, desc);
		switch (protocol) {
		case NFPROTO_IPV4:
		case __constant_htons(ETH_P_IP):
			stmt->reject.family = NFPROTO_IPV4;
			stmt->reject.icmp_code = ICMP_PORT_UNREACH;
			break;
		case NFPROTO_IPV6:
		case __constant_htons(ETH_P_IPV6):
			stmt->reject.family = NFPROTO_IPV6;
			stmt->reject.icmp_code = ICMP6_DST_UNREACH_NOPORT;
			break;
		}
		break;
	case NFPROTO_BRIDGE:
	case NFPROTO_NETDEV:
		desc = pctx->protocol[PROTO_BASE_NETWORK_HDR].desc;
		if (desc == NULL) {
			stmt->reject.type = NFT_REJECT_ICMPX_UNREACH;
			stmt->reject.icmp_code = NFT_REJECT_ICMPX_PORT_UNREACH;
			break;
		}
		stmt->reject.type = NFT_REJECT_ICMP_UNREACH;
		base = pctx->protocol[PROTO_BASE_LL_HDR].desc;
		protocol = proto_find_num(base, desc);
		switch (protocol) {
		case __constant_htons(ETH_P_IP):
			stmt->reject.family = NFPROTO_IPV4;
			stmt->reject.icmp_code = ICMP_PORT_UNREACH;
			break;
		case __constant_htons(ETH_P_IPV6):
			stmt->reject.family = NFPROTO_IPV6;
			stmt->reject.icmp_code = ICMP6_DST_UNREACH_NOPORT;
			break;
		}
		break;
	}
	return 0;
}

static int stmt_evaluate_reject_icmp(struct eval_ctx *ctx, struct stmt *stmt)
{
	struct parse_ctx parse_ctx = {
		.tbl	= &ctx->nft->output.tbl,
		.input	= &ctx->nft->input,
	};
	struct error_record *erec;
	struct expr *code;

	erec = symbol_parse(&parse_ctx, stmt->reject.expr, &code);
	if (erec != NULL) {
		erec_queue(erec, ctx->msgs);
		return -1;
	}
	stmt->reject.icmp_code = mpz_get_uint8(code->value);
	expr_free(code);

	return 0;
}

static int stmt_evaluate_reset(struct eval_ctx *ctx, struct stmt *stmt)
{
	struct proto_ctx *pctx = eval_proto_ctx(ctx);
	const struct proto_desc *desc, *base;
	int protonum;

	desc = pctx->protocol[PROTO_BASE_TRANSPORT_HDR].desc;
	if (desc == NULL)
		return 0;

	base = pctx->protocol[PROTO_BASE_NETWORK_HDR].desc;
	if (base == NULL)
		base = &proto_inet_service;

	protonum = proto_find_num(base, desc);
	switch (protonum) {
	case IPPROTO_TCP:
		break;
	default:
		if (stmt->reject.type == NFT_REJECT_TCP_RST) {
			return stmt_binary_error(ctx, stmt,
				 &pctx->protocol[PROTO_BASE_TRANSPORT_HDR],
				 "you cannot use tcp reset with this protocol");
		}
		break;
	}
	return 0;
}

static int stmt_evaluate_reject(struct eval_ctx *ctx, struct stmt *stmt)
{
	struct expr *expr = ctx->cmd->expr;

	if (stmt->reject.icmp_code < 0) {
		if (stmt_evaluate_reject_default(ctx, stmt) < 0)
			return -1;
	} else if (stmt->reject.expr != NULL) {
		if (stmt_evaluate_reject_icmp(ctx, stmt) < 0)
			return -1;
	} else {
		if (stmt_evaluate_reset(ctx, stmt) < 0)
			return -1;
	}

	return stmt_evaluate_reject_family(ctx, stmt, expr);
}

static int nat_evaluate_family(struct eval_ctx *ctx, struct stmt *stmt)
{
	struct proto_ctx *pctx = eval_proto_ctx(ctx);
	const struct proto_desc *nproto;

	switch (pctx->family) {
	case NFPROTO_IPV4:
	case NFPROTO_IPV6:
		if (stmt->nat.family == NFPROTO_UNSPEC)
			stmt->nat.family = pctx->family;
		return 0;
	case NFPROTO_INET:
		if (!stmt->nat.addr) {
			stmt->nat.family = NFPROTO_INET;
			return 0;
		}
		if (stmt->nat.family != NFPROTO_UNSPEC)
			return 0;

		nproto = pctx->protocol[PROTO_BASE_NETWORK_HDR].desc;

		if (nproto == &proto_ip)
			stmt->nat.family = NFPROTO_IPV4;
		else if (nproto == &proto_ip6)
			stmt->nat.family = NFPROTO_IPV6;

		return 0;
	default:
		return stmt_error(ctx, stmt,
				  "NAT is only supported for IPv4/IPv6");
	}
}

static const struct datatype *get_addr_dtype(uint8_t family)
{
	switch (family) {
	case NFPROTO_IPV4:
		return &ipaddr_type;
	case NFPROTO_IPV6:
		return &ip6addr_type;
	}

	return &invalid_type;
}

static int evaluate_addr(struct eval_ctx *ctx, struct stmt *stmt,
			     struct expr **expr)
{
	struct proto_ctx *pctx = eval_proto_ctx(ctx);
	const struct datatype *dtype;

	dtype = get_addr_dtype(pctx->family);

	return stmt_evaluate_arg(ctx, stmt, dtype, dtype->size,
				 BYTEORDER_BIG_ENDIAN,
				 expr);
}

static bool nat_evaluate_addr_has_th_expr(const struct expr *map)
{
	const struct expr *i, *concat;

	if (!map || map->etype != EXPR_MAP)
		return false;

	concat = map->map;
	if (concat ->etype != EXPR_CONCAT)
		return false;

	list_for_each_entry(i, &concat->expressions, list) {
		enum proto_bases base;

		if (i->etype == EXPR_PAYLOAD &&
		    i->payload.base == PROTO_BASE_TRANSPORT_HDR &&
		    i->payload.desc != &proto_th)
			return true;

		if ((i->flags & EXPR_F_PROTOCOL) == 0)
			continue;

		switch (i->etype) {
		case EXPR_META:
			base = i->meta.base;
			break;
		case EXPR_PAYLOAD:
			base = i->payload.base;
			break;
		default:
			return false;
		}

		if (base == PROTO_BASE_NETWORK_HDR)
			return true;
	}

	return false;
}

static int nat_evaluate_transport(struct eval_ctx *ctx, struct stmt *stmt,
				  struct expr **expr)
{
	struct proto_ctx *pctx = eval_proto_ctx(ctx);
	int err;

	err = stmt_evaluate_arg(ctx, stmt,
				&inet_service_type, 2 * BITS_PER_BYTE,
				BYTEORDER_BIG_ENDIAN, expr);
	if (err < 0)
		return err;

	if (pctx->protocol[PROTO_BASE_TRANSPORT_HDR].desc == NULL &&
	    !nat_evaluate_addr_has_th_expr(stmt->nat.addr))
		return stmt_binary_error(ctx, *expr, stmt,
					 "transport protocol mapping is only "
					 "valid after transport protocol match");

	return 0;
}

static const char *stmt_name(const struct stmt *stmt)
{
	switch (stmt->ops->type) {
	case STMT_NAT:
		switch (stmt->nat.type) {
		case NFT_NAT_SNAT:
			return "snat";
		case NFT_NAT_DNAT:
			return "dnat";
		case NFT_NAT_REDIR:
			return "redirect";
		case NFT_NAT_MASQ:
			return "masquerade";
		}
		break;
	default:
		break;
	}

	return stmt->ops->name;
}

static int stmt_evaluate_l3proto(struct eval_ctx *ctx,
				 struct stmt *stmt, uint8_t family)
{
	struct proto_ctx *pctx = eval_proto_ctx(ctx);
	const struct proto_desc *nproto;

	nproto = pctx->protocol[PROTO_BASE_NETWORK_HDR].desc;

	if ((nproto == &proto_ip && family != NFPROTO_IPV4) ||
	    (nproto == &proto_ip6 && family != NFPROTO_IPV6))
		return stmt_binary_error(ctx, stmt,
					 &pctx->protocol[PROTO_BASE_NETWORK_HDR],
					 "conflicting protocols specified: %s vs. %s. You must specify ip or ip6 family in %s statement",
					 pctx->protocol[PROTO_BASE_NETWORK_HDR].desc->name,
					 family2str(family),
					 stmt->ops->name);
	return 0;
}

static void expr_family_infer(struct proto_ctx *pctx, const struct expr *expr,
			      uint8_t *family)
{
	struct expr *i;

	if (expr->etype == EXPR_MAP) {
		switch (expr->map->etype) {
		case EXPR_CONCAT:
			list_for_each_entry(i, &expr->map->expressions, list) {
				if (i->etype == EXPR_PAYLOAD) {
					if (i->payload.desc == &proto_ip)
						*family = NFPROTO_IPV4;
					else if (i->payload.desc == &proto_ip6)
						*family = NFPROTO_IPV6;
				}
			}
			break;
		case EXPR_PAYLOAD:
			if (expr->map->payload.desc == &proto_ip)
				*family = NFPROTO_IPV4;
			else if (expr->map->payload.desc == &proto_ip6)
				*family = NFPROTO_IPV6;
			break;
		default:
			break;
		}
	}
}

static int stmt_evaluate_addr(struct eval_ctx *ctx, struct stmt *stmt,
			      uint8_t *family, struct expr **addr)
{
	struct proto_ctx *pctx = eval_proto_ctx(ctx);
	const struct datatype *dtype;
	int err;

	if (pctx->family == NFPROTO_INET) {
		if (*family == NFPROTO_INET ||
		    *family == NFPROTO_UNSPEC)
			expr_family_infer(pctx, *addr, family);

		dtype = get_addr_dtype(*family);
		if (dtype->size == 0) {
			return stmt_error(ctx, stmt,
					  "specify `%s ip' or '%s ip6' in %s table to disambiguate",
					  stmt_name(stmt), stmt_name(stmt), family2str(pctx->family));
		}

		err = stmt_evaluate_arg(ctx, stmt, dtype, dtype->size,
					BYTEORDER_BIG_ENDIAN, addr);
	} else {
		err = evaluate_addr(ctx, stmt, addr);
	}

	return err;
}

static int stmt_evaluate_nat_map(struct eval_ctx *ctx, struct stmt *stmt)
{
	struct proto_ctx *pctx = eval_proto_ctx(ctx);
	struct expr *one, *two, *data, *tmp;
	const struct datatype *dtype = NULL;
	const struct datatype *dtype2;
	int addr_type;
	int err;

	if (stmt->nat.family == NFPROTO_INET)
		expr_family_infer(pctx, stmt->nat.addr, &stmt->nat.family);

	switch (stmt->nat.family) {
	case NFPROTO_IPV4:
		addr_type = TYPE_IPADDR;
		break;
	case NFPROTO_IPV6:
		addr_type = TYPE_IP6ADDR;
		break;
	default:
		return stmt_error(ctx, stmt,
				  "specify `%s ip' or '%s ip6' in %s table to disambiguate",
				  stmt_name(stmt), stmt_name(stmt), family2str(pctx->family));
	}
	dtype = concat_type_alloc((addr_type << TYPE_BITS) | TYPE_INET_SERVICE);

	expr_set_context(&ctx->ectx, dtype, dtype->size);
	if (expr_evaluate(ctx, &stmt->nat.addr)) {
		err = -1;
		goto out;
	}

	if (pctx->protocol[PROTO_BASE_TRANSPORT_HDR].desc == NULL &&
	    !nat_evaluate_addr_has_th_expr(stmt->nat.addr)) {
		err = stmt_binary_error(ctx, stmt->nat.addr, stmt,
					 "transport protocol mapping is only "
					 "valid after transport protocol match");
		goto out;
	}

	if (stmt->nat.addr->etype != EXPR_MAP) {
		err = 0;
		goto out;
	}

	data = stmt->nat.addr->mappings->set->data;
	if (data->flags & EXPR_F_INTERVAL)
		stmt->nat.type_flags |= STMT_NAT_F_INTERVAL;

	datatype_set(data, dtype);

	if (expr_ops(data)->type != EXPR_CONCAT) {
		err = __stmt_evaluate_arg(ctx, stmt, dtype, dtype->size,
					   BYTEORDER_BIG_ENDIAN,
					   &stmt->nat.addr);
		goto out;
	}

	one = list_first_entry(&data->expressions, struct expr, list);
	two = list_entry(one->list.next, struct expr, list);

	if (one == two || !list_is_last(&two->list, &data->expressions)) {
		err = __stmt_evaluate_arg(ctx, stmt, dtype, dtype->size,
					   BYTEORDER_BIG_ENDIAN,
					   &stmt->nat.addr);
		goto out;
	}

	dtype2 = get_addr_dtype(stmt->nat.family);
	tmp = one;
	err = __stmt_evaluate_arg(ctx, stmt, dtype2, dtype2->size,
				  BYTEORDER_BIG_ENDIAN,
				  &tmp);
	if (err < 0)
		goto out;
	if (tmp != one)
		BUG("Internal error: Unexpected alteration of l3 expression");

	tmp = two;
	err = nat_evaluate_transport(ctx, stmt, &tmp);
	if (err < 0)
		goto out;
	if (tmp != two)
		BUG("Internal error: Unexpected alteration of l4 expression");

out:
	datatype_free(dtype);
	return err;
}

static bool nat_concat_map(struct eval_ctx *ctx, struct stmt *stmt)
{
	struct expr *i;

	if (stmt->nat.addr->etype != EXPR_MAP)
		return false;

	switch (stmt->nat.addr->mappings->etype) {
	case EXPR_SET:
		list_for_each_entry(i, &stmt->nat.addr->mappings->expressions, list) {
			if (i->etype == EXPR_MAPPING &&
			    i->right->etype == EXPR_CONCAT) {
				stmt->nat.type_flags |= STMT_NAT_F_CONCAT;
				return true;
			}
		}
		break;
	case EXPR_SYMBOL:
		/* expr_evaluate_map() see EXPR_SET_REF after this evaluation. */
		if (expr_evaluate(ctx, &stmt->nat.addr->mappings))
			return false;

		if (stmt->nat.addr->mappings->set->data->etype == EXPR_CONCAT ||
		    stmt->nat.addr->mappings->set->data->dtype->subtypes) {
			stmt->nat.type_flags |= STMT_NAT_F_CONCAT;
			return true;
		}
		break;
	default:
		break;
	}

	return false;
}

static int stmt_evaluate_nat(struct eval_ctx *ctx, struct stmt *stmt)
{
	int err;

	err = nat_evaluate_family(ctx, stmt);
	if (err < 0)
		return err;

	if (stmt->nat.addr != NULL) {
		err = stmt_evaluate_l3proto(ctx, stmt, stmt->nat.family);
		if (err < 0)
			return err;

		if (nat_concat_map(ctx, stmt) ||
		    stmt->nat.type_flags & STMT_NAT_F_CONCAT) {

			err = stmt_evaluate_nat_map(ctx, stmt);
			if (err < 0)
				return err;

			stmt->flags |= STMT_F_TERMINAL;
			return 0;
		}

		err = stmt_evaluate_addr(ctx, stmt, &stmt->nat.family,
					 &stmt->nat.addr);
		if (err < 0)
			return err;
	}

	if (stmt->nat.proto != NULL) {
		err = nat_evaluate_transport(ctx, stmt, &stmt->nat.proto);
		if (err < 0)
			return err;

		stmt->nat.flags |= NF_NAT_RANGE_PROTO_SPECIFIED;
	}

	stmt->flags |= STMT_F_TERMINAL;
	return 0;
}

static int stmt_evaluate_tproxy(struct eval_ctx *ctx, struct stmt *stmt)
{
	struct proto_ctx *pctx = eval_proto_ctx(ctx);
	int err;

	switch (pctx->family) {
	case NFPROTO_IPV4:
	case NFPROTO_IPV6: /* fallthrough */
		if (stmt->tproxy.family == NFPROTO_UNSPEC)
			stmt->tproxy.family = pctx->family;
		break;
	case NFPROTO_INET:
		break;
	default:
		return stmt_error(ctx, stmt,
				  "tproxy is only supported for IPv4/IPv6/INET");
	}

	if (pctx->protocol[PROTO_BASE_TRANSPORT_HDR].desc == NULL)
		return stmt_error(ctx, stmt, "Transparent proxy support requires"
					     " transport protocol match");

	if (!stmt->tproxy.addr && !stmt->tproxy.port)
		return stmt_error(ctx, stmt, "Either address or port must be specified!");

	err = stmt_evaluate_l3proto(ctx, stmt, stmt->tproxy.family);
	if (err < 0)
		return err;

	if (stmt->tproxy.addr != NULL) {
		if (stmt->tproxy.addr->etype == EXPR_RANGE)
			return stmt_error(ctx, stmt, "Address ranges are not supported for tproxy.");

		err = stmt_evaluate_addr(ctx, stmt, &stmt->tproxy.family,
					 &stmt->tproxy.addr);

		if (err < 0)
			return err;
	}

	if (stmt->tproxy.port != NULL) {
		if (stmt->tproxy.port->etype == EXPR_RANGE)
			return stmt_error(ctx, stmt, "Port ranges are not supported for tproxy.");
		err = nat_evaluate_transport(ctx, stmt, &stmt->tproxy.port);
		if (err < 0)
			return err;
	}

	return 0;
}

static int stmt_evaluate_synproxy(struct eval_ctx *ctx, struct stmt *stmt)
{
	if (stmt->synproxy.flags != 0 &&
	    !(stmt->synproxy.flags & (NF_SYNPROXY_OPT_MSS |
				      NF_SYNPROXY_OPT_WSCALE |
				      NF_SYNPROXY_OPT_TIMESTAMP |
				      NF_SYNPROXY_OPT_SACK_PERM)))
		return stmt_error(ctx, stmt, "This flags are not supported for SYNPROXY");

	return 0;
}

static int rule_evaluate(struct eval_ctx *ctx, struct rule *rule,
			 enum cmd_ops op);

static int stmt_evaluate_chain(struct eval_ctx *ctx, struct stmt *stmt)
{
	struct chain *chain = stmt->chain.chain;
	struct cmd *cmd;

	chain->flags |= CHAIN_F_BINDING;

	if (ctx->table != NULL) {
		list_add_tail(&chain->list, &ctx->table->chains);
	} else {
		struct rule *rule, *next;
		struct handle h;

		memset(&h, 0, sizeof(h));
		handle_merge(&h, &chain->handle);
		h.family = ctx->rule->handle.family;
		xfree(h.table.name);
		h.table.name = xstrdup(ctx->rule->handle.table.name);
		h.chain.location = stmt->location;
		h.chain_id = chain->handle.chain_id;

		cmd = cmd_alloc(CMD_ADD, CMD_OBJ_CHAIN, &h, &stmt->location,
				chain);
		cmd->location = stmt->location;
		list_add_tail(&cmd->list, &ctx->cmd->list);
		h.chain_id = chain->handle.chain_id;

		list_for_each_entry_safe(rule, next, &chain->rules, list) {
			struct eval_ctx rule_ctx = {
				.nft	= ctx->nft,
				.msgs	= ctx->msgs,
				.cmd	= ctx->cmd,
			};
			struct handle h2 = {};

			handle_merge(&rule->handle, &ctx->rule->handle);
			xfree(rule->handle.table.name);
			rule->handle.table.name = xstrdup(ctx->rule->handle.table.name);
			xfree(rule->handle.chain.name);
			rule->handle.chain.name = NULL;
			rule->handle.chain_id = chain->handle.chain_id;
			if (rule_evaluate(&rule_ctx, rule, CMD_INVALID) < 0)
				return -1;

			handle_merge(&h2, &rule->handle);
			cmd = cmd_alloc(CMD_ADD, CMD_OBJ_RULE, &h2,
					&rule->location, rule);
			list_add_tail(&cmd->list, &ctx->cmd->list);
			list_del(&rule->list);
		}
	}

	return 0;
}

static int stmt_evaluate_optstrip(struct eval_ctx *ctx, struct stmt *stmt)
{
	return expr_evaluate(ctx, &stmt->optstrip.expr);
}

static int stmt_evaluate_dup(struct eval_ctx *ctx, struct stmt *stmt)
{
	struct proto_ctx *pctx = eval_proto_ctx(ctx);
	int err;

	switch (pctx->family) {
	case NFPROTO_IPV4:
	case NFPROTO_IPV6:
		if (stmt->dup.to == NULL)
			return stmt_error(ctx, stmt,
					  "missing destination address");
		err = evaluate_addr(ctx, stmt, &stmt->dup.to);
		if (err < 0)
			return err;

		if (stmt->dup.dev != NULL) {
			err = stmt_evaluate_arg(ctx, stmt, &ifindex_type,
						sizeof(uint32_t) * BITS_PER_BYTE,
						BYTEORDER_HOST_ENDIAN,
						&stmt->dup.dev);
			if (err < 0)
				return err;
		}
		break;
	case NFPROTO_NETDEV:
		if (stmt->dup.to == NULL)
			return stmt_error(ctx, stmt,
					  "missing destination interface");
		if (stmt->dup.dev != NULL)
			return stmt_error(ctx, stmt, "cannot specify device");

		err = stmt_evaluate_arg(ctx, stmt, &ifindex_type,
					sizeof(uint32_t) * BITS_PER_BYTE,
					BYTEORDER_HOST_ENDIAN, &stmt->dup.to);
		if (err < 0)
			return err;
		break;
	default:
		return stmt_error(ctx, stmt, "unsupported family");
	}
	return 0;
}

static int stmt_evaluate_fwd(struct eval_ctx *ctx, struct stmt *stmt)
{
	struct proto_ctx *pctx = eval_proto_ctx(ctx);
	const struct datatype *dtype;
	int err, len;

	switch (pctx->family) {
	case NFPROTO_NETDEV:
		if (stmt->fwd.dev == NULL)
			return stmt_error(ctx, stmt,
					  "missing destination interface");

		err = stmt_evaluate_arg(ctx, stmt, &ifindex_type,
					sizeof(uint32_t) * BITS_PER_BYTE,
					BYTEORDER_HOST_ENDIAN, &stmt->fwd.dev);
		if (err < 0)
			return err;

		if (stmt->fwd.addr != NULL) {
			switch (stmt->fwd.family) {
			case NFPROTO_IPV4:
				dtype = &ipaddr_type;
				len   = 4 * BITS_PER_BYTE;
				break;
			case NFPROTO_IPV6:
				dtype = &ip6addr_type;
				len   = 16 * BITS_PER_BYTE;
				break;
			default:
				return stmt_error(ctx, stmt, "missing family");
			}
			err = stmt_evaluate_arg(ctx, stmt, dtype, len,
						BYTEORDER_BIG_ENDIAN,
						&stmt->fwd.addr);
			if (err < 0)
				return err;
		}
		break;
	default:
		return stmt_error(ctx, stmt, "unsupported family");
	}
	stmt->flags |= STMT_F_TERMINAL;
	return 0;
}

static int stmt_evaluate_queue(struct eval_ctx *ctx, struct stmt *stmt)
{
	if (stmt->queue.queue != NULL) {
		if (stmt_evaluate_arg(ctx, stmt, &integer_type, 16,
				      BYTEORDER_HOST_ENDIAN,
				      &stmt->queue.queue) < 0)
			return -1;

		if ((stmt->queue.flags & NFT_QUEUE_FLAG_CPU_FANOUT) &&
		    stmt->queue.queue->etype != EXPR_RANGE)
			return expr_error(ctx->msgs, stmt->queue.queue,
					  "fanout requires a range to be "
					  "specified");

		if (ctx->ectx.maxval > USHRT_MAX)
			return expr_error(ctx->msgs, stmt->queue.queue,
					  "queue expression max value exceeds %u", USHRT_MAX);
	}
	stmt->flags |= STMT_F_TERMINAL;
	return 0;
}

static int stmt_evaluate_log_prefix(struct eval_ctx *ctx, struct stmt *stmt)
{
	char tmp[NF_LOG_PREFIXLEN] = {};
	char prefix[NF_LOG_PREFIXLEN];
	size_t len = sizeof(prefix);
	size_t offset = 0;
	struct expr *expr;

	if (stmt->log.prefix->etype != EXPR_LIST) {
		if (stmt->log.prefix &&
		    div_round_up(stmt->log.prefix->len, BITS_PER_BYTE) >= NF_LOG_PREFIXLEN)
			return expr_error(ctx->msgs, stmt->log.prefix, "log prefix is too long");

		return 0;
	}

	prefix[0] = '\0';

	list_for_each_entry(expr, &stmt->log.prefix->expressions, list) {
		int ret;

		switch (expr->etype) {
		case EXPR_VALUE:
			expr_to_string(expr, tmp);
			ret = snprintf(prefix + offset, len, "%s", tmp);
			break;
		case EXPR_VARIABLE:
			ret = snprintf(prefix + offset, len, "%s",
				       expr->sym->expr->identifier);
			break;
		default:
			BUG("unknown expression type %s\n", expr_name(expr));
			break;
		}
		SNPRINTF_BUFFER_SIZE(ret, &len, &offset);
	}

	if (len == 0)
		return stmt_error(ctx, stmt, "log prefix is too long");

	expr = constant_expr_alloc(&stmt->log.prefix->location, &string_type,
				   BYTEORDER_HOST_ENDIAN,
				   strlen(prefix) * BITS_PER_BYTE, prefix);
	expr_free(stmt->log.prefix);
	stmt->log.prefix = expr;

	return 0;
}

static int stmt_evaluate_log(struct eval_ctx *ctx, struct stmt *stmt)
{
	int ret = 0;

	if (stmt->log.flags & (STMT_LOG_GROUP | STMT_LOG_SNAPLEN |
			       STMT_LOG_QTHRESHOLD)) {
		if (stmt->log.flags & STMT_LOG_LEVEL)
			return stmt_error(ctx, stmt,
				  "level and group are mutually exclusive");
		if (stmt->log.logflags)
			return stmt_error(ctx, stmt,
				  "flags and group are mutually exclusive");
	}
	if (stmt->log.level == NFT_LOGLEVEL_AUDIT &&
	    (stmt->log.flags & ~STMT_LOG_LEVEL || stmt->log.logflags))
		return stmt_error(ctx, stmt,
				  "log level audit doesn't support any further options");

	if (stmt->log.prefix)
		ret = stmt_evaluate_log_prefix(ctx, stmt);

	return ret;
}

static int stmt_evaluate_set(struct eval_ctx *ctx, struct stmt *stmt)
{
	struct set *this_set;
	struct stmt *this;

	expr_set_context(&ctx->ectx, NULL, 0);
	if (expr_evaluate(ctx, &stmt->set.set) < 0)
		return -1;
	if (stmt->set.set->etype != EXPR_SET_REF)
		return expr_error(ctx->msgs, stmt->set.set,
				  "Expression does not refer to a set");

	if (stmt_evaluate_key(ctx, stmt,
			      stmt->set.set->set->key->dtype,
			      stmt->set.set->set->key->len,
			      stmt->set.set->set->key->byteorder,
			      &stmt->set.key->key) < 0)
		return -1;
	if (expr_is_constant(stmt->set.key))
		return expr_error(ctx->msgs, stmt->set.key,
				  "Key expression can not be constant");
	if (stmt->set.key->comment != NULL)
		return expr_error(ctx->msgs, stmt->set.key,
				  "Key expression comments are not supported");
	list_for_each_entry(this, &stmt->set.stmt_list, list) {
		if (stmt_evaluate(ctx, this) < 0)
			return -1;
		if (!(this->flags & STMT_F_STATEFUL))
			return stmt_error(ctx, this,
					  "statement must be stateful");
	}

	this_set = stmt->set.set->set;

	/* Make sure EVAL flag is set on set definition so that kernel
	 * picks a set that allows updates from the packet path.
	 *
	 * Alternatively we could error out in case 'flags dynamic' was
	 * not given, but we can repair this here.
	 */
	this_set->flags |= NFT_SET_EVAL;
	return 0;
}

static int stmt_evaluate_map(struct eval_ctx *ctx, struct stmt *stmt)
{
	struct stmt *this;

	expr_set_context(&ctx->ectx, NULL, 0);
	if (expr_evaluate(ctx, &stmt->map.set) < 0)
		return -1;
	if (stmt->map.set->etype != EXPR_SET_REF)
		return expr_error(ctx->msgs, stmt->map.set,
				  "Expression does not refer to a set");

	if (stmt_evaluate_key(ctx, stmt,
			      stmt->map.set->set->key->dtype,
			      stmt->map.set->set->key->len,
			      stmt->map.set->set->key->byteorder,
			      &stmt->map.key->key) < 0)
		return -1;
	if (expr_is_constant(stmt->map.key))
		return expr_error(ctx->msgs, stmt->map.key,
				  "Key expression can not be constant");
	if (stmt->map.key->comment != NULL)
		return expr_error(ctx->msgs, stmt->map.key,
				  "Key expression comments are not supported");

	if (stmt_evaluate_arg(ctx, stmt,
			      stmt->map.set->set->data->dtype,
			      stmt->map.set->set->data->len,
			      stmt->map.set->set->data->byteorder,
			      &stmt->map.data->key) < 0)
		return -1;
	if (expr_is_constant(stmt->map.data))
		return expr_error(ctx->msgs, stmt->map.data,
				  "Data expression can not be constant");
	if (stmt->map.data->comment != NULL)
		return expr_error(ctx->msgs, stmt->map.data,
				  "Data expression comments are not supported");
	if (stmt->map.data->timeout > 0)
		return expr_error(ctx->msgs, stmt->map.data,
				  "Data expression timeouts are not supported");

	list_for_each_entry(this, &stmt->map.stmt_list, list) {
		if (stmt_evaluate(ctx, this) < 0)
			return -1;
		if (!(this->flags & STMT_F_STATEFUL))
			return stmt_error(ctx, this,
					  "statement must be stateful");
	}

	return 0;
}

static int stmt_evaluate_objref_map(struct eval_ctx *ctx, struct stmt *stmt)
{
	struct expr *map = stmt->objref.expr;
	struct expr *mappings;
	struct expr *key;

	expr_set_context(&ctx->ectx, NULL, 0);
	if (expr_evaluate(ctx, &map->map) < 0)
		return -1;
	if (expr_is_constant(map->map))
		return expr_error(ctx->msgs, map->map,
				  "Map expression can not be constant");

	mappings = map->mappings;
	mappings->set_flags |= NFT_SET_OBJECT;

	switch (map->mappings->etype) {
	case EXPR_SET:
		key = constant_expr_alloc(&stmt->location,
					  ctx->ectx.dtype,
					  ctx->ectx.byteorder,
					  ctx->ectx.len, NULL);

		mappings = implicit_set_declaration(ctx, "__objmap%d",
						    key, NULL, mappings);
		mappings->set->objtype  = stmt->objref.type;

		map->mappings = mappings;

		ctx->set = mappings->set;
		if (expr_evaluate(ctx, &map->mappings->set->init) < 0)
			return -1;

		if (set_is_interval(map->mappings->set->init->set_flags) &&
		    !(map->mappings->set->init->set_flags & NFT_SET_CONCAT) &&
		    interval_set_eval(ctx, ctx->set, map->mappings->set->init) < 0)
			return -1;

		ctx->set = NULL;

		map_set_concat_info(map);
		/* fall through */
	case EXPR_SYMBOL:
		if (expr_evaluate(ctx, &map->mappings) < 0)
			return -1;
		if (map->mappings->etype != EXPR_SET_REF)
			return expr_error(ctx->msgs, map->mappings,
					  "Expression is not a map");
		if (!set_is_objmap(map->mappings->set->flags))
			return expr_error(ctx->msgs, map->mappings,
					  "Expression is not a map with objects");
		break;
	default:
		BUG("invalid mapping expression %s\n",
		    expr_name(map->mappings));
	}

	if (!datatype_compatible(map->mappings->set->key->dtype, map->map->dtype))
		return expr_binary_error(ctx->msgs, map->mappings, map->map,
					 "datatype mismatch, map expects %s, "
					 "mapping expression has type %s",
					 map->mappings->set->key->dtype->desc,
					 map->map->dtype->desc);

	datatype_set(map, map->mappings->set->data->dtype);
	map->flags |= EXPR_F_CONSTANT;

	/* Data for range lookups needs to be in big endian order */
	if (map->mappings->set->flags & NFT_SET_INTERVAL &&
	    byteorder_conversion(ctx, &map->map, BYTEORDER_BIG_ENDIAN) < 0)
		return -1;

	return 0;
}

static int stmt_evaluate_objref(struct eval_ctx *ctx, struct stmt *stmt)
{
	/* We need specific map evaluation for stateful objects. */
	if (stmt->objref.expr->etype == EXPR_MAP)
		return stmt_evaluate_objref_map(ctx, stmt);

	if (stmt_evaluate_arg(ctx, stmt,
			      &string_type, NFT_OBJ_MAXNAMELEN * BITS_PER_BYTE,
			      BYTEORDER_HOST_ENDIAN, &stmt->objref.expr) < 0)
		return -1;

	if (!expr_is_constant(stmt->objref.expr))
		return expr_error(ctx->msgs, stmt->objref.expr,
				  "Counter expression must be constant");

	return 0;
}

int stmt_evaluate(struct eval_ctx *ctx, struct stmt *stmt)
{
	if (ctx->nft->debug_mask & NFT_DEBUG_EVALUATION) {
		struct error_record *erec;
		erec = erec_create(EREC_INFORMATIONAL, &stmt->location,
				   "Evaluate %s", stmt->ops->name);
		erec_print(&ctx->nft->output, erec, ctx->nft->debug_mask);
		stmt_print(stmt, &ctx->nft->output);
		nft_print(&ctx->nft->output, "\n\n");
		erec_destroy(erec);
	}

	switch (stmt->ops->type) {
	case STMT_CONNLIMIT:
	case STMT_COUNTER:
	case STMT_LAST:
	case STMT_LIMIT:
	case STMT_QUOTA:
	case STMT_NOTRACK:
	case STMT_FLOW_OFFLOAD:
		return 0;
	case STMT_EXPRESSION:
		return stmt_evaluate_expr(ctx, stmt);
	case STMT_VERDICT:
		return stmt_evaluate_verdict(ctx, stmt);
	case STMT_PAYLOAD:
		return stmt_evaluate_payload(ctx, stmt);
	case STMT_EXTHDR:
		return stmt_evaluate_exthdr(ctx, stmt);
	case STMT_METER:
		return stmt_evaluate_meter(ctx, stmt);
	case STMT_META:
		return stmt_evaluate_meta(ctx, stmt);
	case STMT_CT:
		return stmt_evaluate_ct(ctx, stmt);
	case STMT_LOG:
		return stmt_evaluate_log(ctx, stmt);
	case STMT_REJECT:
		return stmt_evaluate_reject(ctx, stmt);
	case STMT_NAT:
		return stmt_evaluate_nat(ctx, stmt);
	case STMT_TPROXY:
		return stmt_evaluate_tproxy(ctx, stmt);
	case STMT_QUEUE:
		return stmt_evaluate_queue(ctx, stmt);
	case STMT_DUP:
		return stmt_evaluate_dup(ctx, stmt);
	case STMT_FWD:
		return stmt_evaluate_fwd(ctx, stmt);
	case STMT_SET:
		return stmt_evaluate_set(ctx, stmt);
	case STMT_OBJREF:
		return stmt_evaluate_objref(ctx, stmt);
	case STMT_MAP:
		return stmt_evaluate_map(ctx, stmt);
	case STMT_SYNPROXY:
		return stmt_evaluate_synproxy(ctx, stmt);
	case STMT_CHAIN:
		return stmt_evaluate_chain(ctx, stmt);
	case STMT_OPTSTRIP:
		return stmt_evaluate_optstrip(ctx, stmt);
	default:
		BUG("unknown statement type %s\n", stmt->ops->name);
	}
}

static int setelem_evaluate(struct eval_ctx *ctx, struct cmd *cmd)
{
	struct table *table;
	struct set *set;

	table = table_cache_find(&ctx->nft->cache.table_cache,
				 ctx->cmd->handle.table.name,
				 ctx->cmd->handle.family);
	if (table == NULL)
		return table_not_found(ctx);

	set = set_cache_find(table, ctx->cmd->handle.set.name);
	if (set == NULL)
		return set_not_found(ctx, &ctx->cmd->handle.set.location,
				     ctx->cmd->handle.set.name);

	if (set->key == NULL)
		return -1;

	set->existing_set = set;
	ctx->set = set;
	expr_set_context(&ctx->ectx, set->key->dtype, set->key->len);
	if (expr_evaluate(ctx, &cmd->expr) < 0)
		return -1;

	cmd->elem.set = set_get(set);
	if (set_is_interval(ctx->set->flags)) {
		if (!(set->flags & NFT_SET_CONCAT) &&
		    interval_set_eval(ctx, ctx->set, cmd->expr) < 0)
			return -1;

		assert(cmd->expr->etype == EXPR_SET);
		cmd->expr->set_flags |= NFT_SET_INTERVAL;
	}

	ctx->set = NULL;

	return 0;
}

static int set_key_data_error(struct eval_ctx *ctx, const struct set *set,
			      const struct datatype *dtype,
			      const char *name)
{
	const char *hint = "";

	if (dtype->size == 0)
		hint = ". Try \"typeof expression\" instead of \"type datatype\".";

	return set_error(ctx, set, "unqualified type %s "
			 "specified in %s definition%s",
			 dtype->name, name, hint);
}

static int set_expr_evaluate_concat(struct eval_ctx *ctx, struct expr **expr)
{
	unsigned int flags = EXPR_F_CONSTANT | EXPR_F_SINGLETON;
	uint32_t ntype = 0, size = 0;
	struct expr *i, *next;

	list_for_each_entry_safe(i, next, &(*expr)->expressions, list) {
		unsigned dsize_bytes;

		if (i->etype == EXPR_CT &&
		    (i->ct.key == NFT_CT_SRC ||
		     i->ct.key == NFT_CT_DST))
			return expr_error(ctx->msgs, i,
					  "specify either ip or ip6 for address matching");

		if (i->etype == EXPR_PAYLOAD &&
		    i->dtype->type == TYPE_INTEGER) {
			struct datatype *dtype;

			dtype = datatype_clone(i->dtype);
			dtype->size = i->len;
			dtype->byteorder = i->byteorder;
			__datatype_set(i, dtype);
		}

		if (i->dtype->size == 0 && i->len == 0)
			return expr_binary_error(ctx->msgs, i, *expr,
						 "can not use variable sized "
						 "data types (%s) in concat "
						 "expressions",
						 i->dtype->name);

		if (i->dtype->size)
			assert(i->len == i->dtype->size);

		flags &= i->flags;

		ntype = concat_subtype_add(ntype, i->dtype->type);

		dsize_bytes = div_round_up(i->len, BITS_PER_BYTE);
		(*expr)->field_len[(*expr)->field_count++] = dsize_bytes;
		size += netlink_padded_len(i->len);
	}

	(*expr)->flags |= flags;
	__datatype_set(*expr, concat_type_alloc(ntype));
	(*expr)->len   = size;

	expr_set_context(&ctx->ectx, (*expr)->dtype, (*expr)->len);
	ctx->ectx.key = *expr;

	return 0;
}

static int elems_evaluate(struct eval_ctx *ctx, struct set *set)
{
	ctx->set = set;
	if (set->init != NULL) {
		__expr_set_context(&ctx->ectx, set->key->dtype,
				   set->key->byteorder, set->key->len, 0);
		if (expr_evaluate(ctx, &set->init) < 0)
			return -1;
		if (set->init->etype != EXPR_SET)
			return expr_error(ctx->msgs, set->init, "Set %s: Unexpected initial type %s, missing { }?",
					  set->handle.set.name, expr_name(set->init));
	}

	if (set_is_interval(ctx->set->flags) &&
	    !(ctx->set->flags & NFT_SET_CONCAT) &&
	    interval_set_eval(ctx, ctx->set, set->init) < 0)
		return -1;

	ctx->set = NULL;

	return 0;
}

static int set_evaluate(struct eval_ctx *ctx, struct set *set)
{
	struct set *existing_set = NULL;
	unsigned int num_stmts = 0;
	struct table *table;
	struct stmt *stmt;
	const char *type;

	if (!set_is_anonymous(set->flags)) {
		table = table_cache_find(&ctx->nft->cache.table_cache,
					 set->handle.table.name,
					 set->handle.family);
		if (table == NULL)
			return table_not_found(ctx);

		existing_set = set_cache_find(table, set->handle.set.name);
		if (!existing_set)
			set_cache_add(set_get(set), table);

		if (existing_set && existing_set->flags & NFT_SET_EVAL) {
			uint32_t existing_flags = existing_set->flags & ~NFT_SET_EVAL;
			uint32_t new_flags = set->flags & ~NFT_SET_EVAL;

			if (existing_flags == new_flags)
				set->flags |= NFT_SET_EVAL;
		}
	}

	if (!(set->flags & NFT_SET_INTERVAL) && set->automerge)
		return set_error(ctx, set, "auto-merge only works with interval sets");

	type = set_is_map(set->flags) ? "map" : "set";

	if (set->key == NULL)
		return set_error(ctx, set, "%s definition does not specify key",
				 type);

	if (set->key->len == 0) {
		if (set->key->etype == EXPR_CONCAT &&
		    set_expr_evaluate_concat(ctx, &set->key) < 0)
			return -1;

		if (set->key->len == 0)
			return set_key_data_error(ctx, set,
						  set->key->dtype, type);
	}

	if (set->flags & NFT_SET_INTERVAL && set->key->etype == EXPR_CONCAT) {
		memcpy(&set->desc.field_len, &set->key->field_len,
		       sizeof(set->desc.field_len));
		set->desc.field_count = set->key->field_count;
		set->flags |= NFT_SET_CONCAT;
	}

	if (set_is_datamap(set->flags)) {
		if (set->data == NULL)
			return set_error(ctx, set, "map definition does not "
					 "specify mapping data type");

		if (set->data->etype == EXPR_CONCAT &&
		    set_expr_evaluate_concat(ctx, &set->data) < 0)
			return -1;

		if (set->data->flags & EXPR_F_INTERVAL)
			set->data->len *= 2;

		if (set->data->len == 0 && set->data->dtype->type != TYPE_VERDICT)
			return set_key_data_error(ctx, set,
						  set->data->dtype, type);
	} else if (set_is_objmap(set->flags)) {
		assert(set->data == NULL);
		set->data = constant_expr_alloc(&netlink_location, &string_type,
						BYTEORDER_HOST_ENDIAN,
						NFT_OBJ_MAXNAMELEN * BITS_PER_BYTE,
						NULL);

	}

	/* Default timeout value implies timeout support */
	if (set->timeout)
		set->flags |= NFT_SET_TIMEOUT;

	list_for_each_entry(stmt, &set->stmt_list, list)
		num_stmts++;

	if (num_stmts > 1)
		set->flags |= NFT_SET_EXPR;

	if (set_is_anonymous(set->flags)) {
		if (set_is_interval(set->init->set_flags) &&
		    !(set->init->set_flags & NFT_SET_CONCAT) &&
		    interval_set_eval(ctx, set, set->init) < 0)
			return -1;

		return 0;
	}

	set->existing_set = existing_set;

	return 0;
}

static bool evaluate_priority(struct eval_ctx *ctx, struct prio_spec *prio,
			      int family, int hook)
{
	char prio_str[NFT_NAME_MAXLEN];
	char prio_fst[NFT_NAME_MAXLEN];
	struct location loc;
	int priority;
	int prio_snd;
	char op;

	expr_set_context(&ctx->ectx, &priority_type, NFT_NAME_MAXLEN * BITS_PER_BYTE);

	if (expr_evaluate(ctx, &prio->expr) < 0)
		return false;
	if (prio->expr->etype != EXPR_VALUE) {
		expr_error(ctx->msgs, prio->expr, "%s is not a valid "
			   "priority expression", expr_name(prio->expr));
		return false;
	}
	if (prio->expr->dtype->type == TYPE_INTEGER)
		return true;

	mpz_export_data(prio_str, prio->expr->value, BYTEORDER_HOST_ENDIAN,
			NFT_NAME_MAXLEN);
	loc = prio->expr->location;

	if (sscanf(prio_str, "%s %c %d", prio_fst, &op, &prio_snd) < 3) {
		priority = std_prio_lookup(prio_str, family, hook);
		if (priority == NF_IP_PRI_LAST)
			return false;
	} else {
		priority = std_prio_lookup(prio_fst, family, hook);
		if (priority == NF_IP_PRI_LAST)
			return false;
		if (op == '+')
			priority += prio_snd;
		else if (op == '-')
			priority -= prio_snd;
		else
			return false;
	}
	expr_free(prio->expr);
	prio->expr = constant_expr_alloc(&loc, &integer_type,
					 BYTEORDER_HOST_ENDIAN,
					 sizeof(int) * BITS_PER_BYTE,
					 &priority);
	return true;
}

static bool evaluate_expr_variable(struct eval_ctx *ctx, struct expr **exprp)
{
	struct expr *expr;

	if (expr_evaluate(ctx, exprp) < 0)
		return false;

	expr = *exprp;
	if (expr->etype != EXPR_VALUE &&
	    expr->etype != EXPR_SET) {
		expr_error(ctx->msgs, expr, "%s is not a valid "
			   "variable expression", expr_name(expr));
		return false;
	}

	return true;
}

static bool evaluate_device_expr(struct eval_ctx *ctx, struct expr **dev_expr)
{
	struct expr *expr, *next, *key;
	LIST_HEAD(tmp);

	if ((*dev_expr)->etype == EXPR_VARIABLE) {
		expr_set_context(&ctx->ectx, &ifname_type,
				 IFNAMSIZ * BITS_PER_BYTE);
		if (!evaluate_expr_variable(ctx, dev_expr))
			return false;
	}

	if ((*dev_expr)->etype != EXPR_SET &&
	    (*dev_expr)->etype != EXPR_LIST)
		return true;

	list_for_each_entry_safe(expr, next, &(*dev_expr)->expressions, list) {
		list_del(&expr->list);

		switch (expr->etype) {
		case EXPR_VARIABLE:
			expr_set_context(&ctx->ectx, &ifname_type,
					 IFNAMSIZ * BITS_PER_BYTE);
			if (!evaluate_expr_variable(ctx, &expr))
				return false;
			break;
		case EXPR_SET_ELEM:
			key = expr_clone(expr->key);
			expr_free(expr);
			expr = key;
			break;
		case EXPR_VALUE:
			break;
		default:
			BUG("invalid expression type %s\n", expr_name(expr));
			break;
		}

		list_add(&expr->list, &tmp);
	}
	list_splice_init(&tmp, &(*dev_expr)->expressions);

	return true;
}

static uint32_t str2hooknum(uint32_t family, const char *hook);

static int flowtable_evaluate(struct eval_ctx *ctx, struct flowtable *ft)
{
	struct table *table;

	table = table_cache_find(&ctx->nft->cache.table_cache,
				 ctx->cmd->handle.table.name,
				 ctx->cmd->handle.family);
	if (table == NULL)
		return table_not_found(ctx);

	if (!ft_cache_find(table, ft->handle.flowtable.name)) {
		if (!ft->hook.name)
			return chain_error(ctx, ft, "missing hook and priority in flowtable declaration");

		ft_cache_add(flowtable_get(ft), table);
	}

	if (ft->hook.name) {
		ft->hook.num = str2hooknum(NFPROTO_NETDEV, ft->hook.name);
		if (ft->hook.num == NF_INET_NUMHOOKS)
			return chain_error(ctx, ft, "invalid hook %s",
					   ft->hook.name);
		if (!evaluate_priority(ctx, &ft->priority, NFPROTO_NETDEV, ft->hook.num))
			return __stmt_binary_error(ctx, &ft->priority.loc, NULL,
						   "invalid priority expression %s.",
						   expr_name(ft->priority.expr));
	}

	if (ft->dev_expr && !evaluate_device_expr(ctx, &ft->dev_expr))
		return -1;

	return 0;
}

/* make src point at dst, either via handle.position or handle.position_id */
static void link_rules(struct rule *src, struct rule *dst)
{
	static uint32_t ref_id = 0;

	if (dst->handle.handle.id) {
		/* dst is in kernel, make src reference it by handle */
		src->handle.position.id = dst->handle.handle.id;
		src->handle.position.location = src->handle.index.location;
		return;
	}

	/* dst is not in kernel, make src reference it by per-transaction ID */
	if (!dst->handle.rule_id)
		dst->handle.rule_id = ++ref_id;
	src->handle.position_id = dst->handle.rule_id;
}

static int rule_cache_update(struct eval_ctx *ctx, enum cmd_ops op)
{
	struct rule *rule = ctx->rule, *ref = NULL;
	struct table *table;
	struct chain *chain;

	table = table_cache_find(&ctx->nft->cache.table_cache,
				 rule->handle.table.name,
				 rule->handle.family);
	if (!table)
		return table_not_found(ctx);

	chain = chain_cache_find(table, rule->handle.chain.name);
	if (!chain)
		return chain_not_found(ctx);

	if (rule->handle.index.id) {
		ref = rule_lookup_by_index(chain, rule->handle.index.id);
		if (!ref)
			return cmd_error(ctx, &rule->handle.index.location,
					 "Could not process rule: %s",
					 strerror(ENOENT));

		link_rules(rule, ref);
	} else if (rule->handle.handle.id) {
		ref = rule_lookup(chain, rule->handle.handle.id);
		if (!ref)
			return cmd_error(ctx, &rule->handle.handle.location,
					 "Could not process rule: %s",
					 strerror(ENOENT));
	} else if (rule->handle.position.id) {
		ref = rule_lookup(chain, rule->handle.position.id);
		if (!ref)
			return cmd_error(ctx, &rule->handle.position.location,
					 "Could not process rule: %s",
					 strerror(ENOENT));
	}

	switch (op) {
	case CMD_INSERT:
		rule_get(rule);
		if (ref)
			list_add_tail(&rule->list, &ref->list);
		else
			list_add(&rule->list, &chain->rules);
		break;
	case CMD_ADD:
		rule_get(rule);
		if (ref)
			list_add(&rule->list, &ref->list);
		else
			list_add_tail(&rule->list, &chain->rules);
		break;
	case CMD_REPLACE:
		rule_get(rule);
		list_add(&rule->list, &ref->list);
		/* fall through */
	case CMD_DELETE:
		list_del(&ref->list);
		rule_free(ref);
		break;
	default:
		break;
	}
	return 0;
}

static int rule_evaluate(struct eval_ctx *ctx, struct rule *rule,
			 enum cmd_ops op)
{
	struct stmt *stmt, *tstmt = NULL;
	struct error_record *erec;

	proto_ctx_init(&ctx->_pctx[0], rule->handle.family, ctx->nft->debug_mask, false);
	/* use NFPROTO_BRIDGE to set up proto_eth as base protocol. */
	proto_ctx_init(&ctx->_pctx[1], NFPROTO_BRIDGE, ctx->nft->debug_mask, true);
	memset(&ctx->ectx, 0, sizeof(ctx->ectx));

	ctx->rule = rule;
	list_for_each_entry(stmt, &rule->stmts, list) {
		if (tstmt != NULL)
			return stmt_binary_error(ctx, stmt, tstmt,
						 "Statement after terminal "
						 "statement has no effect");

		ctx->stmt = stmt;
		if (stmt_evaluate(ctx, stmt) < 0)
			return -1;
		if (stmt->flags & STMT_F_TERMINAL)
			tstmt = stmt;

		ctx->inner_desc = NULL;
	}

	erec = rule_postprocess(rule);
	if (erec != NULL) {
		erec_queue(erec, ctx->msgs);
		return -1;
	}

	if (nft_cache_needs_update(&ctx->nft->cache))
		return rule_cache_update(ctx, op);

	return 0;
}

static uint32_t str2hooknum(uint32_t family, const char *hook)
{
	if (!hook)
		return NF_INET_NUMHOOKS;

	switch (family) {
	case NFPROTO_INET:
		if (!strcmp(hook, "ingress"))
			return NF_INET_INGRESS;
		/* fall through */
	case NFPROTO_IPV4:
	case NFPROTO_BRIDGE:
	case NFPROTO_IPV6:
		/* These families have overlapping values for each hook */
		if (!strcmp(hook, "prerouting"))
			return NF_INET_PRE_ROUTING;
		else if (!strcmp(hook, "input"))
			return NF_INET_LOCAL_IN;
		else if (!strcmp(hook, "forward"))
			return NF_INET_FORWARD;
		else if (!strcmp(hook, "postrouting"))
			return NF_INET_POST_ROUTING;
		else if (!strcmp(hook, "output"))
			return NF_INET_LOCAL_OUT;
		break;
	case NFPROTO_ARP:
		if (!strcmp(hook, "input"))
			return NF_ARP_IN;
		else if (!strcmp(hook, "forward"))
			return NF_ARP_FORWARD;
		else if (!strcmp(hook, "output"))
			return NF_ARP_OUT;
		break;
	case NFPROTO_NETDEV:
		if (!strcmp(hook, "ingress"))
			return NF_NETDEV_INGRESS;
		else if (!strcmp(hook, "egress"))
			return NF_NETDEV_EGRESS;
		break;
	default:
		break;
	}

	return NF_INET_NUMHOOKS;
}

static int chain_evaluate(struct eval_ctx *ctx, struct chain *chain)
{
	struct table *table;

	table = table_cache_find(&ctx->nft->cache.table_cache,
				 ctx->cmd->handle.table.name,
				 ctx->cmd->handle.family);
	if (table == NULL)
		return table_not_found(ctx);

	if (chain == NULL) {
		if (!chain_cache_find(table, ctx->cmd->handle.chain.name)) {
			chain = chain_alloc();
			handle_merge(&chain->handle, &ctx->cmd->handle);
			chain_cache_add(chain, table);
		}
		return 0;
	} else if (!(chain->flags & CHAIN_F_BINDING)) {
		if (!chain_cache_find(table, chain->handle.chain.name))
			chain_cache_add(chain_get(chain), table);
	}

	if (chain->flags & CHAIN_F_BASECHAIN) {
		chain->hook.num = str2hooknum(chain->handle.family,
					      chain->hook.name);
		if (chain->hook.num == NF_INET_NUMHOOKS)
			return __stmt_binary_error(ctx, &chain->hook.loc, NULL,
						   "The %s family does not support this hook",
						   family2str(chain->handle.family));

		if (!evaluate_priority(ctx, &chain->priority,
				       chain->handle.family, chain->hook.num))
			return __stmt_binary_error(ctx, &chain->priority.loc, NULL,
						   "invalid priority expression %s in this context.",
						   expr_name(chain->priority.expr));
		if (chain->policy) {
			expr_set_context(&ctx->ectx, &policy_type,
					 NFT_NAME_MAXLEN * BITS_PER_BYTE);
			if (!evaluate_expr_variable(ctx, &chain->policy))
				return chain_error(ctx, chain, "invalid policy expression %s",
						   expr_name(chain->policy));
		}
	}

	if (chain->dev_expr) {
		if (!(chain->flags & CHAIN_F_BASECHAIN))
			chain->flags |= CHAIN_F_BASECHAIN;

		if (chain->handle.family == NFPROTO_NETDEV ||
		    (chain->handle.family == NFPROTO_INET &&
		     chain->hook.num == NF_INET_INGRESS)) {
			if (chain->dev_expr &&
			    !evaluate_device_expr(ctx, &chain->dev_expr))
				return -1;
		} else if (chain->dev_expr) {
			return __stmt_binary_error(ctx, &chain->dev_expr->location, NULL,
						   "This chain type cannot be bound to device");
		}
	}

	return 0;
}

static int ct_expect_evaluate(struct eval_ctx *ctx, struct obj *obj)
{
	struct ct_expect *ct = &obj->ct_expect;

	if (!ct->l4proto ||
	    !ct->dport ||
	    !ct->timeout ||
	    !ct->size)
		return __stmt_binary_error(ctx, &obj->location, NULL,
					   "missing options");

	return 0;
}

static int ct_timeout_evaluate(struct eval_ctx *ctx, struct obj *obj)
{
	struct ct_timeout *ct = &obj->ct_timeout;
	struct timeout_state *ts, *next;
	unsigned int i;

	for (i = 0; i < timeout_protocol[ct->l4proto].array_size; i++)
		ct->timeout[i] = timeout_protocol[ct->l4proto].dflt_timeout[i];

	list_for_each_entry_safe(ts, next, &ct->timeout_list, head) {
		if (timeout_str2num(ct->l4proto, ts) < 0)
			return __stmt_binary_error(ctx, &ts->location, NULL,
						   "invalid state for this protocol");

		ct->timeout[ts->timeout_index] = ts->timeout_value;
		list_del(&ts->head);
		xfree(ts->timeout_str);
		xfree(ts);
	}

	return 0;
}

static int obj_evaluate(struct eval_ctx *ctx, struct obj *obj)
{
	struct table *table;

	table = table_cache_find(&ctx->nft->cache.table_cache,
				 ctx->cmd->handle.table.name,
				 ctx->cmd->handle.family);
	if (!table)
		return table_not_found(ctx);

	if (!obj_cache_find(table, obj->handle.obj.name, obj->type))
		obj_cache_add(obj_get(obj), table);

	switch (obj->type) {
	case NFT_OBJECT_CT_TIMEOUT:
		return ct_timeout_evaluate(ctx, obj);
	case NFT_OBJECT_CT_EXPECT:
		return ct_expect_evaluate(ctx, obj);
	default:
		break;
	}

	return 0;
}

static int table_evaluate(struct eval_ctx *ctx, struct table *table)
{
	if (!table_cache_find(&ctx->nft->cache.table_cache,
			      ctx->cmd->handle.table.name,
			      ctx->cmd->handle.family)) {
		if (!table) {
			table = table_alloc();
			handle_merge(&table->handle, &ctx->cmd->handle);
			table_cache_add(table, &ctx->nft->cache);
		} else {
			table_cache_add(table_get(table), &ctx->nft->cache);
		}
	}

	return 0;
}

static int cmd_evaluate_add(struct eval_ctx *ctx, struct cmd *cmd)
{
	switch (cmd->obj) {
	case CMD_OBJ_ELEMENTS:
		return setelem_evaluate(ctx, cmd);
	case CMD_OBJ_SET:
		handle_merge(&cmd->set->handle, &cmd->handle);
		return set_evaluate(ctx, cmd->set);
	case CMD_OBJ_SETELEMS:
		return elems_evaluate(ctx, cmd->set);
	case CMD_OBJ_RULE:
		handle_merge(&cmd->rule->handle, &cmd->handle);
		return rule_evaluate(ctx, cmd->rule, cmd->op);
	case CMD_OBJ_CHAIN:
		return chain_evaluate(ctx, cmd->chain);
	case CMD_OBJ_TABLE:
		return table_evaluate(ctx, cmd->table);
	case CMD_OBJ_FLOWTABLE:
		handle_merge(&cmd->flowtable->handle, &cmd->handle);
		return flowtable_evaluate(ctx, cmd->flowtable);
	case CMD_OBJ_COUNTER:
	case CMD_OBJ_QUOTA:
	case CMD_OBJ_CT_HELPER:
	case CMD_OBJ_LIMIT:
	case CMD_OBJ_CT_TIMEOUT:
	case CMD_OBJ_SECMARK:
	case CMD_OBJ_CT_EXPECT:
	case CMD_OBJ_SYNPROXY:
		handle_merge(&cmd->object->handle, &cmd->handle);
		return obj_evaluate(ctx, cmd->object);
	default:
		BUG("invalid command object type %u\n", cmd->obj);
	}
}

static void table_del_cache(struct eval_ctx *ctx, struct cmd *cmd)
{
	struct table *table;

	if (!cmd->handle.table.name)
		return;

	table = table_cache_find(&ctx->nft->cache.table_cache,
				 cmd->handle.table.name,
				 cmd->handle.family);
	if (!table)
		return;

	table_cache_del(table);
	table_free(table);
}

static void chain_del_cache(struct eval_ctx *ctx, struct cmd *cmd)
{
	struct table *table;
	struct chain *chain;

	if (!cmd->handle.chain.name)
		return;

	table = table_cache_find(&ctx->nft->cache.table_cache,
				 cmd->handle.table.name,
				 cmd->handle.family);
	if (!table)
		return;

	chain = chain_cache_find(table, cmd->handle.chain.name);
	if (!chain)
		return;

	chain_cache_del(chain);
	chain_free(chain);
}

static void set_del_cache(struct eval_ctx *ctx, struct cmd *cmd)
{
	struct table *table;
	struct set *set;

	if (!cmd->handle.set.name)
		return;

	table = table_cache_find(&ctx->nft->cache.table_cache,
				 cmd->handle.table.name,
				 cmd->handle.family);
	if (!table)
		return;

	set = set_cache_find(table, cmd->handle.set.name);
	if (!set)
		return;

	set_cache_del(set);
	set_free(set);
}

static void ft_del_cache(struct eval_ctx *ctx, struct cmd *cmd)
{
	struct flowtable *ft;
	struct table *table;

	if (!cmd->handle.flowtable.name)
		return;

	table = table_cache_find(&ctx->nft->cache.table_cache,
				 cmd->handle.table.name,
				 cmd->handle.family);
	if (!table)
		return;

	ft = ft_cache_find(table, cmd->handle.flowtable.name);
	if (!ft)
		return;

	ft_cache_del(ft);
	flowtable_free(ft);
}

static void obj_del_cache(struct eval_ctx *ctx, struct cmd *cmd, int type)
{
	struct table *table;
	struct obj *obj;

	if (!cmd->handle.obj.name)
		return;

	table = table_cache_find(&ctx->nft->cache.table_cache,
				 cmd->handle.table.name,
				 cmd->handle.family);
	if (!table)
		return;

	obj = obj_cache_find(table, cmd->handle.obj.name, type);
	if (!obj)
		return;

	obj_cache_del(obj);
	obj_free(obj);
}

static int cmd_evaluate_delete(struct eval_ctx *ctx, struct cmd *cmd)
{
	switch (cmd->obj) {
	case CMD_OBJ_ELEMENTS:
		return setelem_evaluate(ctx, cmd);
	case CMD_OBJ_SET:
		set_del_cache(ctx, cmd);
		return 0;
	case CMD_OBJ_RULE:
		return 0;
	case CMD_OBJ_CHAIN:
		chain_del_cache(ctx, cmd);
		return 0;
	case CMD_OBJ_TABLE:
		table_del_cache(ctx, cmd);
		return 0;
	case CMD_OBJ_FLOWTABLE:
		ft_del_cache(ctx, cmd);
		return 0;
	case CMD_OBJ_COUNTER:
		obj_del_cache(ctx, cmd, NFT_OBJECT_COUNTER);
		return 0;
	case CMD_OBJ_QUOTA:
		obj_del_cache(ctx, cmd, NFT_OBJECT_QUOTA);
		return 0;
	case CMD_OBJ_CT_HELPER:
		obj_del_cache(ctx, cmd, NFT_OBJECT_CT_HELPER);
		return 0;
	case CMD_OBJ_CT_TIMEOUT:
		obj_del_cache(ctx, cmd, NFT_OBJECT_CT_TIMEOUT);
		return 0;
	case CMD_OBJ_LIMIT:
		obj_del_cache(ctx, cmd, NFT_OBJECT_LIMIT);
		return 0;
	case CMD_OBJ_SECMARK:
		obj_del_cache(ctx, cmd, NFT_OBJECT_SECMARK);
		return 0;
	case CMD_OBJ_CT_EXPECT:
		obj_del_cache(ctx, cmd, NFT_OBJECT_CT_EXPECT);
		return 0;
	case CMD_OBJ_SYNPROXY:
		obj_del_cache(ctx, cmd, NFT_OBJECT_SYNPROXY);
		return 0;
	default:
		BUG("invalid command object type %u\n", cmd->obj);
	}
}

static int cmd_evaluate_get(struct eval_ctx *ctx, struct cmd *cmd)
{
	switch (cmd->obj) {
	case CMD_OBJ_ELEMENTS:
		return setelem_evaluate(ctx, cmd);
	default:
		BUG("invalid command object type %u\n", cmd->obj);
	}
}

static int obj_not_found(struct eval_ctx *ctx, const struct location *loc,
			 const char *obj_name)
{
	const struct table *table;
	struct obj *obj;

	obj = obj_lookup_fuzzy(obj_name, &ctx->nft->cache, &table);
	if (obj == NULL)
		return cmd_error(ctx, loc, "%s", strerror(ENOENT));

	return cmd_error(ctx, loc,
			 "%s; did you mean obj ‘%s’ in table %s ‘%s’?",
			 strerror(ENOENT), obj->handle.obj.name,
				 family2str(obj->handle.family),
				 table->handle.table.name);
}

static int cmd_evaluate_list_obj(struct eval_ctx *ctx, const struct cmd *cmd,
				 uint32_t obj_type)
{
	const struct table *table;

	if (obj_type == NFT_OBJECT_UNSPEC)
		obj_type = NFT_OBJECT_COUNTER;

	table = table_cache_find(&ctx->nft->cache.table_cache,
				 cmd->handle.table.name,
				 cmd->handle.family);
	if (table == NULL)
		return table_not_found(ctx);

	if (!obj_cache_find(table, cmd->handle.obj.name, obj_type))
		return obj_not_found(ctx, &cmd->handle.obj.location,
				     cmd->handle.obj.name);

	return 0;
}

static int cmd_evaluate_list(struct eval_ctx *ctx, struct cmd *cmd)
{
	struct flowtable *ft;
	struct table *table;
	struct set *set;

	switch (cmd->obj) {
	case CMD_OBJ_TABLE:
		if (cmd->handle.table.name == NULL)
			return 0;

		table = table_cache_find(&ctx->nft->cache.table_cache,
					 cmd->handle.table.name,
					 cmd->handle.family);
		if (!table)
			return table_not_found(ctx);

		return 0;
	case CMD_OBJ_SET:
	case CMD_OBJ_MAP:
	case CMD_OBJ_METER:
		table = table_cache_find(&ctx->nft->cache.table_cache,
					 cmd->handle.table.name,
					 cmd->handle.family);
		if (!table)
			return table_not_found(ctx);

		set = set_cache_find(table, cmd->handle.set.name);
		if (set == NULL)
			return set_not_found(ctx, &ctx->cmd->handle.set.location,
					     ctx->cmd->handle.set.name);
		if ((cmd->obj == CMD_OBJ_SET && !set_is_literal(set->flags)) ||
		    (cmd->obj == CMD_OBJ_MAP && !map_is_literal(set->flags)) ||
		    (cmd->obj == CMD_OBJ_METER && !set_is_meter(set->flags)))
			return cmd_error(ctx, &ctx->cmd->handle.set.location,
					 "%s", strerror(ENOENT));

		cmd->set = set_get(set);
		return 0;
	case CMD_OBJ_CHAIN:
		table = table_cache_find(&ctx->nft->cache.table_cache,
					 cmd->handle.table.name,
					 cmd->handle.family);
		if (!table)
			return table_not_found(ctx);

		if (!chain_cache_find(table, cmd->handle.chain.name))
			return chain_not_found(ctx);

		return 0;
	case CMD_OBJ_FLOWTABLE:
		table = table_cache_find(&ctx->nft->cache.table_cache,
					 cmd->handle.table.name,
					 cmd->handle.family);
		if (!table)
			return table_not_found(ctx);

		ft = ft_cache_find(table, cmd->handle.flowtable.name);
		if (!ft)
			return flowtable_not_found(ctx, &ctx->cmd->handle.flowtable.location,
						   ctx->cmd->handle.flowtable.name);

		return 0;
	case CMD_OBJ_QUOTA:
		return cmd_evaluate_list_obj(ctx, cmd, NFT_OBJECT_QUOTA);
	case CMD_OBJ_COUNTER:
		return cmd_evaluate_list_obj(ctx, cmd, NFT_OBJECT_COUNTER);
	case CMD_OBJ_CT_HELPER:
		return cmd_evaluate_list_obj(ctx, cmd, NFT_OBJECT_CT_HELPER);
	case CMD_OBJ_CT_TIMEOUT:
		return cmd_evaluate_list_obj(ctx, cmd, NFT_OBJECT_CT_TIMEOUT);
	case CMD_OBJ_LIMIT:
		return cmd_evaluate_list_obj(ctx, cmd, NFT_OBJECT_LIMIT);
	case CMD_OBJ_SECMARK:
		return cmd_evaluate_list_obj(ctx, cmd, NFT_OBJECT_SECMARK);
	case CMD_OBJ_CT_EXPECT:
		return cmd_evaluate_list_obj(ctx, cmd, NFT_OBJECT_CT_EXPECT);
	case CMD_OBJ_SYNPROXY:
		return cmd_evaluate_list_obj(ctx, cmd, NFT_OBJECT_SYNPROXY);
	case CMD_OBJ_COUNTERS:
	case CMD_OBJ_QUOTAS:
	case CMD_OBJ_CT_HELPERS:
	case CMD_OBJ_LIMITS:
	case CMD_OBJ_SETS:
	case CMD_OBJ_FLOWTABLES:
	case CMD_OBJ_SECMARKS:
	case CMD_OBJ_SYNPROXYS:
	case CMD_OBJ_CT_TIMEOUTS:
<<<<<<< HEAD
=======
	case CMD_OBJ_CT_EXPECTATIONS:
>>>>>>> 83ff3160
		if (cmd->handle.table.name == NULL)
			return 0;
		if (!table_cache_find(&ctx->nft->cache.table_cache,
				      cmd->handle.table.name,
				      cmd->handle.family))
			return table_not_found(ctx);

		return 0;
	case CMD_OBJ_CHAINS:
	case CMD_OBJ_RULESET:
	case CMD_OBJ_METERS:
	case CMD_OBJ_MAPS:
		return 0;
	case CMD_OBJ_HOOKS:
		if (cmd->handle.chain.name) {
			int hooknum = str2hooknum(cmd->handle.family, cmd->handle.chain.name);

			if (hooknum == NF_INET_NUMHOOKS)
				return chain_not_found(ctx);

			cmd->handle.chain_id = hooknum;
		}
		return 0;
	default:
		BUG("invalid command object type %u\n", cmd->obj);
	}
}

static int cmd_evaluate_reset(struct eval_ctx *ctx, struct cmd *cmd)
{
	switch (cmd->obj) {
	case CMD_OBJ_COUNTER:
	case CMD_OBJ_QUOTA:
	case CMD_OBJ_COUNTERS:
	case CMD_OBJ_QUOTAS:
	case CMD_OBJ_RULES:
	case CMD_OBJ_RULE:
		if (cmd->handle.table.name == NULL)
			return 0;
		if (!table_cache_find(&ctx->nft->cache.table_cache,
				      cmd->handle.table.name,
				      cmd->handle.family))
			return table_not_found(ctx);

		return 0;
	case CMD_OBJ_ELEMENTS:
		return setelem_evaluate(ctx, cmd);
	case CMD_OBJ_SET:
	case CMD_OBJ_MAP:
		return cmd_evaluate_list(ctx, cmd);
	default:
		BUG("invalid command object type %u\n", cmd->obj);
	}
}

static void __flush_set_cache(struct set *set)
{
	if (set->init != NULL) {
		expr_free(set->init);
		set->init = NULL;
	}
}

static int cmd_evaluate_flush(struct eval_ctx *ctx, struct cmd *cmd)
{
	struct cache *table_cache = &ctx->nft->cache.table_cache;
	struct table *table;
	struct set *set;

	switch (cmd->obj) {
	case CMD_OBJ_RULESET:
		break;
	case CMD_OBJ_TABLE:
		/* Flushing a table does not empty the sets in the table nor remove
		 * any chains.
		 */
	case CMD_OBJ_CHAIN:
		/* Chains don't hold sets */
		break;
	case CMD_OBJ_SET:
		table = table_cache_find(table_cache, cmd->handle.table.name,
					 cmd->handle.family);
		if (!table)
			return table_not_found(ctx);

		set = set_cache_find(table, cmd->handle.set.name);
		if (set == NULL)
			return set_not_found(ctx, &ctx->cmd->handle.set.location,
					     ctx->cmd->handle.set.name);
		else if (!set_is_literal(set->flags))
			return cmd_error(ctx, &ctx->cmd->handle.set.location,
					 "%s", strerror(ENOENT));

		__flush_set_cache(set);

		return 0;
	case CMD_OBJ_MAP:
		table = table_cache_find(table_cache, cmd->handle.table.name,
					 cmd->handle.family);
		if (!table)
			return table_not_found(ctx);

		set = set_cache_find(table, cmd->handle.set.name);
		if (set == NULL)
			return set_not_found(ctx, &ctx->cmd->handle.set.location,
					     ctx->cmd->handle.set.name);
		else if (!map_is_literal(set->flags))
			return cmd_error(ctx, &ctx->cmd->handle.set.location,
					 "%s", strerror(ENOENT));

		__flush_set_cache(set);

		return 0;
	case CMD_OBJ_METER:
		table = table_cache_find(table_cache, cmd->handle.table.name,
					 cmd->handle.family);
		if (!table)
			return table_not_found(ctx);

		set = set_cache_find(table, cmd->handle.set.name);
		if (set == NULL)
			return set_not_found(ctx, &ctx->cmd->handle.set.location,
					     ctx->cmd->handle.set.name);
		else if (!set_is_meter(set->flags))
			return cmd_error(ctx, &ctx->cmd->handle.set.location,
					 "%s", strerror(ENOENT));

		__flush_set_cache(set);

		return 0;
	default:
		BUG("invalid command object type %u\n", cmd->obj);
	}
	return 0;
}

static int cmd_evaluate_rename(struct eval_ctx *ctx, struct cmd *cmd)
{
	struct table *table;

	switch (cmd->obj) {
	case CMD_OBJ_CHAIN:
		table = table_cache_find(&ctx->nft->cache.table_cache,
					 cmd->handle.table.name,
					 cmd->handle.family);
		if (!table)
			return table_not_found(ctx);

		if (!chain_cache_find(table, ctx->cmd->handle.chain.name))
			return chain_not_found(ctx);

		break;
	default:
		BUG("invalid command object type %u\n", cmd->obj);
	}
	return 0;
}

enum {
	CMD_MONITOR_EVENT_ANY,
	CMD_MONITOR_EVENT_NEW,
	CMD_MONITOR_EVENT_DEL,
	CMD_MONITOR_EVENT_MAX
};

static uint32_t monitor_flags[CMD_MONITOR_EVENT_MAX][CMD_MONITOR_OBJ_MAX] = {
	[CMD_MONITOR_EVENT_ANY] = {
		[CMD_MONITOR_OBJ_ANY]		= 0xffffffff,
		[CMD_MONITOR_OBJ_TABLES]	= (1 << NFT_MSG_NEWTABLE) |
						  (1 << NFT_MSG_DELTABLE),
		[CMD_MONITOR_OBJ_CHAINS]	= (1 << NFT_MSG_NEWCHAIN) |
						  (1 << NFT_MSG_DELCHAIN),
		[CMD_MONITOR_OBJ_RULES]		= (1 << NFT_MSG_NEWRULE) |
						  (1 << NFT_MSG_DELRULE),
		[CMD_MONITOR_OBJ_SETS]		= (1 << NFT_MSG_NEWSET) |
						  (1 << NFT_MSG_DELSET),
		[CMD_MONITOR_OBJ_ELEMS]		= (1 << NFT_MSG_NEWSETELEM) |
						  (1 << NFT_MSG_DELSETELEM),
		[CMD_MONITOR_OBJ_RULESET]	= (1 << NFT_MSG_NEWTABLE) |
						  (1 << NFT_MSG_DELTABLE) |
						  (1 << NFT_MSG_NEWCHAIN) |
						  (1 << NFT_MSG_DELCHAIN) |
						  (1 << NFT_MSG_NEWRULE)  |
						  (1 << NFT_MSG_DELRULE)  |
						  (1 << NFT_MSG_NEWSET)   |
						  (1 << NFT_MSG_DELSET)	  |
						  (1 << NFT_MSG_NEWSETELEM) |
						  (1 << NFT_MSG_DELSETELEM) |
						  (1 << NFT_MSG_NEWOBJ)	  |
						  (1 << NFT_MSG_DELOBJ),
		[CMD_MONITOR_OBJ_TRACE]		= (1 << NFT_MSG_TRACE),
	},
	[CMD_MONITOR_EVENT_NEW] = {
		[CMD_MONITOR_OBJ_ANY]		= (1 << NFT_MSG_NEWTABLE) |
						  (1 << NFT_MSG_NEWCHAIN) |
						  (1 << NFT_MSG_NEWRULE)  |
						  (1 << NFT_MSG_NEWSET)   |
						  (1 << NFT_MSG_NEWSETELEM),
		[CMD_MONITOR_OBJ_TABLES]	= (1 << NFT_MSG_NEWTABLE),
		[CMD_MONITOR_OBJ_CHAINS]	= (1 << NFT_MSG_NEWCHAIN),
		[CMD_MONITOR_OBJ_RULES]		= (1 << NFT_MSG_NEWRULE),
		[CMD_MONITOR_OBJ_SETS]		= (1 << NFT_MSG_NEWSET),
		[CMD_MONITOR_OBJ_ELEMS]		= (1 << NFT_MSG_NEWSETELEM),
		[CMD_MONITOR_OBJ_RULESET]	= (1 << NFT_MSG_NEWTABLE) |
						  (1 << NFT_MSG_NEWCHAIN) |
						  (1 << NFT_MSG_NEWRULE)  |
						  (1 << NFT_MSG_NEWSET)   |
						  (1 << NFT_MSG_NEWSETELEM) |
						  (1 << NFT_MSG_NEWOBJ),
		[CMD_MONITOR_OBJ_TRACE]		= 0,
	},
	[CMD_MONITOR_EVENT_DEL] = {
		[CMD_MONITOR_OBJ_ANY]		= (1 << NFT_MSG_DELTABLE) |
						  (1 << NFT_MSG_DELCHAIN) |
						  (1 << NFT_MSG_DELRULE)  |
						  (1 << NFT_MSG_DELSET)   |
						  (1 << NFT_MSG_DELSETELEM),
		[CMD_MONITOR_OBJ_TABLES]	= (1 << NFT_MSG_DELTABLE),
		[CMD_MONITOR_OBJ_CHAINS]	= (1 << NFT_MSG_DELCHAIN),
		[CMD_MONITOR_OBJ_RULES]		= (1 << NFT_MSG_DELRULE),
		[CMD_MONITOR_OBJ_SETS]		= (1 << NFT_MSG_DELSET),
		[CMD_MONITOR_OBJ_ELEMS]		= (1 << NFT_MSG_DELSETELEM),
		[CMD_MONITOR_OBJ_RULESET]	= (1 << NFT_MSG_DELTABLE) |
						  (1 << NFT_MSG_DELCHAIN) |
						  (1 << NFT_MSG_DELRULE)  |
						  (1 << NFT_MSG_DELSET)   |
						  (1 << NFT_MSG_DELSETELEM) |
						  (1 << NFT_MSG_DELOBJ),
		[CMD_MONITOR_OBJ_TRACE]		= 0,
	},
};

static int cmd_evaluate_monitor(struct eval_ctx *ctx, struct cmd *cmd)
{
	uint32_t event;

	if (cmd->monitor->event == NULL)
		event = CMD_MONITOR_EVENT_ANY;
	else if (strcmp(cmd->monitor->event, "new") == 0)
		event = CMD_MONITOR_EVENT_NEW;
	else if (strcmp(cmd->monitor->event, "destroy") == 0)
		event = CMD_MONITOR_EVENT_DEL;
	else {
		return monitor_error(ctx, cmd->monitor, "invalid event %s",
				     cmd->monitor->event);
	}

	cmd->monitor->flags = monitor_flags[event][cmd->monitor->type];
	return 0;
}

static int cmd_evaluate_export(struct eval_ctx *ctx, struct cmd *cmd)
{
	if (cmd->markup->format == __NFT_OUTPUT_NOTSUPP)
		return cmd_error(ctx, &cmd->location,
				 "this output type is not supported, use nft -j list ruleset for JSON support instead");
	else if (cmd->markup->format == NFTNL_OUTPUT_JSON)
		return cmd_error(ctx, &cmd->location,
				 "JSON export is no longer supported, use 'nft -j list ruleset' instead");

	return 0;
}

static int cmd_evaluate_import(struct eval_ctx *ctx, struct cmd *cmd)
{
	if (cmd->markup->format == __NFT_OUTPUT_NOTSUPP)
		return cmd_error(ctx, &cmd->location,
				 "this output type not supported");

	return 0;
}

static const char * const cmd_op_name[] = {
	[CMD_INVALID]	= "invalid",
	[CMD_ADD]	= "add",
	[CMD_REPLACE]	= "replace",
	[CMD_CREATE]	= "create",
	[CMD_INSERT]	= "insert",
	[CMD_DELETE]	= "delete",
	[CMD_GET]	= "get",
	[CMD_LIST]	= "list",
	[CMD_FLUSH]	= "flush",
	[CMD_RENAME]	= "rename",
	[CMD_EXPORT]	= "export",
	[CMD_MONITOR]	= "monitor",
	[CMD_DESCRIBE]	= "describe",
	[CMD_DESTROY]   = "destroy",
};

static const char *cmd_op_to_name(enum cmd_ops op)
{
	if (op > CMD_DESCRIBE)
		return "unknown";

	return cmd_op_name[op];
}

int cmd_evaluate(struct eval_ctx *ctx, struct cmd *cmd)
{
	if (ctx->nft->debug_mask & NFT_DEBUG_EVALUATION) {
		struct error_record *erec;

		erec = erec_create(EREC_INFORMATIONAL, &cmd->location,
				   "Evaluate %s", cmd_op_to_name(cmd->op));
		erec_print(&ctx->nft->output, erec, ctx->nft->debug_mask);
		nft_print(&ctx->nft->output, "\n\n");
		erec_destroy(erec);
	}

	memset(&ctx->ectx, 0, sizeof(ctx->ectx));

	ctx->cmd = cmd;
	switch (cmd->op) {
	case CMD_ADD:
	case CMD_REPLACE:
	case CMD_CREATE:
	case CMD_INSERT:
		return cmd_evaluate_add(ctx, cmd);
	case CMD_DELETE:
	case CMD_DESTROY:
		return cmd_evaluate_delete(ctx, cmd);
	case CMD_GET:
		return cmd_evaluate_get(ctx, cmd);
	case CMD_LIST:
		return cmd_evaluate_list(ctx, cmd);
	case CMD_RESET:
		return cmd_evaluate_reset(ctx, cmd);
	case CMD_FLUSH:
		return cmd_evaluate_flush(ctx, cmd);
	case CMD_RENAME:
		return cmd_evaluate_rename(ctx, cmd);
	case CMD_EXPORT:
		return cmd_evaluate_export(ctx, cmd);
	case CMD_DESCRIBE:
		return 0;
	case CMD_MONITOR:
		return cmd_evaluate_monitor(ctx, cmd);
	case CMD_IMPORT:
		return cmd_evaluate_import(ctx, cmd);
	default:
		BUG("invalid command operation %u\n", cmd->op);
	};
}<|MERGE_RESOLUTION|>--- conflicted
+++ resolved
@@ -1339,25 +1339,14 @@
 {
 	struct expr *op = *expr, *left = op->left;
 	const struct datatype *dtype;
-<<<<<<< HEAD
+	enum byteorder byteorder;
 	unsigned int max_len;
-	int byteorder;
 
 	if (ctx->stmt_len > left->len) {
 		max_len = ctx->stmt_len;
 		byteorder = BYTEORDER_HOST_ENDIAN;
 		dtype = &integer_type;
 
-=======
-	enum byteorder byteorder;
-	unsigned int max_len;
-
-	if (ctx->stmt_len > left->len) {
-		max_len = ctx->stmt_len;
-		byteorder = BYTEORDER_HOST_ENDIAN;
-		dtype = &integer_type;
-
->>>>>>> 83ff3160
 		/* Both sides need to be in host byte order */
 		if (byteorder_conversion(ctx, &op->left, BYTEORDER_HOST_ENDIAN) < 0)
 			return -1;
@@ -1822,24 +1811,6 @@
 	if (ctx->set) {
 		if (ctx->set->flags & NFT_SET_CONCAT)
 			set->set_flags |= NFT_SET_CONCAT;
-<<<<<<< HEAD
-	} else if (set->size == 1) {
-		i = list_first_entry(&set->expressions, struct expr, list);
-		if (i->etype == EXPR_SET_ELEM && list_empty(&i->stmt_list)) {
-			switch (i->key->etype) {
-			case EXPR_PREFIX:
-			case EXPR_RANGE:
-			case EXPR_VALUE:
-				*expr = i->key;
-				i->key = NULL;
-				expr_free(set);
-				return 0;
-			default:
-				break;
-			}
-		}
-=======
->>>>>>> 83ff3160
 	}
 
 	set->set_flags |= NFT_SET_CONSTANT;
@@ -1908,8 +1879,6 @@
 	}
 
 	return 0;
-<<<<<<< HEAD
-=======
 }
 
 static bool datatype_compatible(const struct datatype *a, const struct datatype *b)
@@ -1917,7 +1886,6 @@
 	return (a->type == TYPE_MARK &&
 		datatype_equal(datatype_basetype(a), datatype_basetype(b))) ||
 		datatype_equal(a, b);
->>>>>>> 83ff3160
 }
 
 static int expr_evaluate_map(struct eval_ctx *ctx, struct expr **expr)
@@ -5543,10 +5511,7 @@
 	case CMD_OBJ_SECMARKS:
 	case CMD_OBJ_SYNPROXYS:
 	case CMD_OBJ_CT_TIMEOUTS:
-<<<<<<< HEAD
-=======
 	case CMD_OBJ_CT_EXPECTATIONS:
->>>>>>> 83ff3160
 		if (cmd->handle.table.name == NULL)
 			return 0;
 		if (!table_cache_find(&ctx->nft->cache.table_cache,
