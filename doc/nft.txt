nft(8)
======

NAME
----
nft - Administration tool of the nftables framework for packet filtering and classification


SYNOPSIS
--------
[verse]
*nft* [ *-nNscaeSupyjtT* ] [ *-I* 'directory' ] [ *-f* 'filename' | *-i* | 'cmd' ...]
*nft* *-h*
*nft* *-v*

DESCRIPTION
-----------
nft is the command line tool used to set up, maintain and inspect packet
filtering and classification rules in the Linux kernel, in the nftables
framework. The Linux kernel subsystem is known as nf_tables, and `nf' stands
for Netfilter.

OPTIONS
-------
The command accepts several different options which are documented here in groups for better
understanding of their meaning. You can get information about options by running *nft --help*.

.General options:

*-h*::
*--help*::
	Show help message and all options.

*-v*::
*--version*::
	Show version.

*-V*::
	Show long version information, including compile-time configuration.

.Ruleset input handling options that specify to how to load rulesets:

*-f*::
*--file 'filename'*::
	Read input from 'filename'. If 'filename' is -, read from stdin.

*-D*::
*--define 'name=value'*::
	Define a variable. You can only combine this option with '-f'.

*-i*::
*--interactive*::
	Read input from an interactive readline CLI. You can use quit to exit, or use the EOF marker,
	normally this is CTRL-D.

*-I*::
*--includepath directory*::
	Add the directory 'directory' to the list of directories to be searched for included files. This
	option may be specified multiple times.

*-c*::
*--check*::
	Check commands validity without actually applying the changes.

*-o*::
*--optimize*::
	Optimize your ruleset. You can combine this option with '-c' to inspect
        the proposed optimizations.

.Ruleset list output formatting that modify the output of the list ruleset command:

*-a*::
*--handle*::
	Show object handles in output.

*-s*::
*--stateless*::
	Omit stateful information of rules and stateful objects.

*-t*::
*--terse*::
	Omit contents of sets from output.

*-S*::
*--service*::
	Translate ports to service names as defined by /etc/services.

*-N*::
*--reversedns*::
	Translate IP address to names via reverse DNS lookup. This may slow down
	your listing since it generates network traffic.

*-u*::
*--guid*::
	Translate numeric UID/GID to names as defined by /etc/passwd and /etc/group.

*-n*::
*--numeric*::
	Print fully numerical output.

*-y*::
*--numeric-priority*::
	Display base chain priority numerically.

*-p*::
*--numeric-protocol*::
	Display layer 4 protocol numerically.

*-T*::
*--numeric-time*::
	Show time, day and hour values in numeric format.

.Command output formatting:

*-e*::
*--echo*::
	When inserting items into the ruleset using *add*, *insert* or *replace* commands, print notifications
	just like *nft monitor*.

*-j*::
*--json*::
	Format output in JSON. See libnftables-json(5) for a schema description.

*-d*::
*--debug* 'level'::
	Enable debugging output. The debug level can be any of *scanner*, *parser*, *eval*,
        *netlink*, *mnl*, *proto-ctx*, *segtree*, *all*. You can combine more than one by
        separating by the ',' symbol, for example '-d eval,mnl'.

INPUT FILE FORMATS
------------------
LEXICAL CONVENTIONS
~~~~~~~~~~~~~~~~~~~
Input is parsed line-wise. When the last character of a line, just before the
newline character, is a non-quoted backslash (\), the next line is treated as a
continuation. Multiple commands on the same line can be separated using a
semicolon (;). +

A hash sign (#) begins a comment. All following characters on the same line are
ignored. +

Identifiers begin with an alphabetic character (a-z,A-Z), followed by zero or more
alphanumeric characters (a-z,A-Z,0-9) and the characters slash (/), backslash
(\), underscore (_) and dot (.). Identifiers using different characters or
clashing with a keyword need to be enclosed in double quotes (").

INCLUDE FILES
~~~~~~~~~~~~~
[verse]
*include* 'filename'

Other files can be included by using the *include* statement. The directories to
be searched for include files can be specified using the *-I*/*--includepath*
option. You can override this behaviour either by prepending `./' to your path
to force inclusion of files located in the current working directory (i.e.
relative path) or / for file location expressed as an absolute path. +

If *-I*/*--includepath* is not specified, then nft relies on the default
directory that is specified at compile time. You can retrieve this default
directory via the *-h*/*--help* option. +

Include statements support the usual shell wildcard symbols (*,?,[]). Having no
matches for an include statement is not an error, if wildcard symbols are used
in the include statement. This allows having potentially empty include
directories for statements like **include "/etc/firewall/rules/*"**. The wildcard
matches are loaded in alphabetical order. Files beginning with dot (.) are not
matched by include statements.

SYMBOLIC VARIABLES
~~~~~~~~~~~~~~~~~~
[verse]
*define* 'variable' *=* 'expr'
*undefine* 'variable'
*redefine* 'variable' *=* 'expr'
*$variable*

Symbolic variables can be defined using the *define* statement. Variable
references are expressions and can be used to initialize other variables. The scope
of a definition is the current block and all blocks contained within.
Symbolic variables can be undefined using the *undefine* statement, and modified
using the *redefine* statement.

.Using symbolic variables
---------------------------------------
define int_if1 = eth0
define int_if2 = eth1
define int_ifs = { $int_if1, $int_if2 }
redefine int_if2 = wlan0
undefine int_if2

filter input iif $int_ifs accept
---------------------------------------

[[ADDRESS_FAMILIES]]
ADDRESS FAMILIES
----------------
Address families determine the type of packets which are processed. For each
address family, the kernel contains so called hooks at specific stages of the
packet processing paths, which invoke nftables if rules for these hooks exist.

[horizontal]
*ip*:: IPv4 address family.
*ip6*:: IPv6 address family.
*inet*:: Internet (IPv4/IPv6) address family.
*arp*:: ARP address family, handling IPv4 ARP packets.
*bridge*:: Bridge address family, handling packets which traverse a bridge device.
*netdev*:: Netdev address family, handling packets on ingress and egress.

All nftables objects exist in address family specific namespaces, therefore all
identifiers include an address family. If an identifier is specified without an
address family, the *ip* family is used by default.

IPV4/IPV6/INET ADDRESS FAMILIES
~~~~~~~~~~~~~~~~~~~~~~~~~~~~~~~
The IPv4/IPv6/Inet address families handle IPv4, IPv6 or both types of packets.
They contain five hooks at different packet processing stages in the network
stack.

.IPv4/IPv6/Inet address family hooks
[options="header"]
|==================
|Hook | Description
|prerouting |
All packets entering the system are processed by the prerouting hook. It is
invoked before the routing process and is used for early filtering or changing
packet attributes that affect routing.
|input |
Packets delivered to the local system are processed by the input hook.
|forward |
Packets forwarded to a different host are processed by the forward hook.
|output |
Packets sent by local processes are processed by the output hook.
|postrouting |
All packets leaving the system are processed by the postrouting hook.
|ingress |
All packets entering the system are processed by this hook. It is invoked before
layer 3 protocol handlers, hence before the prerouting hook, and it can be used
for filtering and policing. Ingress is only available for Inet family (since
Linux kernel 5.10).
|===================

ARP ADDRESS FAMILY
~~~~~~~~~~~~~~~~~~
The ARP address family handles ARP packets received and sent by the system. It
is commonly used to mangle ARP packets for clustering.

.ARP address family hooks
[options="header"]
|=================
|Hook | Description
|input |
Packets delivered to the local system are processed by the input hook.
|output |
Packets send by the local system are processed by the output hook.
|=================

BRIDGE ADDRESS FAMILY
~~~~~~~~~~~~~~~~~~~~~
The bridge address family handles Ethernet packets traversing bridge devices.

The list of supported hooks is identical to IPv4/IPv6/Inet address families above.

NETDEV ADDRESS FAMILY
~~~~~~~~~~~~~~~~~~~~
The Netdev address family handles packets from the device ingress and egress
path. This family allows you to filter packets of any ethertype such as ARP,
VLAN 802.1q, VLAN 802.1ad (Q-in-Q) as well as IPv4 and IPv6 packets.

.Netdev address family hooks
[options="header"]
|=================
|Hook | Description
|ingress |
All packets entering the system are processed by this hook. It is invoked after
the network taps (ie. *tcpdump*), right after *tc* ingress and before layer 3
protocol handlers, it can be used for early filtering and policing.
|egress |
All packets leaving the system are processed by this hook. It is invoked after
layer 3 protocol handlers and before *tc* egress. It can be used for late
filtering and policing.
|=================

Tunneled packets (such as *vxlan*) are processed by netdev family hooks both
in decapsulated and encapsulated (tunneled) form. So a packet can be filtered
on the overlay network as well as on the underlying network.

Note that the order of netfilter and *tc* is mirrored on ingress versus egress.
This ensures symmetry for NAT and other packet mangling.

Ingress packets which are redirected out some other interface are only
processed by netfilter on egress if they have passed through netfilter ingress
processing before. Thus, ingress packets which are redirected by *tc* are not
subjected to netfilter. But they are if they are redirected by *netfilter* on
ingress. Conceptually, tc and netfilter can be thought of as layers, with
netfilter layered above tc: If the packet hasn't been passed up from the
tc layer to the netfilter layer, it's not subjected to netfilter on egress.

RULESET
-------
[verse]
{*list* | *flush*} *ruleset* ['family']

The *ruleset* keyword is used to identify the whole set of tables, chains, etc.
currently in place in kernel. The following *ruleset* commands exist:

[horizontal]
*list*:: Print the ruleset in human-readable format.

*flush*:: Clear the whole ruleset. Note that, unlike iptables, this will remove
all tables and whatever they contain, effectively leading to an empty ruleset -
no packet filtering will happen anymore, so the kernel accepts any valid packet
it receives.

It is possible to limit *list* and *flush* to a specific address family only.
For a list of valid family names, see <<ADDRESS_FAMILIES>> above.

By design, *list ruleset* command output may be used as input to *nft -f*.
Effectively, this is the nft-equivalent of *iptables-save* and
*iptables-restore*.

TABLES
------
[verse]
{*add* | *create*} *table* ['family'] 'table' [ {*comment* 'comment' *;*'} *{ flags* 'flags' *; }*]
{*delete* | *destroy* | *list* | *flush*} *table* ['family'] 'table'
*list tables* ['family']
*delete table* ['family'] *handle* 'handle'
*destroy table* ['family'] *handle* 'handle'

Tables are containers for chains, sets and stateful objects. They are identified
by their address family and their name. The address family must be one of *ip*,
*ip6*, *inet*, *arp*, *bridge*, *netdev*. The *inet* address family is a dummy
family which is used to create hybrid IPv4/IPv6 tables. The *meta expression
nfproto* keyword can be used to test which family (ipv4 or ipv6) context the
packet is being processed in. When no address family is specified, *ip* is used
by default. The only difference between add and create is that the former will
not return an error if the specified table already exists while *create* will
return an error.

.Table flags
[options="header"]
|=================
|Flag | Description
|dormant |
table is not evaluated any more (base chains are unregistered).
|=================

.*Add, change, delete a table*
---------------------------------------
# start nft in interactive mode
nft --interactive

# create a new table.
create table inet mytable

# add a new base chain: get input packets
add chain inet mytable myin { type filter hook input priority filter; }

# add a single counter to the chain
add rule inet mytable myin counter

# disable the table temporarily -- rules are not evaluated anymore
add table inet mytable { flags dormant; }

# make table active again:
add table inet mytable
---------------------------------------

[horizontal]
*add*:: Add a new table for the given family with the given name.
*delete*:: Delete the specified table.
*destroy*:: Delete the specified table, it does not fail if it does not exist.
*list*:: List all chains and rules of the specified table.
*flush*:: Flush all chains and rules of the specified table.

CHAINS
------
[verse]
{*add* | *create*} *chain* ['family'] 'table' 'chain' [*{ type* 'type' *hook* 'hook' [*device* 'device'] *priority* 'priority' *;* [*policy* 'policy' *;*] [*comment* 'comment' *;*'] *}*]
{*delete* | *destroy* | *list* | *flush*} *chain* ['family'] 'table' 'chain'
*list chains* ['family']
*delete chain* ['family'] 'table' *handle* 'handle'
*destroy chain* ['family'] 'table' *handle* 'handle'
*rename chain* ['family'] 'table' 'chain' 'newname'

Chains are containers for rules. They exist in two kinds, base chains and
regular chains. A base chain is an entry point for packets from the networking
stack, a regular chain may be used as jump target and is used for better rule
organization.

[horizontal]
*add*:: Add a new chain in the specified table. When a hook and priority value
are specified, the chain is created as a base chain and hooked up to the networking stack.
*create*:: Similar to the *add* command, but returns an error if the chain already exists.
*delete*:: Delete the specified chain. The chain must not contain any rules or be used as jump target.
*destroy*:: Delete the specified chain, it does not fail if it does not exist. The chain must not contain any rules or be used as jump target.
*rename*:: Rename the specified chain.
*list*:: List all rules of the specified chain.
*flush*:: Flush all rules of the specified chain.

For base chains, *type*, *hook* and *priority* parameters are mandatory.

.Supported chain types
[options="header"]
|=================
|Type | Families | Hooks | Description
|filter | all | all |
Standard chain type to use in doubt.
|nat | ip, ip6, inet |
prerouting, input, output, postrouting |
Chains of this type perform Native Address Translation based on conntrack
entries. Only the first packet of a connection actually traverses this chain -
its rules usually define details of the created conntrack entry (NAT
statements for instance).
|route | ip, ip6 | output |
If a packet has traversed a chain of this type and is about to be accepted, a
new route lookup is performed if relevant parts of the IP header have changed.
This allows one to e.g. implement policy routing selectors in nftables.
|=================

Apart from the special cases illustrated above (e.g. *nat* type not supporting
*forward* hook or *route* type only supporting *output* hook), there are three
further quirks worth noticing:

* The netdev family supports merely two combinations, namely *filter* type with
  *ingress* hook and *filter* type with *egress* hook. Base chains in this
  family also require the *device* parameter to be present since they exist per
  interface only.
* The arp family supports only the *input* and *output* hooks, both in chains of type
  *filter*.
* The inet family also supports the *ingress* hook (since Linux kernel 5.10),
  to filter IPv4 and IPv6 packet at the same location as the netdev *ingress*
  hook. This inet hook allows you to share sets and maps between the usual
  *prerouting*, *input*, *forward*, *output*, *postrouting* and this *ingress*
  hook.

The *device* parameter accepts a network interface name as a string, and is
required when adding a base chain that filters traffic on the ingress or
egress hooks. Any ingress or egress chains will only filter traffic from the
interface specified in the *device* parameter.

The *priority* parameter accepts a signed integer value or a standard priority
name which specifies the order in which chains with the same *hook* value are
traversed. The ordering is ascending, i.e. lower priority values have precedence
over higher ones.

With *nat* type chains, there's a lower excluding limit of -200 for *priority*
values, because conntrack hooks at this priority and NAT requires it.

Standard priority values can be replaced with easily memorizable names.  Not all
names make sense in every family with every hook (see the compatibility matrices
below) but their numerical value can still be used for prioritizing chains.

These names and values are defined and made available based on what priorities
are used by xtables when registering their default chains.

Most of the families use the same values, but bridge uses different ones from
the others. See the following tables that describe the values and compatibility.

.Standard priority names, family and hook compatibility matrix
[options="header"]
|==================
| Name | Value | Families | Hooks
| raw | -300 | ip, ip6, inet | all
| mangle | -150 | ip, ip6, inet | all
| dstnat | -100 | ip, ip6, inet | prerouting
| filter | 0 | ip, ip6, inet, arp, netdev | all
| security | 50 | ip, ip6, inet | all
| srcnat | 100 | ip, ip6, inet | postrouting
|===================

.Standard priority names and hook compatibility for the bridge family
[option="header"]
|==================
| Name | Value | Hooks
| dstnat | -300 | prerouting
| filter | -200 | all
| out | 100 | output
| srcnat | 300 | postrouting
|==================

Basic arithmetic expressions (addition and subtraction) can also be achieved
with these standard names to ease relative prioritizing, e.g. *mangle - 5* stands
for *-155*.  Values will also be printed like this until the value is not
further than 10 from the standard value.

Base chains also allow one to set the chain's *policy*, i.e.  what happens to
packets not explicitly accepted or refused in contained rules. Supported policy
values are *accept* (which is the default) or *drop*.

RULES
-----
[verse]
{*add* | *insert*} *rule* ['family'] 'table' 'chain' [*handle* 'handle' | *index* 'index'] 'statement' ... [*comment* 'comment']
*replace rule* ['family'] 'table' 'chain' *handle* 'handle' 'statement' ... [*comment* 'comment']
{*delete* | *reset*} *rule* ['family'] 'table' 'chain' *handle* 'handle'
*destroy rule* ['family'] 'table' 'chain' *handle* 'handle'
*reset rules* ['family'] ['table' ['chain']]

Rules are added to chains in the given table. If the family is not specified, the
ip family is used. Rules are constructed from two kinds of components according
to a set of grammatical rules: expressions and statements.

The add and insert commands support an optional location specifier, which is
either a 'handle' or the 'index' (starting at zero) of an existing rule.
Internally, rule locations are always identified by 'handle' and the translation
from 'index' happens in userspace. This has two potential implications in case a
concurrent ruleset change happens after the translation was done: The effective
rule index might change if a rule was inserted or deleted before the referred
one. If the referred rule was deleted, the command is rejected by the kernel
just as if an invalid 'handle' was given.

A 'comment' is a single word or a double-quoted (") multi-word string which can
be used to make notes regarding the actual rule. *Note:* If you use bash for
adding rules, you have to escape the quotation marks, e.g. \"enable ssh for
servers\".

[horizontal]
*add*:: Add a new rule described by the list of statements. The
rule is appended to the given chain unless a location is specified, in which
case the rule is inserted after the specified rule.
*insert*:: Same as *add* except the rule is inserted at the
beginning of the chain or before the specified rule.
*replace*:: Similar to *add*, but the rule replaces the specified rule.
*delete*:: Delete the specified rule.
*destroy*:: Delete the specified rule, it does not fail if it does not exist.
*reset*:: Reset rule-contained state, e.g. counter and quota statement values.

.*add a rule to ip table output chain*
-------------
nft add rule filter output ip daddr 192.168.0.0/24 accept # 'ip filter' is assumed
# same command, slightly more verbose
nft add rule ip filter output ip daddr 192.168.0.0/24 accept
--------------

.*delete rule from inet table*
-----------------------
# nft -a list ruleset
table inet filter {
	chain input {
		type filter hook input priority filter; policy accept;
		ct state established,related accept # handle 4
		ip saddr 10.1.1.1 tcp dport ssh accept # handle 5
	  ...
# delete the rule with handle 5
nft delete rule inet filter input handle 5
-------------------------

SETS
----
nftables offers two kinds of set concepts. Anonymous sets are sets that have no
specific name. The set members are enclosed in curly braces, with commas to
separate elements when creating the rule the set is used in. Once that rule is
removed, the set is removed as well. They cannot be updated, i.e. once an
anonymous set is declared it cannot be changed anymore except by
removing/altering the rule that uses the anonymous set.

.*Using anonymous sets to accept particular subnets and ports*
----------
nft add rule filter input ip saddr { 10.0.0.0/8, 192.168.0.0/16 } tcp dport { 22, 443 } accept
----------

Named sets are sets that need to be defined first before they can be referenced
in rules. Unlike anonymous sets, elements can be added to or removed from a
named set at any time. Sets are referenced from rules using an @ prefixed to the
sets name.

.*Using named sets to accept addresses and ports*
------------------
nft add rule filter input ip saddr @allowed_hosts tcp dport @allowed_ports accept
------------------

The sets allowed_hosts and allowed_ports need to be created first. The next
section describes nft set syntax in more detail.

[verse]
*add set* ['family'] 'table' 'set' *{ type* 'type' | *typeof* 'expression' *;* [*flags* 'flags' *;*] [*timeout* 'timeout' *;*] [*gc-interval* 'gc-interval' *;*] [*elements = {* 'element'[*,* ...] *} ;*] [*size* 'size' *;*] [*comment* 'comment' *;*'] [*policy* 'policy' *;*] [*auto-merge ;*] *}*
{*delete* | *destroy* | *list* | *flush* | *reset* } *set* ['family'] 'table' 'set'
*list sets* ['family']
*delete set* ['family'] 'table' *handle* 'handle'
{*add* | *delete* | *destroy* } *element* ['family'] 'table' 'set' *{* 'element'[*,* ...] *}*

Sets are element containers of a user-defined data type, they are uniquely
identified by a user-defined name and attached to tables. Their behaviour can
be tuned with the flags that can be specified at set creation time.

[horizontal]
*add*:: Add a new set in the specified table. See the Set specification table below for more information about how to specify properties of a set.
*delete*:: Delete the specified set.
*destroy*:: Delete the specified set, it does not fail if it does not exist.
*list*:: Display the elements in the specified set.
*flush*:: Remove all elements from the specified set.
<<<<<<< HEAD
*reset*:: Reset timeout and other state in all contained elements.
=======
*reset*:: Reset state in all contained elements, e.g. counter and quota statement values.
>>>>>>> 83ff3160

.Set specifications
[options="header"]
|=================
|Keyword | Description | Type
|type |
data type of set elements |
string: ipv4_addr, ipv6_addr, ether_addr, inet_proto, inet_service, mark
|typeof |
data type of set element |
expression to derive the data type from
|flags |
set flags | string: constant, dynamic, interval, timeout.  Used to describe the sets properties.
|timeout |
time an element stays in the set, mandatory if set is added to from the packet path (ruleset)|
string, decimal followed by unit. Units are: d, h, m, s
|gc-interval |
garbage collection interval, only available when timeout or flag timeout are
active |
string, decimal followed by unit. Units are: d, h, m, s
|elements |
elements contained by the set |
set data type
|size |
maximum number of elements in the set, mandatory if set is added to from the packet path (ruleset)|
unsigned integer (64 bit)
|policy |
set policy |
string: performance [default], memory
|auto-merge |
automatic merge of adjacent/overlapping set elements (only for interval sets) |
|=================


MAPS
-----
[verse]
*add map* ['family'] 'table' 'map' *{ type* 'type' | *typeof* 'expression' [*flags* 'flags' *;*] [*elements = {* 'element'[*,* ...] *} ;*] [*size* 'size' *;*] [*comment* 'comment' *;*'] [*policy* 'policy' *;*] *}*
{*delete* | *destroy* | *list* | *flush* | *reset* } *map* ['family'] 'table' 'map'
*list maps* ['family']

Maps store data based on some specific key used as input. They are uniquely identified by a user-defined name and attached to tables.

[horizontal]
*add*:: Add a new map in the specified table.
*delete*:: Delete the specified map.
*destroy*:: Delete the specified map, it does not fail if it does not exist.
*list*:: Display the elements in the specified map.
*flush*:: Remove all elements from the specified map.
<<<<<<< HEAD
*reset*:: Reset timeout and other state in all contained elements.
=======
*reset*:: Reset state in all contained elements, e.g. counter and quota statement values.
>>>>>>> 83ff3160

.Map specifications
[options="header"]
|=================
|Keyword | Description | Type
|type |
data type of map elements |
string: ipv4_addr, ipv6_addr, ether_addr, inet_proto, inet_service, mark, counter, quota. Counter and quota can't be used as keys
|typeof |
data type of set element |
expression to derive the data type from
|flags |
map flags |
string, same as set flags
|elements |
elements contained by the map |
map data type
|size |
maximum number of elements in the map |
unsigned integer (64 bit)
| policy |
map policy |
string: performance [default], memory
|=================

Users can specifiy the properties/features that the set/map must support.
This allows the kernel to pick an optimal internal representation.
If a required flag is missing, the ruleset might still work, as
nftables will auto-enable features if it can infer this from the ruleset.
This may not work for all cases, however, so it is recommended to
specify all required features in the set/map definition manually.

.Set and Map flags
[options="header"]
|=================
|Flag		| Description
|constant	| Set contents will never change after creation
|dynamic	| Set must support updates from the packet path with the *add*, *update* or *delete* keywords.
|interval	| Set must be able to store intervals (ranges)
|timeout	| Set must support element timeouts (auto-removal of elements once they expire).
|=================

ELEMENTS
--------
[verse]
____
{*add* | *create* | *delete* | *destroy* | *get* | *reset* } *element* ['family'] 'table' 'set' *{* 'ELEMENT'[*,* ...] *}*

'ELEMENT' := 'key_expression' 'OPTIONS' [*:* 'value_expression']
'OPTIONS' := [*timeout* 'TIMESPEC'] [*expires* 'TIMESPEC'] [*comment* 'string']
'TIMESPEC' := ['num'*d*]['num'*h*]['num'*m*]['num'[*s*]]
____
Element-related commands allow one to change contents of named sets and maps.
'key_expression' is typically a value matching the set type.
'value_expression' is not allowed in sets but mandatory when adding to maps, where it
matches the data part in its type definition. When deleting from maps, it may
be specified but is optional as 'key_expression' uniquely identifies the
element.

*create* command is similar to *add* with the exception that none of the
listed elements may already exist.

*get* command is useful to check if an element is contained in a set which may
be non-trivial in very large and/or interval sets. In the latter case, the
containing interval is returned instead of just the element itself.

<<<<<<< HEAD
*reset* command resets timeout or other state attached to the given
element(s).
=======
*reset* command resets state attached to the given element(s), e.g. counter and
quota statement values.
>>>>>>> 83ff3160

.Element options
[options="header"]
|=================
|Option | Description
|timeout |
timeout value for sets/maps with flag *timeout*
|expires |
the time until given element expires, useful for ruleset replication only
|comment |
per element comment field
|=================


FLOWTABLES
-----------
[verse]
{*add* | *create*} *flowtable* ['family'] 'table' 'flowtable' *{ hook* 'hook' *priority* 'priority' *; devices = {* 'device'[*,* ...] *} ; }*
*list flowtables* ['family']
{*delete* | *destroy* | *list*} *flowtable* ['family'] 'table' 'flowtable'
*delete* *flowtable* ['family'] 'table' *handle* 'handle'

Flowtables allow you to accelerate packet forwarding in software. Flowtables
entries are represented through a tuple that is composed of the input interface,
source and destination address, source and destination port; and layer 3/4
protocols. Each entry also caches the destination interface and the gateway
address - to update the destination link-layer address - to forward packets.
The ttl and hoplimit fields are also decremented. Hence, flowtables provides an
alternative path that allow packets to bypass the classic forwarding path.
Flowtables reside in the ingress hook that is located before the prerouting
hook. You can select which flows you want to offload through the flow
expression from the forward chain. Flowtables are identified by their address
family and their name. The address family must be one of ip, ip6, or inet. The inet
address family is a dummy family which is used to create hybrid IPv4/IPv6
tables. When no address family is specified, ip is used by default.

The *priority* can be a signed integer or *filter* which stands for 0. Addition
and subtraction can be used to set relative priority, e.g. filter + 5 equals to
5.

[horizontal]
*add*:: Add a new flowtable for the given family with the given name.
*delete*:: Delete the specified flowtable.
*destroy*:: Delete the specified flowtable, it does not fail if it does not exist.
*list*:: List all flowtables.

LISTING
-------
[verse]
*list { secmarks | synproxys | flow tables | meters | hooks }* ['family']
*list { secmarks | synproxys | flow tables | meters | hooks } table* ['family'] 'table'
*list ct { timeout | expectation | helper | helpers } table* ['family'] 'table'

Inspect configured objects.
*list hooks* shows the full hook pipeline, including those registered by
kernel modules, such as nf_conntrack.

STATEFUL OBJECTS
----------------
[verse]
{*add* | *delete* | *destroy* | *list* | *reset*} *counter* ['family'] 'table' 'object'
{*add* | *delete* | *destroy* | *list* | *reset*} *quota* ['family'] 'table' 'object'
{*add* | *delete* | *destroy* | *list*} *limit* ['family'] 'table' 'object'
*delete* 'counter' ['family'] 'table' *handle* 'handle'
*delete* 'quota' ['family'] 'table' *handle* 'handle'
*delete* 'limit' ['family'] 'table' *handle* 'handle'
*destroy* 'counter' ['family'] 'table' *handle* 'handle'
*destroy* 'quota' ['family'] 'table' *handle* 'handle'
*destroy* 'limit' ['family'] 'table' *handle* 'handle'
*list counters* ['family']
*list quotas* ['family']
*list limits* ['family']
*reset counters* ['family']
*reset quotas* ['family']
*reset counters* ['family'] 'table'
*reset quotas* ['family'] 'table'

Stateful objects are attached to tables and are identified by a unique name.
They group stateful information from rules, to reference them in rules the
keywords "type name" are used e.g. "counter name".

[horizontal]
*add*:: Add a new stateful object in the specified table.
*delete*:: Delete the specified object.
*destroy*:: Delete the specified object, it does not fail if it does not exist.
*list*:: Display stateful information the object holds.
*reset*:: List-and-reset stateful object.

include::stateful-objects.txt[]

EXPRESSIONS
------------
Expressions represent values, either constants like network addresses, port
numbers, etc., or data gathered from the packet during ruleset evaluation.
Expressions can be combined using binary, logical, relational and other types of
expressions to form complex or relational (match) expressions. They are also
used as arguments to certain types of operations, like NAT, packet marking etc.

Each expression has a data type, which determines the size, parsing and
representation of symbolic values and type compatibility with other expressions.

DESCRIBE COMMAND
~~~~~~~~~~~~~~~~
[verse]
*describe* 'expression' | 'data type'

The *describe* command shows information about the type of an expression and its data type.
A data type may also be given, in which nft will display more information
about the type.

.The describe command
---------------------
$ nft describe tcp flags
payload expression, datatype tcp_flag (TCP flag) (basetype bitmask, integer), 8 bits

predefined symbolic constants:
fin                           0x01
syn                           0x02
rst                           0x04
psh                           0x08
ack                           0x10
urg                           0x20
ecn                           0x40
cwr                           0x80
---------------------

DATA TYPES
----------

Data types determine the size, parsing and representation of symbolic values
and type compatibility of expressions. A number of global data types exist, in
addition some expression types define further data types specific to the
expression type. Most data types have a fixed size, some however may have a
dynamic size, f.i. the string type. +
Some types also have predefined symbolic constants.  Those can be listed
using the nft *describe* command:

---------------------
$ nft describe ct_state
datatype ct_state (conntrack state) (basetype bitmask, integer), 32 bits

pre-defined symbolic constants (in hexadecimal):
invalid                         0x00000001
new ...
---------------------

Types may be derived from lower order types, f.i. the IPv4 address type is
derived from the integer type, meaning an IPv4 address can also be specified as
an integer value. +

In certain contexts (set and map definitions), it is necessary to explicitly
specify a data type. Each type has a name which is used for this.

include::data-types.txt[]

PRIMARY EXPRESSIONS
-------------------
The lowest order expression is a primary expression, representing either a
constant or a single datum from a packet's payload, meta data or a stateful
module.

include::primary-expression.txt[]

PAYLOAD EXPRESSIONS
-------------------
Payload expressions refer to data from the packet's payload.

include::payload-expression.txt[]

STATEMENTS
----------
Statements represent actions to be performed. They can alter control flow
(return, jump to a different chain, accept or drop the packet) or can perform
actions, such as logging, rejecting a packet, etc. +

Statements exist in two kinds. Terminal statements unconditionally terminate
evaluation of the current rule, non-terminal statements either only
conditionally or never terminate evaluation of the current rule, in other words,
they are passive from the ruleset evaluation perspective. There can be an
arbitrary amount of non-terminal statements in a rule, but only a single
terminal statement as the final statement.

include::statements.txt[]

ADDITIONAL COMMANDS
-------------------
These are some additional commands included in nft.

MONITOR
~~~~~~~~
The monitor command allows you to listen to Netlink events produced by the
nf_tables subsystem. These are either related to creation and deletion of
objects or to packets for which *meta nftrace* was enabled. When they
occur, nft will print to stdout the monitored events in either JSON or
native nft format. +

[verse]
____
*monitor* [*new* | *destroy*] 'MONITOR_OBJECT'
*monitor* *trace*

'MONITOR_OBJECT' := *tables* | *chains* | *sets* | *rules* | *elements* | *ruleset*
____

To filter events related to a concrete object, use one of the keywords in
'MONITOR_OBJECT'.

To filter events related to a concrete action, use keyword *new* or *destroy*.

The second form of invocation takes no further options and exclusively prints
events generated for packets with *nftrace* enabled.

Hit ^C to finish the monitor operation.

.Listen to all events, report in native nft format
--------------------------------------------------
% nft monitor
--------------------------------------------------

.Listen to deleted rules, report in JSON format
-----------------------------------------------
% nft -j monitor destroy rules
-----------------------------------------------

.Listen to both new and destroyed chains, in native nft format
-----------------------------------------------------------------
% nft monitor chains
-------------------------------

.Listen to ruleset events such as table, chain, rule, set, counters and quotas, in native nft format
----------------------------------------------------------------------------------------------------
% nft monitor ruleset
---------------------

.Trace incoming packets from host 10.0.0.1
------------------------------------------
% nft add rule filter input ip saddr 10.0.0.1 meta nftrace set 1
% nft monitor trace
------------------------------------------

ERROR REPORTING
---------------
When an error is detected, nft shows the line(s) containing the error, the
position of the erroneous parts in the input stream and marks up the erroneous
parts using carets (^). If the error results from the combination of two
expressions or statements, the part imposing the constraints which are violated
is marked using tildes (~). +

For errors returned by the kernel, nft cannot detect which parts of the input
caused the error and the entire command is marked.

.Error caused by single incorrect expression
--------------------------------------------
<cmdline>:1:19-22: Error: Interface does not exist
filter output oif eth0
		  ^^^^
--------------------------------------------

.Error caused by invalid combination of two expressions
-------------------------------------------------------
<cmdline>:1:28-36: Error: Right hand side of relational expression (==) must be constant
filter output tcp dport == tcp dport
                        ~~ ^^^^^^^^^
-------------------------------------------------------

.Error returned by the kernel
-----------------------------
<cmdline>:0:0-23: Error: Could not process rule: Operation not permitted
filter output oif wlan0
^^^^^^^^^^^^^^^^^^^^^^^
---------------------------------

EXIT STATUS
-----------
On success, nft exits with a status of 0. Unspecified errors cause it to exit
with a status of 1, memory allocation errors with a status of 2, unable to open
Netlink socket with 3.

SEE ALSO
--------
[verse]
libnftables(3), libnftables-json(5), iptables(8), ip6tables(8), arptables(8), ebtables(8), ip(8), tc(8)

There is an official wiki at: https://wiki.nftables.org

AUTHORS
-------
nftables was written by Patrick McHardy and Pablo Neira Ayuso, among many other contributors from the Netfilter community.

COPYRIGHT
---------
Copyright © 2008-2014 Patrick McHardy <kaber@trash.net> Copyright © 2013-2018 Pablo Neira Ayuso <pablo@netfilter.org> +

nftables is free software; you can redistribute it and/or modify it under the
terms of the GNU General Public License version 2 as published by the Free
Software Foundation. +

This documentation is licensed under the terms of the Creative Commons Attribution-ShareAlike 4.0 license, CC BY-SA 4.0 http://creativecommons.org/licenses/by-sa/4.0/.<|MERGE_RESOLUTION|>--- conflicted
+++ resolved
@@ -590,11 +590,7 @@
 *destroy*:: Delete the specified set, it does not fail if it does not exist.
 *list*:: Display the elements in the specified set.
 *flush*:: Remove all elements from the specified set.
-<<<<<<< HEAD
-*reset*:: Reset timeout and other state in all contained elements.
-=======
 *reset*:: Reset state in all contained elements, e.g. counter and quota statement values.
->>>>>>> 83ff3160
 
 .Set specifications
 [options="header"]
@@ -644,11 +640,7 @@
 *destroy*:: Delete the specified map, it does not fail if it does not exist.
 *list*:: Display the elements in the specified map.
 *flush*:: Remove all elements from the specified map.
-<<<<<<< HEAD
-*reset*:: Reset timeout and other state in all contained elements.
-=======
 *reset*:: Reset state in all contained elements, e.g. counter and quota statement values.
->>>>>>> 83ff3160
 
 .Map specifications
 [options="header"]
@@ -715,13 +707,8 @@
 be non-trivial in very large and/or interval sets. In the latter case, the
 containing interval is returned instead of just the element itself.
 
-<<<<<<< HEAD
-*reset* command resets timeout or other state attached to the given
-element(s).
-=======
 *reset* command resets state attached to the given element(s), e.g. counter and
 quota statement values.
->>>>>>> 83ff3160
 
 .Element options
 [options="header"]
