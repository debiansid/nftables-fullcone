#                                               -*- Autoconf -*-
# Process this file with autoconf to produce a configure script.

AC_PREREQ(2.61)

AC_COPYRIGHT([Copyright (c) 2008 Patrick McHardy <kaber@trash.net>, (c) 2013-2016 Pablo Neira Ayuso <pablo@netfilter.org>])
<<<<<<< HEAD
AC_INIT([nftables], [0.8.1], [netfilter-devel@vger.kernel.org])
=======
AC_INIT([nftables], [0.8.2], [netfilter-devel@vger.kernel.org])
>>>>>>> 66b45dd7
AC_DEFINE([RELEASE_NAME], ["Joe Btfsplk"], [Release name])

AC_CONFIG_AUX_DIR([build-aux])
AC_CANONICAL_HOST
AC_CONFIG_MACRO_DIR([m4])
AM_INIT_AUTOMAKE([-Wall foreign subdir-objects
        tar-pax no-dist-gzip dist-bzip2 1.6])

dnl kernel style compile messages
m4_ifdef([AM_SILENT_RULES], [AM_SILENT_RULES([yes])])

AC_CONFIG_SRCDIR([src/rule.c])
AC_CONFIG_HEADER([config.h])

AC_DEFINE([_GNU_SOURCE], [], [Enable various GNU extensions])
AC_DEFINE([_STDC_FORMAT_MACROS], [], [printf-style format macros])

AC_ARG_ENABLE([debug],
	      AS_HELP_STRING([--disable-debug], [Disable debugging symbols]),
	      AS_IF([test "x$enable_debug" = "xno"], [with_debug=no], [with_debug=yes]),
	      [with_debug=yes])
AC_SUBST(with_debug)
AM_CONDITIONAL([BUILD_DEBUG], [test "x$with_debug" != xno])

AC_ARG_ENABLE([man-doc],
	      AS_HELP_STRING([--disable-man-doc], [Disable man page documentation]),
	      AS_IF([test "x$enable_man_doc" = "xno"], [enable_man_doc=no],
	      [enable_man_doc=yes]), [enable_man_doc=yes])
AM_CONDITIONAL([BUILD_MAN], [test "x$enable_man_doc" == "xyes" ])

AC_ARG_ENABLE([pdf-doc],
	      AS_HELP_STRING([--enable-pdf-doc], [Enable PDF documentation]),
	      AS_IF([test "x$enable_pdf_doc" = "xno"], [enable_pdf_doc=no],
	      [enable_pdf_doc=yes]), [enable_pdf_doc=no])
AM_CONDITIONAL([BUILD_PDF], [test "x$enable_pdf_doc" == "xyes" ])

# Checks for programs.
AC_PROG_CC
AC_PROG_MKDIR_P
AC_PROG_INSTALL
AC_PROG_SED
AM_PROG_LEX
AC_PROG_YACC

if test -z "$ac_cv_prog_YACC"
then
        echo "*** Error: No suitable bison/yacc found. ***"
        echo "    Please install the 'bison' package."
        exit 1
fi
if test -z "$ac_cv_prog_LEX"
then
        echo "*** Error: No suitable flex/lex found. ***"
        echo "    Please install the 'flex' package."
        exit 1
fi

AM_PROG_AR
AM_PROG_LIBTOOL

<<<<<<< HEAD
AC_CHECK_PROG(DOCBOOK2X_MAN, [docbook2x-man], [docbook2x-man], [no])
AC_CHECK_PROG(DOCBOOK2MAN, [docbook2man], [docbook2man], [no])
AC_CHECK_PROG(DB2X_DOCBOOK2MAN, [db2x_docbook2man], [db2x_docbook2man], [no])
AS_IF([test "$DOCBOOK2X_MAN" != "no"], [DB2MAN="$DOCBOOK2X_MAN"],
	[AS_IF([test "$DOCBOOK2MAN" != "no"], [DB2MAN="$DOCBOOK2MAN"],
		[AS_IF([test "$DB2X_DOCBOOK2MAN" != "no"], [DB2MAN="$DB2X_DOCBOOK2MAN"],
			[AC_MSG_WARN([docbookx2-man/db2x_docbook2man not found, no manpages will be built])]
		)]
	)]
)
AC_SUBST(DB2MAN)
AM_CONDITIONAL([BUILD_MAN], [test -n "$DB2MAN"])
=======
AM_COND_IF([BUILD_MAN], [
	AC_CHECK_PROG(DOCBOOK2X_MAN, [docbook2x-man], [docbook2x-man], [no])
	AC_CHECK_PROG(DOCBOOK2MAN, [docbook2man], [docbook2man], [no])
	AC_CHECK_PROG(DB2X_DOCBOOK2MAN, [db2x_docbook2man], [db2x_docbook2man], [no])
	AS_IF([test "$DOCBOOK2X_MAN" != "no"], [DB2MAN="$DOCBOOK2X_MAN"],
	      [AS_IF([test "$DOCBOOK2MAN" != "no"], [DB2MAN="$DOCBOOK2MAN"],
		     [AS_IF([test "$DB2X_DOCBOOK2MAN" != "no"],
			    [DB2MAN="$DB2X_DOCBOOK2MAN"],
			    [AC_MSG_WARN([docbookx2-man/db2x_docbook2man not found, no manpages will be built])]
		     )]
	     )]
	)
	AC_SUBST(DB2MAN)
])
>>>>>>> 66b45dd7

AM_COND_IF([BUILD_PDF], [
	AC_CHECK_PROG(DBLATEX, [dblatex], [found], [no])
	AS_IF([test "$DBLATEX" == "no"],
	      [AC_MSG_ERROR([dblatex not found])])
])

# Checks for libraries.
PKG_CHECK_MODULES([LIBMNL], [libmnl >= 1.0.3])
PKG_CHECK_MODULES([LIBNFTNL], [libnftnl >= 1.0.9])

AC_ARG_WITH([mini-gmp], [AS_HELP_STRING([--with-mini-gmp],
            [Use builtin mini-gmp (for embedded builds)])], [],
            [with_mini_gmp=no])
AS_IF([test "x$with_mini_gmp" != xyes], [
AC_CHECK_LIB([gmp],[__gmpz_init], , AC_MSG_ERROR([No suitable version of libgmp found]))
])
AM_CONDITIONAL([BUILD_MINIGMP], [test "x$with_mini_gmp" == xyes])

AC_ARG_WITH([cli], [AS_HELP_STRING([--without-cli],
            [disable interactive CLI (libreadline support)])],
            [], [with_cli=yes])
AS_IF([test "x$with_cli" != xno], [
AC_CHECK_LIB([readline], [readline], ,
	     AC_MSG_ERROR([No suitable version of libreadline found]))
AC_DEFINE([HAVE_LIBREADLINE], [1], [])
])
AC_SUBST(with_cli)
AM_CONDITIONAL([BUILD_CLI], [test "x$with_cli" != xno])

AC_ARG_WITH([xtables], [AS_HELP_STRING([--with-xtables],
            [Use libxtables for iptables interaction)])],
	    [with_libxtables=yes], [with_libxtables=no])
AS_IF([test "x$with_libxtables" != xno], [
PKG_CHECK_MODULES([XTABLES], [xtables >= 1.6.1])
AC_DEFINE([HAVE_LIBXTABLES], [1], [0])
])
AC_SUBST(with_libxtables)
AM_CONDITIONAL([BUILD_XTABLES], [test "x$with_libxtables" == xyes])

# Checks for header files.
AC_HEADER_STDC
AC_HEADER_ASSERT
AC_CHECK_HEADERS([arpa/inet.h fcntl.h inttypes.h limits.h malloc.h \
		  netdb.h netinet/in.h netinet/ip.h netinet/ip6.h \
		  netinet/tcp.h netinet/udp.h netinet/ip_icmp.h \
		  stddef.h stdint.h stdlib.h string.h unistd.h], ,
		 AC_MSG_ERROR([Header file not found]))

AC_CONFIG_FILES([					\
		Makefile				\
		libnftables.pc				\
		src/Makefile				\
		include/Makefile			\
		include/nftables/Makefile		\
		include/linux/Makefile			\
		include/linux/netfilter/Makefile	\
		include/linux/netfilter_arp/Makefile	\
		include/linux/netfilter_bridge/Makefile	\
		include/linux/netfilter_ipv4/Makefile	\
		include/linux/netfilter_ipv6/Makefile	\
		doc/Makefile				\
		files/Makefile				\
		files/nftables/Makefile			\
		])
AC_OUTPUT

echo "
nft configuration:
  cli support:			${with_cli}
  enable debugging symbols:	${with_debug}
  use mini-gmp:			${with_mini_gmp}
  enable man page:              ${enable_man_doc}
  enable pdf documentation:	${enable_pdf_doc}
  libxtables support:		${with_libxtables}"<|MERGE_RESOLUTION|>--- conflicted
+++ resolved
@@ -4,11 +4,7 @@
 AC_PREREQ(2.61)
 
 AC_COPYRIGHT([Copyright (c) 2008 Patrick McHardy <kaber@trash.net>, (c) 2013-2016 Pablo Neira Ayuso <pablo@netfilter.org>])
-<<<<<<< HEAD
-AC_INIT([nftables], [0.8.1], [netfilter-devel@vger.kernel.org])
-=======
 AC_INIT([nftables], [0.8.2], [netfilter-devel@vger.kernel.org])
->>>>>>> 66b45dd7
 AC_DEFINE([RELEASE_NAME], ["Joe Btfsplk"], [Release name])
 
 AC_CONFIG_AUX_DIR([build-aux])
@@ -69,20 +65,6 @@
 AM_PROG_AR
 AM_PROG_LIBTOOL
 
-<<<<<<< HEAD
-AC_CHECK_PROG(DOCBOOK2X_MAN, [docbook2x-man], [docbook2x-man], [no])
-AC_CHECK_PROG(DOCBOOK2MAN, [docbook2man], [docbook2man], [no])
-AC_CHECK_PROG(DB2X_DOCBOOK2MAN, [db2x_docbook2man], [db2x_docbook2man], [no])
-AS_IF([test "$DOCBOOK2X_MAN" != "no"], [DB2MAN="$DOCBOOK2X_MAN"],
-	[AS_IF([test "$DOCBOOK2MAN" != "no"], [DB2MAN="$DOCBOOK2MAN"],
-		[AS_IF([test "$DB2X_DOCBOOK2MAN" != "no"], [DB2MAN="$DB2X_DOCBOOK2MAN"],
-			[AC_MSG_WARN([docbookx2-man/db2x_docbook2man not found, no manpages will be built])]
-		)]
-	)]
-)
-AC_SUBST(DB2MAN)
-AM_CONDITIONAL([BUILD_MAN], [test -n "$DB2MAN"])
-=======
 AM_COND_IF([BUILD_MAN], [
 	AC_CHECK_PROG(DOCBOOK2X_MAN, [docbook2x-man], [docbook2x-man], [no])
 	AC_CHECK_PROG(DOCBOOK2MAN, [docbook2man], [docbook2man], [no])
@@ -97,7 +79,6 @@
 	)
 	AC_SUBST(DB2MAN)
 ])
->>>>>>> 66b45dd7
 
 AM_COND_IF([BUILD_PDF], [
 	AC_CHECK_PROG(DBLATEX, [dblatex], [found], [no])
@@ -149,7 +130,6 @@
 
 AC_CONFIG_FILES([					\
 		Makefile				\
-		libnftables.pc				\
 		src/Makefile				\
 		include/Makefile			\
 		include/nftables/Makefile		\
