#!/bin/bash -e
#
# NFT_TEST_SKIP(NFT_TEST_SKIP_slow)
#
# 0043concatenated_ranges_0 - Add, get, list, timeout for concatenated ranges
#
# Cycle over supported data types, forming concatenations of three fields, for
# all possible permutations, and:
# - add entries to set
# - list them
# - get entries by specifying a value matching ranges for all fields
# - delete them
# - check that they can't be deleted again
# - add them with 1s timeout
# - check that they are not listed after 1s, just once, for the first entry
# - delete them
# - make sure they can't be deleted again

TYPES="ipv4_addr ipv6_addr ether_addr inet_proto inet_service mark"

RULESPEC_ipv4_addr="ip saddr"
ELEMS_ipv4_addr="192.0.2.1 198.51.100.0/25 203.0.113.0-203.0.113.129"
ADD_ipv4_addr="192.0.2.252/31"
GET_ipv4_addr="198.51.100.127 198.51.100.0/25"

RULESPEC_ipv6_addr="ip6 daddr"
ELEMS_ipv6_addr="2001:db8:c0c:c0de::1-2001:db8:cacc::a 2001:db8::1 2001:db8:dada:da::/64"
ADD_ipv6_addr="2001:db8::d1ca:d1ca"
GET_ipv6_addr="2001:db8::1 2001:db8::1"

RULESPEC_ether_addr="ether saddr"
ELEMS_ether_addr="00:0a:c1:d1:f1:ed-00:0a:c1:dd:ec:af 00:0b:0c:ca:cc:10-c1:a0:c1:cc:10:00 f0:ca:cc:1a:b0:1a"
ADD_ether_addr="00:be:1d:ed:ab:e1"
GET_ether_addr="ac:c1:ac:c0:ce:c0 00:0b:0c:ca:cc:10-c1:a0:c1:cc:10:00"

RULESPEC_inet_proto="meta l4proto"
ELEMS_inet_proto="tcp udp icmp"
ADD_inet_proto="sctp"
GET_inet_proto="udp udp"

RULESPEC_inet_service="tcp dport"
ELEMS_inet_service="22-23 1024-32768 31337"
ADD_inet_service="32769-65535"
GET_inet_service="32768 1024-32768"

RULESPEC_mark="mark"
ELEMS_mark="0x00000064-0x000000c8 0x0000006f 0x0000fffd-0x0000ffff"
ADD_mark="0x0000002a"
GET_mark="0x0000006f 0x0000006f"

tmp="$(mktemp)"
trap "rm -f ${tmp}" EXIT

render() {
	eval "echo \"$(cat ${1})\""
}

cat <<'EOF' > "${tmp}"
flush ruleset

table inet filter {
	${setmap} test {
		type ${ta} . ${tb} . ${tc} ${mapt}
		flags interval,timeout
		elements = { ${a1} . ${b1} . ${c1} ${mapv},
			     ${a2} . ${b2} . ${c2} ${mapv},
			     ${a3} . ${b3} . ${c3} ${mapv}, }
	}

	chain output {
		type filter hook output priority 0; policy accept;
		${rule} @test counter
	}
}
EOF

timeout_tested=0
run_test()
{
setmap="$1"
for ta in ${TYPES}; do
	eval a=\$ELEMS_${ta}
	a1=${a%% *}; a2=$(expr "$a" : ".* \(.*\) .*"); a3=${a##* }
	eval sa=\$RULESPEC_${ta}

	mark=0
	for tb in ${TYPES}; do
		[ "${tb}" = "${ta}" ] && continue
		if [ "${tb}" = "ipv6_addr" ]; then
			[ "${ta}" = "ipv4_addr" ] && continue
		elif [ "${tb}" = "ipv4_addr" ]; then
			[ "${ta}" = "ipv6_addr" ] && continue
		fi

		eval b=\$ELEMS_${tb}
		b1=${b%% *}; b2=$(expr "$b" : ".* \(.*\) .*"); b3=${b##* }
		eval sb=\$RULESPEC_${tb}

		for tc in ${TYPES}; do
			[ "${tc}" = "${ta}" ] && continue
			[ "${tc}" = "${tb}" ] && continue
			if [ "${tc}" = "ipv6_addr" ]; then
				[ "${ta}" = "ipv4_addr" ] && continue
				[ "${tb}" = "ipv4_addr" ] && continue
			elif [ "${tc}" = "ipv4_addr" ]; then
				[ "${ta}" = "ipv6_addr" ] && continue
				[ "${tb}" = "ipv6_addr" ] && continue
			fi

			echo "$setmap TYPE: ${ta} ${tb} ${tc}"

			eval c=\$ELEMS_${tc}
			c1=${c%% *}; c2=$(expr "$c" : ".* \(.*\) .*"); c3=${c##* }
			eval sc=\$RULESPEC_${tc}

			case "${setmap}" in
			"set")
				mapt=""
				mapv=""
				rule="${sa} . ${sb} . ${sc}"
			;;
			"map")
				mapt=": mark"
				mark=42
				mapv=$(printf " : 0x%08x" ${mark})
				rule="meta mark set ${sa} . ${sb} . ${sc} map"
			;;
			esac

			render ${tmp} | ${NFT} -f -

			[ $(${NFT} list ${setmap} inet filter test |		\
			   grep -c -e "${a1} . ${b1} . ${c1}${mapv}"		\
				   -e "${a2} . ${b2} . ${c2}${mapv}"		\
				   -e "${a3} . ${b3} . ${c3}${mapv}") -eq 3 ]

			${NFT} delete element inet filter test \
				"{ ${a1} . ${b1} . ${c1}${mapv} }"
			${NFT} delete element inet filter test \
				"{ ${a1} . ${b1} . ${c1}${mapv} }" \
				2>/dev/null && exit 1

			eval add_a=\$ADD_${ta}
			eval add_b=\$ADD_${tb}
			eval add_c=\$ADD_${tc}
			${NFT} add element inet filter test \
<<<<<<< HEAD
				"{ ${add_a} . ${add_b} . ${add_c} timeout 2s${mapv}}"
=======
				"{ ${add_a} . ${add_b} . ${add_c} timeout 2m${mapv}}"
>>>>>>> 83ff3160
			[ $(${NFT} list ${setmap} inet filter test |	\
			   grep -c "${add_a} . ${add_b} . ${add_c}") -eq 1 ]

			eval get_a=\$GET_${ta}
			eval get_b=\$GET_${tb}
			eval get_c=\$GET_${tc}
			exp_a=${get_a##* }; get_a=${get_a%% *}
			exp_b=${get_b##* }; get_b=${get_b%% *}
			exp_c=${get_c##* }; get_c=${get_c%% *}
			[ $(${NFT} get element inet filter test 	\
			   "{ ${get_a} . ${get_b} . ${get_c}${mapv} }" |	\
			   grep -c "${exp_a} . ${exp_b} . ${exp_c}") -eq 1 ]

			${NFT} "delete element inet filter test \
				{ ${a2} . ${b2} . ${c2}${mapv} };
				delete element inet filter test \
				{ ${a3} . ${b3} . ${c3}${mapv} }"
			${NFT} "delete element inet filter test \
				  { ${a2} . ${b2} . ${c2}${mapv} };
				  delete element inet filter test \
				  { ${a3} . ${b3} . ${c3} ${mapv} }" \
				  2>/dev/null && exit 1

			if [ ${timeout_tested} -eq 1 ]; then
				${NFT} delete element inet filter test \
					"{ ${add_a} . ${add_b} . ${add_c} ${mapv} }"
				${NFT} delete element inet filter test \
					"{ ${add_a} . ${add_b} . ${add_c} ${mapv} }" \
					2>/dev/null && exit 1
				continue
			fi

<<<<<<< HEAD
			sleep 2
=======
			${NFT} delete element inet filter test \
				"{ ${add_a} . ${add_b} . ${add_c} ${mapv}}"
			${NFT} add element inet filter test \
				"{ ${add_a} . ${add_b} . ${add_c} timeout 1s${mapv}}"
			sleep 1
>>>>>>> 83ff3160
			[ $(${NFT} list ${setmap} inet filter test |		\
			   grep -c "${add_a} . ${add_b} . ${add_c} ${mapv}") -eq 0 ]
			timeout_tested=1
		done
	done
done
}

run_test "set"
run_test "map"<|MERGE_RESOLUTION|>--- conflicted
+++ resolved
@@ -144,11 +144,7 @@
 			eval add_b=\$ADD_${tb}
 			eval add_c=\$ADD_${tc}
 			${NFT} add element inet filter test \
-<<<<<<< HEAD
-				"{ ${add_a} . ${add_b} . ${add_c} timeout 2s${mapv}}"
-=======
 				"{ ${add_a} . ${add_b} . ${add_c} timeout 2m${mapv}}"
->>>>>>> 83ff3160
 			[ $(${NFT} list ${setmap} inet filter test |	\
 			   grep -c "${add_a} . ${add_b} . ${add_c}") -eq 1 ]
 
@@ -181,15 +177,11 @@
 				continue
 			fi
 
-<<<<<<< HEAD
-			sleep 2
-=======
 			${NFT} delete element inet filter test \
 				"{ ${add_a} . ${add_b} . ${add_c} ${mapv}}"
 			${NFT} add element inet filter test \
 				"{ ${add_a} . ${add_b} . ${add_c} timeout 1s${mapv}}"
 			sleep 1
->>>>>>> 83ff3160
 			[ $(${NFT} list ${setmap} inet filter test |		\
 			   grep -c "${add_a} . ${add_b} . ${add_c} ${mapv}") -eq 0 ]
 			timeout_tested=1
