/*
 * Copyright (c) 2008-2012 Patrick McHardy <kaber@trash.net>
 * Copyright (c) 2013 Pablo Neira Ayuso <pablo@netfilter.org>
 *
 * This program is free software; you can redistribute it and/or modify
 * it under the terms of the GNU General Public License version 2 as
 * published by the Free Software Foundation.
 *
 * Development of this code funded by Astaro AG (http://www.astaro.com/)
 */

#include <string.h>
#include <fcntl.h>
#include <errno.h>
#include <libmnl/libmnl.h>
#include <netinet/in.h>
#include <arpa/inet.h>
#include <stdlib.h>

#include <libnftnl/table.h>
#include <libnftnl/trace.h>
#include <libnftnl/chain.h>
#include <libnftnl/expr.h>
#include <libnftnl/object.h>
#include <libnftnl/set.h>
#include <libnftnl/udata.h>
#include <libnftnl/ruleset.h>
#include <libnftnl/common.h>
#include <linux/netfilter/nfnetlink.h>
#include <linux/netfilter/nf_tables.h>
#include <linux/netfilter.h>

#include <nftables.h>
#include <netlink.h>
#include <mnl.h>
#include <expression.h>
#include <statement.h>
#include <gmputil.h>
#include <utils.h>
#include <erec.h>
#include <iface.h>

#define nft_mon_print(monh, ...) nft_print(monh->ctx->octx, __VA_ARGS__)

const struct input_descriptor indesc_netlink = {
	.name	= "netlink",
	.type	= INDESC_NETLINK,
};

const struct location netlink_location = {
	.indesc	= &indesc_netlink,
};

struct mnl_socket *netlink_open_sock(void)
{
	struct mnl_socket *nf_sock;

	nf_sock = mnl_socket_open(NETLINK_NETFILTER);
	if (nf_sock == NULL)
		netlink_init_error();

	fcntl(mnl_socket_get_fd(nf_sock), F_SETFL, O_NONBLOCK);

	return nf_sock;
}

void netlink_close_sock(struct mnl_socket *nf_sock)
{
	if (nf_sock)
		mnl_socket_close(nf_sock);
}

void netlink_restart(struct mnl_socket *nf_sock)
{
	netlink_close_sock(nf_sock);
	nf_sock = netlink_open_sock();
}

uint16_t netlink_genid_get(struct netlink_ctx *ctx)
{
	return mnl_genid_get(ctx);
}

void __noreturn __netlink_abi_error(const char *file, int line,
				    const char *reason)
{
	fprintf(stderr, "E: Contact urgently your Linux kernel vendor. "
		"Netlink ABI is broken: %s:%d %s\n", file, line, reason);
	exit(NFT_EXIT_FAILURE);
}

int netlink_io_error(struct netlink_ctx *ctx, const struct location *loc,
		     const char *fmt, ...)
{
	struct error_record *erec;
	va_list ap;

	if (loc == NULL)
		loc = &netlink_location;

	va_start(ap, fmt);
	erec = erec_vcreate(EREC_ERROR, loc, fmt, ap);
	va_end(ap);
	erec_queue(erec, ctx->msgs);
	return -1;
}

void __noreturn __netlink_init_error(const char *filename, int line,
				     const char *reason)
{
	fprintf(stderr, "%s:%d: Unable to initialize Netlink socket: %s\n",
		filename, line, reason);
	exit(NFT_EXIT_NONL);
}

struct nftnl_table *alloc_nftnl_table(const struct handle *h)
{
	struct nftnl_table *nlt;

	nlt = nftnl_table_alloc();
	if (nlt == NULL)
		memory_allocation_error();

	nftnl_table_set_u32(nlt, NFTNL_TABLE_FAMILY, h->family);
	if (h->table != NULL)
		nftnl_table_set(nlt, NFTNL_TABLE_NAME, h->table);

	return nlt;
}

struct nftnl_chain *alloc_nftnl_chain(const struct handle *h)
{
	struct nftnl_chain *nlc;

	nlc = nftnl_chain_alloc();
	if (nlc == NULL)
		memory_allocation_error();

	nftnl_chain_set_u32(nlc, NFTNL_CHAIN_FAMILY, h->family);
	nftnl_chain_set_str(nlc, NFTNL_CHAIN_TABLE, h->table);
	if (h->handle.id != 0)
		nftnl_chain_set_u64(nlc, NFTNL_CHAIN_HANDLE, h->handle.id);
	if (h->chain != NULL)
		nftnl_chain_set_str(nlc, NFTNL_CHAIN_NAME, h->chain);

	return nlc;
}

struct nftnl_rule *alloc_nftnl_rule(const struct handle *h)
{
	struct nftnl_rule *nlr;

	nlr = nftnl_rule_alloc();
	if (nlr == NULL)
		memory_allocation_error();

	nftnl_rule_set_u32(nlr, NFTNL_RULE_FAMILY, h->family);
	nftnl_rule_set_str(nlr, NFTNL_RULE_TABLE, h->table);
	if (h->chain != NULL)
		nftnl_rule_set_str(nlr, NFTNL_RULE_CHAIN, h->chain);
	if (h->handle.id)
		nftnl_rule_set_u64(nlr, NFTNL_RULE_HANDLE, h->handle.id);
	if (h->position.id)
		nftnl_rule_set_u64(nlr, NFTNL_RULE_POSITION, h->position.id);

	return nlr;
}

struct nftnl_expr *alloc_nft_expr(const char *name)
{
	struct nftnl_expr *nle;

	nle = nftnl_expr_alloc(name);
	if (nle == NULL)
		memory_allocation_error();

	return nle;
}

struct nftnl_set *alloc_nftnl_set(const struct handle *h)
{
	struct nftnl_set *nls;

	nls = nftnl_set_alloc();
	if (nls == NULL)
		memory_allocation_error();

	nftnl_set_set_u32(nls, NFTNL_SET_FAMILY, h->family);
	nftnl_set_set_str(nls, NFTNL_SET_TABLE, h->table);
	if (h->set != NULL)
		nftnl_set_set_str(nls, NFTNL_SET_NAME, h->set);
	if (h->set_id)
		nftnl_set_set_u32(nls, NFTNL_SET_ID, h->set_id);

	return nls;
}

static struct nftnl_set_elem *alloc_nftnl_setelem(const struct expr *set,
						  const struct expr *expr)
{
	const struct expr *elem, *key, *data;
	struct nftnl_set_elem *nlse;
	struct nft_data_linearize nld;
	struct nftnl_udata_buf *udbuf = NULL;

	nlse = nftnl_set_elem_alloc();
	if (nlse == NULL)
		memory_allocation_error();

	data = NULL;
	if (expr->ops->type == EXPR_MAPPING) {
		elem = expr->left;
		if (!(expr->flags & EXPR_F_INTERVAL_END))
			data = expr->right;
	} else {
		elem = expr;
	}
	key = elem->key;

	netlink_gen_data(key, &nld);
	nftnl_set_elem_set(nlse, NFTNL_SET_ELEM_KEY, &nld.value, nld.len);
	if (elem->timeout)
		nftnl_set_elem_set_u64(nlse, NFTNL_SET_ELEM_TIMEOUT,
				       elem->timeout);
	if (elem->comment || expr->elem_flags) {
		udbuf = nftnl_udata_buf_alloc(NFT_USERDATA_MAXLEN);
		if (!udbuf)
			memory_allocation_error();
	}
	if (elem->comment) {
		if (!nftnl_udata_put_strz(udbuf, UDATA_SET_ELEM_COMMENT,
					  elem->comment))
			memory_allocation_error();
	}
	if (expr->elem_flags) {
		if (!nftnl_udata_put_u32(udbuf, UDATA_SET_ELEM_FLAGS,
					 expr->elem_flags))
			memory_allocation_error();
	}
	if (udbuf) {
		nftnl_set_elem_set(nlse, NFTNL_SET_ELEM_USERDATA,
				   nftnl_udata_buf_data(udbuf),
				   nftnl_udata_buf_len(udbuf));
		nftnl_udata_buf_free(udbuf);
	}
	if (set->set_flags & NFT_SET_MAP && data != NULL) {
		netlink_gen_data(data, &nld);
		switch (data->ops->type) {
		case EXPR_VERDICT:
			nftnl_set_elem_set_u32(nlse, NFTNL_SET_ELEM_VERDICT,
					       data->verdict);
			if (data->chain != NULL)
				nftnl_set_elem_set(nlse, NFTNL_SET_ELEM_CHAIN,
						   nld.chain, strlen(nld.chain));
			break;
		case EXPR_VALUE:
			nftnl_set_elem_set(nlse, NFTNL_SET_ELEM_DATA,
					   nld.value, nld.len);
			break;
		default:
			BUG("unexpected set element expression\n");
			break;
		}
	}
	if (set->set_flags & NFT_SET_OBJECT && data != NULL) {
		netlink_gen_data(data, &nld);
		nftnl_set_elem_set(nlse, NFTNL_SET_ELEM_OBJREF,
				   nld.value, nld.len);
	}

	if (expr->flags & EXPR_F_INTERVAL_END)
		nftnl_set_elem_set_u32(nlse, NFTNL_SET_ELEM_FLAGS,
				       NFT_SET_ELEM_INTERVAL_END);

	return nlse;
}

static struct nftnl_obj *
__alloc_nftnl_obj(const struct handle *h, uint32_t type)
{
	struct nftnl_obj *nlo;

	nlo = nftnl_obj_alloc();
	if (nlo == NULL)
		memory_allocation_error();

	nftnl_obj_set_u32(nlo, NFTNL_OBJ_FAMILY, h->family);
	nftnl_obj_set_str(nlo, NFTNL_OBJ_TABLE, h->table);
	if (h->obj != NULL)
		nftnl_obj_set_str(nlo, NFTNL_OBJ_NAME, h->obj);

	nftnl_obj_set_u32(nlo, NFTNL_OBJ_TYPE, type);

	return nlo;
}

static struct nftnl_obj *
alloc_nftnl_obj(const struct handle *h, struct obj *obj)
{
	struct nftnl_obj *nlo;

	nlo = __alloc_nftnl_obj(h, obj->type);

	switch (obj->type) {
	case NFT_OBJECT_COUNTER:
		nftnl_obj_set_u64(nlo, NFTNL_OBJ_CTR_PKTS,
				  obj->counter.packets);
		nftnl_obj_set_u64(nlo, NFTNL_OBJ_CTR_BYTES,
				  obj->counter.bytes);
		break;
	case NFT_OBJECT_QUOTA:
		nftnl_obj_set_u64(nlo, NFTNL_OBJ_QUOTA_BYTES,
				  obj->quota.bytes);
		nftnl_obj_set_u64(nlo, NFTNL_OBJ_QUOTA_CONSUMED,
				  obj->quota.used);
		nftnl_obj_set_u32(nlo, NFTNL_OBJ_QUOTA_FLAGS,
				  obj->quota.flags);
		break;
	case NFT_OBJECT_CT_HELPER:
		nftnl_obj_set_str(nlo, NFTNL_OBJ_CT_HELPER_NAME,
				  obj->ct_helper.name);
		nftnl_obj_set_u8(nlo, NFTNL_OBJ_CT_HELPER_L4PROTO,
				  obj->ct_helper.l4proto);
		if (obj->ct_helper.l3proto)
			nftnl_obj_set_u16(nlo, NFTNL_OBJ_CT_HELPER_L3PROTO,
					  obj->ct_helper.l3proto);
		break;
	case NFT_OBJECT_LIMIT:
		nftnl_obj_set_u64(nlo, NFTNL_OBJ_LIMIT_RATE, obj->limit.rate);
		nftnl_obj_set_u64(nlo, NFTNL_OBJ_LIMIT_UNIT, obj->limit.unit);
		nftnl_obj_set_u32(nlo, NFTNL_OBJ_LIMIT_BURST, obj->limit.burst);
		nftnl_obj_set_u32(nlo, NFTNL_OBJ_LIMIT_TYPE, obj->limit.type);
		nftnl_obj_set_u32(nlo, NFTNL_OBJ_LIMIT_FLAGS, obj->limit.flags);
		break;
	default:
		BUG("Unknown type %d\n", obj->type);
		break;
	}
	return nlo;
}

void netlink_gen_raw_data(const mpz_t value, enum byteorder byteorder,
			  unsigned int len, struct nft_data_linearize *data)
{
	assert(len > 0);
	mpz_export_data(data->value, value, byteorder, len);
	data->len = len;
}

static void netlink_gen_concat_data(const struct expr *expr,
				    struct nft_data_linearize *nld)
{
	const struct expr *i;
	unsigned int len, offset;

	len = expr->len / BITS_PER_BYTE;
	if (1) {
		unsigned char data[len];

		memset(data, 0, sizeof(data));
		offset = 0;
		list_for_each_entry(i, &expr->expressions, list) {
			assert(i->ops->type == EXPR_VALUE);
			mpz_export_data(data + offset, i->value, i->byteorder,
					i->len / BITS_PER_BYTE);
			offset += netlink_padded_len(i->len) / BITS_PER_BYTE;
		}

		memcpy(nld->value, data, len);
		nld->len = len;
	}
}

static void netlink_gen_constant_data(const struct expr *expr,
				      struct nft_data_linearize *data)
{
	assert(expr->ops->type == EXPR_VALUE);
	netlink_gen_raw_data(expr->value, expr->byteorder,
			     div_round_up(expr->len, BITS_PER_BYTE), data);
}

static void netlink_gen_verdict(const struct expr *expr,
				struct nft_data_linearize *data)
{
	data->verdict = expr->verdict;

	switch (expr->verdict) {
	case NFT_JUMP:
	case NFT_GOTO:
		strncpy(data->chain, expr->chain, NFT_CHAIN_MAXNAMELEN);
		data->chain[NFT_CHAIN_MAXNAMELEN-1] = '\0';
		break;
	}
}

void netlink_gen_data(const struct expr *expr, struct nft_data_linearize *data)
{
	switch (expr->ops->type) {
	case EXPR_VALUE:
		return netlink_gen_constant_data(expr, data);
	case EXPR_CONCAT:
		return netlink_gen_concat_data(expr, data);
	case EXPR_VERDICT:
		return netlink_gen_verdict(expr, data);
	default:
		BUG("invalid data expression type %s\n", expr->ops->name);
	}
}

struct expr *netlink_alloc_value(const struct location *loc,
				 const struct nft_data_delinearize *nld)
{
	return constant_expr_alloc(loc, &invalid_type, BYTEORDER_INVALID,
				   nld->len * BITS_PER_BYTE, nld->value);
}

static struct expr *netlink_alloc_verdict(const struct location *loc,
					  const struct nft_data_delinearize *nld)
{
	char *chain;

	switch (nld->verdict) {
	case NFT_JUMP:
	case NFT_GOTO:
		chain = xstrdup(nld->chain);
		break;
	default:
		chain = NULL;
		break;
	}

	return verdict_expr_alloc(loc, nld->verdict, chain);
}

struct expr *netlink_alloc_data(const struct location *loc,
				const struct nft_data_delinearize *nld,
				enum nft_registers dreg)
{
	switch (dreg) {
	case NFT_REG_VERDICT:
		return netlink_alloc_verdict(loc, nld);
	default:
		return netlink_alloc_value(loc, nld);
	}
}

int netlink_add_rule_batch(struct netlink_ctx *ctx,
			   const struct handle *h,
		           const struct rule *rule, uint32_t flags)
{
	struct nftnl_rule *nlr;
	int err;

	nlr = alloc_nftnl_rule(&rule->handle);
	netlink_linearize_rule(ctx, nlr, rule);
	err = mnl_nft_rule_batch_add(nlr, ctx->batch, flags | NLM_F_EXCL,
				     ctx->seqnum);
	nftnl_rule_free(nlr);
	if (err < 0)
		netlink_io_error(ctx, &rule->location,
				 "Could not add rule to batch: %s",
				 strerror(errno));
	return err;
}

int netlink_replace_rule_batch(struct netlink_ctx *ctx, const struct handle *h,
			       const struct rule *rule,
			       const struct location *loc)
{
	struct nftnl_rule *nlr;
	int err, flags = 0;

	if (ctx->octx->echo) {
		err = cache_update(ctx->nf_sock, ctx->cache,
				   CMD_INVALID, ctx->msgs,
				   ctx->debug_mask & NFT_DEBUG_NETLINK, ctx->octx);
		if (err < 0)
			return err;

		flags |= NLM_F_ECHO;
	}

	nlr = alloc_nftnl_rule(&rule->handle);
	netlink_linearize_rule(ctx, nlr, rule);
	err = mnl_nft_rule_batch_replace(nlr, ctx->batch, flags, ctx->seqnum);
	nftnl_rule_free(nlr);

	if (err < 0)
		netlink_io_error(ctx, loc, "Could not replace rule to batch: %s",
				 strerror(errno));
	return err;
}

int netlink_del_rule_batch(struct netlink_ctx *ctx, const struct handle *h,
			   const struct location *loc)
{
	struct nftnl_rule *nlr;
	int err;

	nlr = alloc_nftnl_rule(h);
	err = mnl_nft_rule_batch_del(nlr, ctx->batch, 0, ctx->seqnum);
	nftnl_rule_free(nlr);

	if (err < 0)
		netlink_io_error(ctx, loc, "Could not delete rule to batch: %s",
				 strerror(errno));
	return err;
}

void netlink_dump_rule(const struct nftnl_rule *nlr, struct netlink_ctx *ctx)
{
	FILE *fp = ctx->octx->output_fp;

	if (!(ctx->debug_mask & NFT_DEBUG_NETLINK) || !fp)
		return;

	nftnl_rule_fprintf(fp, nlr, 0, 0);
	fprintf(fp, "\n");
}

void netlink_dump_expr(const struct nftnl_expr *nle,
		       FILE *fp, unsigned int debug_mask)
{
	if (!(debug_mask & NFT_DEBUG_NETLINK))
		return;

	nftnl_expr_fprintf(fp, nle, 0, 0);
	fprintf(fp, "\n");
}

static int list_rule_cb(struct nftnl_rule *nlr, void *arg)
{
	struct netlink_ctx *ctx = arg;
	const struct handle *h = ctx->data;
	struct rule *rule;
	const char *table, *chain;
	uint32_t family;

	family = nftnl_rule_get_u32(nlr, NFTNL_RULE_FAMILY);
	table  = nftnl_rule_get_str(nlr, NFTNL_RULE_TABLE);
	chain  = nftnl_rule_get_str(nlr, NFTNL_RULE_CHAIN);

	if (h->family != family ||
	    strcmp(table, h->table) != 0 ||
	    (h->chain && strcmp(chain, h->chain) != 0))
		return 0;

	netlink_dump_rule(nlr, ctx);
	rule = netlink_delinearize_rule(ctx, nlr);
	list_add_tail(&rule->list, &ctx->list);

	return 0;
}

static int netlink_list_rules(struct netlink_ctx *ctx, const struct handle *h,
			      const struct location *loc)
{
	struct nftnl_rule_list *rule_cache;

	rule_cache = mnl_nft_rule_dump(ctx, h->family);
	if (rule_cache == NULL) {
		if (errno == EINTR)
			return -1;

		return 0;
	}

	ctx->data = h;
	nftnl_rule_list_foreach(rule_cache, list_rule_cb, ctx);
	nftnl_rule_list_free(rule_cache);
	return 0;
}

static int netlink_flush_rules(struct netlink_ctx *ctx, const struct handle *h,
			       const struct location *loc)
{
	return netlink_del_rule_batch(ctx, h, loc);
}

void netlink_dump_chain(const struct nftnl_chain *nlc, struct netlink_ctx *ctx)
{
	FILE *fp = ctx->octx->output_fp;

	if (!(ctx->debug_mask & NFT_DEBUG_NETLINK) || !fp)
		return;

	nftnl_chain_fprintf(fp, nlc, 0, 0);
	fprintf(fp, "\n");
}

static int netlink_add_chain_compat(struct netlink_ctx *ctx,
				    const struct handle *h,
				    const struct location *loc,
				    const struct chain *chain, uint32_t flags)
{
	struct nftnl_chain *nlc;
	int err;

	nlc = alloc_nftnl_chain(h);
	if (chain != NULL) {
		if (chain->flags & CHAIN_F_BASECHAIN) {
			nftnl_chain_set_u32(nlc, NFTNL_CHAIN_HOOKNUM,
					    chain->hooknum);
			nftnl_chain_set_s32(nlc, NFTNL_CHAIN_PRIO,
					    chain->priority);
			nftnl_chain_set_str(nlc, NFTNL_CHAIN_TYPE,
					    chain->type);
		}
		if (chain->policy != -1)
			nftnl_chain_set_u32(nlc, NFTNL_CHAIN_POLICY,
					    chain->policy);
	}

	netlink_dump_chain(nlc, ctx);
	err = mnl_nft_chain_add(ctx, nlc, flags);
	nftnl_chain_free(nlc);

	if (err < 0)
		netlink_io_error(ctx, loc, "Could not add chain: %s",
				 strerror(errno));
	return err;
}

static int netlink_add_chain_batch(struct netlink_ctx *ctx,
				   const struct handle *h,
				   const struct location *loc,
				   const struct chain *chain, uint32_t flags)
{
	struct nftnl_chain *nlc;
	int err;

	nlc = alloc_nftnl_chain(h);
	if (chain != NULL) {
		if (chain->flags & CHAIN_F_BASECHAIN) {
			nftnl_chain_set_u32(nlc, NFTNL_CHAIN_HOOKNUM,
					    chain->hooknum);
			nftnl_chain_set_s32(nlc, NFTNL_CHAIN_PRIO,
					    chain->priority);
			nftnl_chain_set_str(nlc, NFTNL_CHAIN_TYPE,
					    chain->type);
		}
		if (chain->policy != -1)
			nftnl_chain_set_u32(nlc, NFTNL_CHAIN_POLICY,
					    chain->policy);
		if (chain->dev != NULL)
			nftnl_chain_set_str(nlc, NFTNL_CHAIN_DEV,
					    chain->dev);
	}

	netlink_dump_chain(nlc, ctx);
	err = mnl_nft_chain_batch_add(nlc, ctx->batch, flags, ctx->seqnum);
	nftnl_chain_free(nlc);

	if (err < 0)
		netlink_io_error(ctx, loc, "Could not add chain: %s",
				 strerror(errno));
	return err;
}

int netlink_add_chain(struct netlink_ctx *ctx, const struct handle *h,
		      const struct location *loc, const struct chain *chain,
		      uint32_t flags)
{
	if (ctx->batch_supported)
		return netlink_add_chain_batch(ctx, h, loc, chain, flags);
	else
		return netlink_add_chain_compat(ctx, h, loc, chain, flags);
}

static int netlink_rename_chain_compat(struct netlink_ctx *ctx,
				       const struct handle *h,
				       const struct location *loc,
				       const char *name)
{
	struct nftnl_chain *nlc;
	int err;

	nlc = alloc_nftnl_chain(h);
	nftnl_chain_set_str(nlc, NFTNL_CHAIN_NAME, name);
	netlink_dump_chain(nlc, ctx);
	err = mnl_nft_chain_add(ctx, nlc, 0);
	nftnl_chain_free(nlc);

	if (err < 0)
		netlink_io_error(ctx, loc, "Could not rename chain: %s",
				 strerror(errno));
	return err;
}

static int netlink_rename_chain_batch(struct netlink_ctx *ctx,
				      const struct handle *h,
				      const struct location *loc,
				      const char *name)
{
	struct nftnl_chain *nlc;
	int err;

	nlc = alloc_nftnl_chain(h);
	nftnl_chain_set_str(nlc, NFTNL_CHAIN_NAME, name);
	netlink_dump_chain(nlc, ctx);
	err = mnl_nft_chain_batch_add(nlc, ctx->batch, 0, ctx->seqnum);
	nftnl_chain_free(nlc);

	if (err < 0)
		netlink_io_error(ctx, loc, "Could not rename chain: %s",
				 strerror(errno));
	return err;
}

int netlink_rename_chain(struct netlink_ctx *ctx, const struct handle *h,
			 const struct location *loc, const char *name)
{
	if (ctx->batch_supported)
		return netlink_rename_chain_batch(ctx, h, loc, name);
	else
		return netlink_rename_chain_compat(ctx, h, loc, name);
}

static int netlink_del_chain_compat(struct netlink_ctx *ctx,
				    const struct handle *h,
				    const struct location *loc)
{
	struct nftnl_chain *nlc;
	int err;

	nlc = alloc_nftnl_chain(h);
	netlink_dump_chain(nlc, ctx);
	err = mnl_nft_chain_delete(ctx, nlc, 0);
	nftnl_chain_free(nlc);

	if (err < 0)
		netlink_io_error(ctx, loc, "Could not delete chain: %s",
				 strerror(errno));
	return err;
}

static int netlink_del_chain_batch(struct netlink_ctx *ctx,
				   const struct handle *h,
				   const struct location *loc)
{
	struct nftnl_chain *nlc;
	int err;

	nlc = alloc_nftnl_chain(h);
	netlink_dump_chain(nlc, ctx);
	err = mnl_nft_chain_batch_del(nlc, ctx->batch, 0, ctx->seqnum);
	nftnl_chain_free(nlc);

	if (err < 0)
		netlink_io_error(ctx, loc, "Could not delete chain: %s",
				 strerror(errno));
	return err;
}

int netlink_delete_chain(struct netlink_ctx *ctx, const struct handle *h,
			 const struct location *loc)
{
	if (ctx->batch_supported)
		return netlink_del_chain_batch(ctx, h, loc);
	else
		return netlink_del_chain_compat(ctx, h, loc);
}

static struct chain *netlink_delinearize_chain(struct netlink_ctx *ctx,
					       const struct nftnl_chain *nlc)
{
	struct chain *chain;

	chain = chain_alloc(nftnl_chain_get_str(nlc, NFTNL_CHAIN_NAME));
	chain->handle.family =
		nftnl_chain_get_u32(nlc, NFTNL_CHAIN_FAMILY);
	chain->handle.table  =
		xstrdup(nftnl_chain_get_str(nlc, NFTNL_CHAIN_TABLE));
	chain->handle.handle.id =
		nftnl_chain_get_u64(nlc, NFTNL_CHAIN_HANDLE);

	if (nftnl_chain_is_set(nlc, NFTNL_CHAIN_HOOKNUM) &&
	    nftnl_chain_is_set(nlc, NFTNL_CHAIN_PRIO) &&
	    nftnl_chain_is_set(nlc, NFTNL_CHAIN_TYPE) &&
	    nftnl_chain_is_set(nlc, NFTNL_CHAIN_POLICY)) {
		chain->hooknum       =
			nftnl_chain_get_u32(nlc, NFTNL_CHAIN_HOOKNUM);
		chain->hookstr       =
			hooknum2str(chain->handle.family, chain->hooknum);
		chain->priority      =
			nftnl_chain_get_s32(nlc, NFTNL_CHAIN_PRIO);
		chain->type          =
			xstrdup(nftnl_chain_get_str(nlc, NFTNL_CHAIN_TYPE));
		chain->policy          =
			nftnl_chain_get_u32(nlc, NFTNL_CHAIN_POLICY);
		if (nftnl_chain_is_set(nlc, NFTNL_CHAIN_DEV)) {
			chain->dev	=
				xstrdup(nftnl_chain_get_str(nlc, NFTNL_CHAIN_DEV));
		}
		chain->flags        |= CHAIN_F_BASECHAIN;
	}

	return chain;
}

static int list_chain_cb(struct nftnl_chain *nlc, void *arg)
{
	struct netlink_ctx *ctx = arg;
	const struct handle *h = ctx->data;
	const char *table;
	const char *name;
	struct chain *chain;
	uint32_t family;

	table  = nftnl_chain_get_str(nlc, NFTNL_CHAIN_TABLE);
	name   = nftnl_chain_get_str(nlc, NFTNL_CHAIN_NAME);
	family = nftnl_chain_get_u32(nlc, NFTNL_CHAIN_FAMILY);

	if (h->family != family || strcmp(table, h->table) != 0)
		return 0;
	if (h->chain && strcmp(name, h->chain) != 0)
		return 0;

	chain = netlink_delinearize_chain(ctx, nlc);
	list_add_tail(&chain->list, &ctx->list);

	return 0;
}

int netlink_list_chains(struct netlink_ctx *ctx, const struct handle *h,
			const struct location *loc)
{
	struct nftnl_chain_list *chain_cache;
	struct chain *chain;

	chain_cache = mnl_nft_chain_dump(ctx, h->family);
	if (chain_cache == NULL) {
		if (errno == EINTR)
			return -1;

		return 0;
	}

	ctx->data = h;
	nftnl_chain_list_foreach(chain_cache, list_chain_cb, ctx);
	nftnl_chain_list_free(chain_cache);

	/* Caller wants all existing chains */
	if (h->chain == NULL)
		return 0;

	/* Check if this chain exists, otherwise return an error */
	list_for_each_entry(chain, &ctx->list, list) {
		if (strcmp(chain->handle.chain, h->chain) == 0)
			return 0;
	}

	return netlink_io_error(ctx, NULL,
				"Could not find chain `%s' in table `%s': %s",
				h->chain, h->table,
				strerror(ENOENT));
}

int netlink_flush_chain(struct netlink_ctx *ctx, const struct handle *h,
			const struct location *loc)
{
	return netlink_del_rule_batch(ctx, h, loc);
}

static int netlink_add_table_compat(struct netlink_ctx *ctx,
				    const struct handle *h,
				    const struct location *loc,
				    const struct table *table, uint32_t flags)
{
	struct nftnl_table *nlt;
	int err;

	nlt = alloc_nftnl_table(h);
	err = mnl_nft_table_add(ctx, nlt, flags);
	nftnl_table_free(nlt);

	if (err < 0)
		netlink_io_error(ctx, loc, "Could not add table: %s",
				 strerror(errno));
	return err;
}

static int netlink_add_table_batch(struct netlink_ctx *ctx,
				   const struct handle *h,
				   const struct location *loc,
				   const struct table *table, uint32_t flags)
{
	struct nftnl_table *nlt;
	int err;

	nlt = alloc_nftnl_table(h);
	if (table != NULL)
		nftnl_table_set_u32(nlt, NFTNL_TABLE_FLAGS, table->flags);
	else
		nftnl_table_set_u32(nlt, NFTNL_TABLE_FLAGS, 0);

	err = mnl_nft_table_batch_add(nlt, ctx->batch, flags, ctx->seqnum);
	nftnl_table_free(nlt);

	if (err < 0)
		netlink_io_error(ctx, loc, "Could not add table: %s",
				 strerror(errno));
	return err;
}

int netlink_add_table(struct netlink_ctx *ctx, const struct handle *h,
		      const struct location *loc,
		      const struct table *table, uint32_t flags)
{
	if (ctx->batch_supported)
		return netlink_add_table_batch(ctx, h, loc, table, flags);
	else
		return netlink_add_table_compat(ctx, h, loc, table, flags);
}

static int netlink_del_table_compat(struct netlink_ctx *ctx,
				    const struct handle *h,
				    const struct location *loc)
{
	struct nftnl_table *nlt;
	int err;

	nlt = alloc_nftnl_table(h);
	err = mnl_nft_table_delete(ctx, nlt, 0);
	nftnl_table_free(nlt);

	if (err < 0)
		netlink_io_error(ctx, loc, "Could not delete table: %s",
				 strerror(errno));
	return err;
}

static int netlink_del_table_batch(struct netlink_ctx *ctx,
				   const struct handle *h,
				   const struct location *loc)
{
	struct nftnl_table *nlt;
	int err;

	nlt = alloc_nftnl_table(h);
	err = mnl_nft_table_batch_del(nlt, ctx->batch, 0, ctx->seqnum);
	nftnl_table_free(nlt);

	if (err < 0)
		netlink_io_error(ctx, loc, "Could not delete table: %s",
				 strerror(errno));
	return err;
}

int netlink_delete_table(struct netlink_ctx *ctx, const struct handle *h,
			 const struct location *loc)
{
	if (ctx->batch_supported)
		return netlink_del_table_batch(ctx, h, loc);
	else
		return netlink_del_table_compat(ctx, h, loc);
}

static struct table *netlink_delinearize_table(struct netlink_ctx *ctx,
					       const struct nftnl_table *nlt)
{
	struct table *table;

	table = table_alloc();
	table->handle.family = nftnl_table_get_u32(nlt, NFTNL_TABLE_FAMILY);
	table->handle.table  = xstrdup(nftnl_table_get_str(nlt, NFTNL_TABLE_NAME));
	table->flags	     = nftnl_table_get_u32(nlt, NFTNL_TABLE_FLAGS);

	return table;
}

static int list_table_cb(struct nftnl_table *nlt, void *arg)
{
	struct netlink_ctx *ctx = arg;
	struct table *table;

	table = netlink_delinearize_table(ctx, nlt);
	list_add_tail(&table->list, &ctx->list);

	return 0;
}

int netlink_list_tables(struct netlink_ctx *ctx, const struct handle *h,
			const struct location *loc)
{
	struct nftnl_table_list *table_cache;

	table_cache = mnl_nft_table_dump(ctx, h->family);
	if (table_cache == NULL) {
		if (errno == EINTR)
			return -1;

		return 0;
	}

	nftnl_table_list_foreach(table_cache, list_table_cb, ctx);
	nftnl_table_list_free(table_cache);
	return 0;
}

int netlink_list_table(struct netlink_ctx *ctx, const struct handle *h,
		       const struct location *loc)
{
	return netlink_list_rules(ctx, h, loc);
}

int netlink_flush_table(struct netlink_ctx *ctx, const struct handle *h,
			const struct location *loc)
{
	return netlink_flush_rules(ctx, h, loc);
}

static enum nft_data_types dtype_map_to_kernel(const struct datatype *dtype)
{
	switch (dtype->type) {
	case TYPE_VERDICT:
		return NFT_DATA_VERDICT;
	default:
		return dtype->type;
	}
}

static const struct datatype *dtype_map_from_kernel(enum nft_data_types type)
{
	switch (type) {
	case NFT_DATA_VERDICT:
		return &verdict_type;
	default:
		if (type & ~TYPE_MASK)
			return concat_type_alloc(type);
		return datatype_lookup(type);
	}
}

void netlink_dump_set(const struct nftnl_set *nls, struct netlink_ctx *ctx)
{
	FILE *fp = ctx->octx->output_fp;

	if (!(ctx->debug_mask & NFT_DEBUG_NETLINK) || !fp)
		return;

	nftnl_set_fprintf(fp, nls, 0, 0);
	fprintf(fp, "\n");
}

static int set_parse_udata_cb(const struct nftnl_udata *attr, void *data)
{
	const struct nftnl_udata **tb = data;
	uint8_t type = nftnl_udata_type(attr);
	uint8_t len = nftnl_udata_len(attr);

	switch (type) {
	case UDATA_SET_KEYBYTEORDER:
	case UDATA_SET_DATABYTEORDER:
	case UDATA_SET_MERGE_ELEMENTS:
		if (len != sizeof(uint32_t))
			return -1;
		break;
	default:
		return 0;
	}
	tb[type] = attr;
	return 0;
}

static struct set *netlink_delinearize_set(struct netlink_ctx *ctx,
					   const struct nftnl_set *nls)
{
	const struct nftnl_udata *ud[UDATA_SET_MAX + 1] = {};
	uint32_t flags, key, data, data_len, objtype = 0;
	enum byteorder keybyteorder = BYTEORDER_INVALID;
	enum byteorder databyteorder = BYTEORDER_INVALID;
	const struct datatype *keytype, *datatype;
	bool automerge = false;
	const char *udata;
	struct set *set;
	uint32_t ulen;

	if (nftnl_set_is_set(nls, NFTNL_SET_USERDATA)) {
		udata = nftnl_set_get_data(nls, NFTNL_SET_USERDATA, &ulen);
		if (nftnl_udata_parse(udata, ulen, set_parse_udata_cb, ud) < 0) {
			netlink_io_error(ctx, NULL, "Cannot parse userdata");
			return NULL;
		}

		if (ud[UDATA_SET_KEYBYTEORDER])
			keybyteorder =
				nftnl_udata_get_u32(ud[UDATA_SET_KEYBYTEORDER]);
		if (ud[UDATA_SET_DATABYTEORDER])
			databyteorder =
				nftnl_udata_get_u32(ud[UDATA_SET_DATABYTEORDER]);
		if (ud[UDATA_SET_MERGE_ELEMENTS])
			automerge =
				nftnl_udata_get_u32(ud[UDATA_SET_MERGE_ELEMENTS]);
	}

	key = nftnl_set_get_u32(nls, NFTNL_SET_KEY_TYPE);
	keytype = dtype_map_from_kernel(key);
	if (keytype == NULL) {
		netlink_io_error(ctx, NULL, "Unknown data type in set key %u",
				 key);
		return NULL;
	}

	flags = nftnl_set_get_u32(nls, NFTNL_SET_FLAGS);
	if (flags & NFT_SET_MAP) {
		data = nftnl_set_get_u32(nls, NFTNL_SET_DATA_TYPE);
		datatype = dtype_map_from_kernel(data);
		if (datatype == NULL) {
			netlink_io_error(ctx, NULL,
					 "Unknown data type in set key %u",
					 data);
			return NULL;
		}
	} else
		datatype = NULL;

	if (flags & NFT_SET_OBJECT) {
		objtype = nftnl_set_get_u32(nls, NFTNL_SET_OBJ_TYPE);
		datatype = &string_type;
	}

	set = set_alloc(&netlink_location);
	set->handle.family = nftnl_set_get_u32(nls, NFTNL_SET_FAMILY);
	set->handle.table  = xstrdup(nftnl_set_get_str(nls, NFTNL_SET_TABLE));
	set->handle.set    = xstrdup(nftnl_set_get_str(nls, NFTNL_SET_NAME));
	set->automerge	   = automerge;

	set->key     = constant_expr_alloc(&netlink_location,
					   set_datatype_alloc(keytype, keybyteorder),
					   keybyteorder,
					   nftnl_set_get_u32(nls, NFTNL_SET_KEY_LEN) * BITS_PER_BYTE,
					   NULL);
	set->flags   = nftnl_set_get_u32(nls, NFTNL_SET_FLAGS);

	set->objtype = objtype;

	if (datatype)
		set->datatype = set_datatype_alloc(datatype, databyteorder);
	else
		set->datatype = NULL;

	if (nftnl_set_is_set(nls, NFTNL_SET_DATA_LEN)) {
		data_len = nftnl_set_get_u32(nls, NFTNL_SET_DATA_LEN);
		set->datalen = data_len * BITS_PER_BYTE;
	}

	if (nftnl_set_is_set(nls, NFTNL_SET_TIMEOUT))
		set->timeout = nftnl_set_get_u64(nls, NFTNL_SET_TIMEOUT);
	if (nftnl_set_is_set(nls, NFTNL_SET_GC_INTERVAL))
		set->gc_int  = nftnl_set_get_u32(nls, NFTNL_SET_GC_INTERVAL);

	if (nftnl_set_is_set(nls, NFTNL_SET_POLICY))
		set->policy = nftnl_set_get_u32(nls, NFTNL_SET_POLICY);

	if (nftnl_set_is_set(nls, NFTNL_SET_DESC_SIZE))
		set->desc.size = nftnl_set_get_u32(nls, NFTNL_SET_DESC_SIZE);

	return set;
}

static int netlink_add_set_compat(struct netlink_ctx *ctx,
				  const struct handle *h, struct set *set,
				  uint32_t flags)
{
	struct nftnl_set *nls;
	int err;

	nls = alloc_nftnl_set(h);
	nftnl_set_set_u32(nls, NFTNL_SET_FLAGS, set->flags);
	nftnl_set_set_u32(nls, NFTNL_SET_KEY_TYPE,
			  dtype_map_to_kernel(set->key->dtype));
	nftnl_set_set_u32(nls, NFTNL_SET_KEY_LEN,
			  div_round_up(set->key->len, BITS_PER_BYTE));
	if (set->flags & NFT_SET_MAP) {
		nftnl_set_set_u32(nls, NFTNL_SET_DATA_TYPE,
				  dtype_map_to_kernel(set->datatype));
		nftnl_set_set_u32(nls, NFTNL_SET_DATA_LEN,
				  set->datalen / BITS_PER_BYTE);
	}
	netlink_dump_set(nls, ctx);

	err = mnl_nft_set_add(ctx, nls, NLM_F_ECHO | flags);
	if (err < 0)
		netlink_io_error(ctx, &set->location, "Could not add set: %s",
				 strerror(errno));

	set->handle.set = xstrdup(nftnl_set_get_str(nls, NFTNL_SET_NAME));
	nftnl_set_free(nls);

	return err;
}

static int netlink_add_set_batch(struct netlink_ctx *ctx,
				 const struct handle *h, struct set *set,
				 uint32_t flags)
{
	struct nftnl_udata_buf *udbuf;
	struct nftnl_set *nls;
	int err;

	nls = alloc_nftnl_set(h);
	nftnl_set_set_u32(nls, NFTNL_SET_FLAGS, set->flags);
	nftnl_set_set_u32(nls, NFTNL_SET_KEY_TYPE,
			  dtype_map_to_kernel(set->key->dtype));
	nftnl_set_set_u32(nls, NFTNL_SET_KEY_LEN,
			  div_round_up(set->key->len, BITS_PER_BYTE));
	if (set->flags & NFT_SET_MAP) {
		nftnl_set_set_u32(nls, NFTNL_SET_DATA_TYPE,
				  dtype_map_to_kernel(set->datatype));
		nftnl_set_set_u32(nls, NFTNL_SET_DATA_LEN,
				  set->datalen / BITS_PER_BYTE);
	}
	if (set->flags & NFT_SET_OBJECT)
		nftnl_set_set_u32(nls, NFTNL_SET_OBJ_TYPE, set->objtype);

	if (set->timeout)
		nftnl_set_set_u64(nls, NFTNL_SET_TIMEOUT, set->timeout);
	if (set->gc_int)
		nftnl_set_set_u32(nls, NFTNL_SET_GC_INTERVAL, set->gc_int);

	nftnl_set_set_u32(nls, NFTNL_SET_ID, set->handle.set_id);

	if (!(set->flags & NFT_SET_CONSTANT)) {
		if (set->policy != NFT_SET_POL_PERFORMANCE)
			nftnl_set_set_u32(nls, NFTNL_SET_POLICY, set->policy);

		if (set->desc.size != 0)
			nftnl_set_set_u32(nls, NFTNL_SET_DESC_SIZE,
					  set->desc.size);
	} else if (set->init) {
		nftnl_set_set_u32(nls, NFTNL_SET_DESC_SIZE, set->init->size);
	}

	udbuf = nftnl_udata_buf_alloc(NFT_USERDATA_MAXLEN);
	if (!udbuf)
		memory_allocation_error();
	if (!nftnl_udata_put_u32(udbuf, UDATA_SET_KEYBYTEORDER,
				 set->key->byteorder))
		memory_allocation_error();

	if (set->flags & NFT_SET_MAP &&
	    !nftnl_udata_put_u32(udbuf, UDATA_SET_DATABYTEORDER,
				 set->datatype->byteorder))
		memory_allocation_error();

	if (set->automerge &&
	    !nftnl_udata_put_u32(udbuf, UDATA_SET_MERGE_ELEMENTS,
				 set->automerge))
		memory_allocation_error();

	nftnl_set_set_data(nls, NFTNL_SET_USERDATA, nftnl_udata_buf_data(udbuf),
			   nftnl_udata_buf_len(udbuf));
	nftnl_udata_buf_free(udbuf);

	netlink_dump_set(nls, ctx);

	err = mnl_nft_set_batch_add(nls, ctx->batch, flags, ctx->seqnum);
	if (err < 0)
		netlink_io_error(ctx, &set->location, "Could not add set: %s",
				 strerror(errno));
	nftnl_set_free(nls);

	return err;
}

int netlink_add_set(struct netlink_ctx *ctx, const struct handle *h,
		    struct set *set, uint32_t flags)
{
	if (ctx->batch_supported)
		return netlink_add_set_batch(ctx, h, set, flags);
	else
		return netlink_add_set_compat(ctx, h, set, flags);
}

static int netlink_del_set_compat(struct netlink_ctx *ctx,
				  const struct handle *h,
				  const struct location *loc)
{
	struct nftnl_set *nls;
	int err;

	nls = alloc_nftnl_set(h);
	err = mnl_nft_set_delete(ctx, nls, 0);
	nftnl_set_free(nls);

	if (err < 0)
		netlink_io_error(ctx, loc, "Could not delete set: %s",
				 strerror(errno));
	return err;
}

static int netlink_del_set_batch(struct netlink_ctx *ctx,
				 const struct handle *h,
				 const struct location *loc)
{
	struct nftnl_set *nls;
	int err;

	nls = alloc_nftnl_set(h);
	err = mnl_nft_set_batch_del(nls, ctx->batch, 0, ctx->seqnum);
	nftnl_set_free(nls);

	if (err < 0)
		netlink_io_error(ctx, loc, "Could not delete set: %s",
				 strerror(errno));
	return err;
}

int netlink_delete_set(struct netlink_ctx *ctx, const struct handle *h,
		       const struct location *loc)
{
	if (ctx->batch_supported)
		return netlink_del_set_batch(ctx, h, loc);
	else
		return netlink_del_set_compat(ctx, h, loc);
}

static int list_set_cb(struct nftnl_set *nls, void *arg)
{
	struct netlink_ctx *ctx = arg;
	struct set *set;

	set = netlink_delinearize_set(ctx, nls);
	if (set == NULL)
		return -1;
	list_add_tail(&set->list, &ctx->list);
	return 0;
}

int netlink_list_sets(struct netlink_ctx *ctx, const struct handle *h,
		      const struct location *loc)
{
	struct nftnl_set_list *set_cache;
	int err;

	set_cache = mnl_nft_set_dump(ctx, h->family, h->table);
	if (set_cache == NULL) {
		if (errno == EINTR)
			return -1;

		return 0;
	}

	err = nftnl_set_list_foreach(set_cache, list_set_cb, ctx);
	nftnl_set_list_free(set_cache);
	return err;
}

static void alloc_setelem_cache(const struct expr *set, struct nftnl_set *nls)
{
	struct nftnl_set_elem *nlse;
	const struct expr *expr;

	list_for_each_entry(expr, &set->expressions, list) {
		nlse = alloc_nftnl_setelem(set, expr);
		nftnl_set_elem_add(nls, nlse);
	}
}

static int netlink_add_setelems_batch(struct netlink_ctx *ctx,
				      const struct handle *h,
				      const struct expr *expr, uint32_t flags)
{
	struct nftnl_set *nls;
	int err;

	nls = alloc_nftnl_set(h);
	alloc_setelem_cache(expr, nls);
	netlink_dump_set(nls, ctx);

	err = mnl_nft_setelem_batch_add(nls, ctx->batch, flags, ctx->seqnum);
	nftnl_set_free(nls);
	if (err < 0)
		netlink_io_error(ctx, &expr->location,
				 "Could not add set elements: %s",
				 strerror(errno));
	return err;
}

static int netlink_add_setelems_compat(struct netlink_ctx *ctx,
				       const struct handle *h,
				       const struct expr *expr, uint32_t flags)
{
	struct nftnl_set *nls;
	int err;

	nls = alloc_nftnl_set(h);
	alloc_setelem_cache(expr, nls);
	netlink_dump_set(nls, ctx);

	err = mnl_nft_setelem_add(ctx, nls, flags);
	nftnl_set_free(nls);
	if (err < 0)
		netlink_io_error(ctx, &expr->location,
				 "Could not add set elements: %s",
				 strerror(errno));
	return err;
}

int netlink_add_setelems(struct netlink_ctx *ctx, const struct handle *h,
			 const struct expr *expr, uint32_t flags)
{
	if (ctx->batch_supported)
		return netlink_add_setelems_batch(ctx, h, expr, flags);
	else
		return netlink_add_setelems_compat(ctx, h, expr, flags);
}

static int netlink_del_setelems_batch(struct netlink_ctx *ctx,
				      const struct handle *h,
				      const struct expr *expr)
{
	struct nftnl_set *nls;
	int err;

	nls = alloc_nftnl_set(h);
	if (expr)
		alloc_setelem_cache(expr, nls);
	netlink_dump_set(nls, ctx);

	err = mnl_nft_setelem_batch_del(nls, ctx->batch, 0, ctx->seqnum);
	nftnl_set_free(nls);
	if (err < 0)
		netlink_io_error(ctx, &expr->location,
				 "Could not delete set elements: %s",
				 strerror(errno));
	return err;
}

static int netlink_del_setelems_compat(struct netlink_ctx *ctx,
				       const struct handle *h,
				       const struct expr *expr)
{
	struct nftnl_set *nls;
	int err;

	nls = alloc_nftnl_set(h);
	alloc_setelem_cache(expr, nls);
	netlink_dump_set(nls, ctx);

	err = mnl_nft_setelem_delete(ctx, nls, 0);
	nftnl_set_free(nls);
	if (err < 0)
		netlink_io_error(ctx, &expr->location,
				 "Could not delete set elements: %s",
				 strerror(errno));
	return err;
}

int netlink_flush_setelems(struct netlink_ctx *ctx, const struct handle *h,
			   const struct location *loc)
{
	struct nftnl_set *nls;
	int err;

	nls = alloc_nftnl_set(h);
	netlink_dump_set(nls, ctx);

	err = mnl_nft_setelem_batch_flush(nls, ctx->batch, 0, ctx->seqnum);
	nftnl_set_free(nls);
	if (err < 0)
		netlink_io_error(ctx, loc,
				 "Could not flush set elements: %s",
				 strerror(errno));
	return err;
}

static struct expr *netlink_parse_concat_elem(const struct datatype *dtype,
					      struct expr *data)
{
	const struct datatype *subtype;
	struct expr *concat, *expr;
	int off = dtype->subtypes;

	concat = concat_expr_alloc(&data->location);
	while (off > 0) {
		subtype = concat_subtype_lookup(dtype->type, --off);

		expr		= constant_expr_splice(data, subtype->size);
		expr->dtype     = subtype;
		expr->byteorder = subtype->byteorder;

		if (expr->byteorder == BYTEORDER_HOST_ENDIAN)
			mpz_switch_byteorder(expr->value, expr->len / BITS_PER_BYTE);

		if (expr->dtype->basetype != NULL &&
		    expr->dtype->basetype->type == TYPE_BITMASK)
			expr = bitmask_expr_to_binops(expr);

		compound_expr_add(concat, expr);
		data->len -= netlink_padding_len(expr->len);
	}
	expr_free(data);

	return concat;
}

static int set_elem_parse_udata_cb(const struct nftnl_udata *attr, void *data)
{
	const struct nftnl_udata **tb = data;
	unsigned char *value = nftnl_udata_get(attr);
	uint8_t type = nftnl_udata_type(attr);
	uint8_t len = nftnl_udata_len(attr);

	switch (type) {
	case UDATA_SET_ELEM_COMMENT:
		if (value[len - 1] != '\0')
			return -1;
		break;
	case UDATA_SET_ELEM_FLAGS:
		if (len != sizeof(uint32_t))
			return -1;
		break;
	default:
		return 0;
	}
	tb[type] = attr;
	return 0;
}

static void set_elem_parse_udata(struct nftnl_set_elem *nlse,
				 struct expr *expr)
{
	const struct nftnl_udata *ud[UDATA_SET_ELEM_MAX + 1] = {};
	const void *data;
	uint32_t len;

	data = nftnl_set_elem_get(nlse, NFTNL_SET_ELEM_USERDATA, &len);
	if (nftnl_udata_parse(data, len, set_elem_parse_udata_cb, ud))
		return;

	if (ud[UDATA_SET_ELEM_COMMENT])
		expr->comment =
			xstrdup(nftnl_udata_get(ud[UDATA_SET_ELEM_COMMENT]));
	if (ud[UDATA_SET_ELEM_FLAGS])
		expr->elem_flags = nftnl_udata_get_u32(ud[UDATA_SET_ELEM_FLAGS]);
}

static int netlink_delinearize_setelem(struct nftnl_set_elem *nlse,
				       const struct set *set,
				       struct nft_cache *cache)
{
	struct nft_data_delinearize nld;
	struct expr *expr, *key, *data;
	uint32_t flags = 0;

	nld.value =
		nftnl_set_elem_get(nlse, NFTNL_SET_ELEM_KEY, &nld.len);
	if (nftnl_set_elem_is_set(nlse, NFTNL_SET_ELEM_FLAGS))
		flags = nftnl_set_elem_get_u32(nlse, NFTNL_SET_ELEM_FLAGS);

	key = netlink_alloc_value(&netlink_location, &nld);
	key->dtype	= set->key->dtype;
	key->byteorder	= set->key->byteorder;
	if (set->key->dtype->subtypes)
		key = netlink_parse_concat_elem(set->key->dtype, key);

	if (!(set->flags & NFT_SET_INTERVAL) &&
	    key->byteorder == BYTEORDER_HOST_ENDIAN)
		mpz_switch_byteorder(key->value, key->len / BITS_PER_BYTE);

	if (key->dtype->basetype != NULL &&
	    key->dtype->basetype->type == TYPE_BITMASK)
		key = bitmask_expr_to_binops(key);

	expr = set_elem_expr_alloc(&netlink_location, key);
	if (nftnl_set_elem_is_set(nlse, NFTNL_SET_ELEM_TIMEOUT))
		expr->timeout	 = nftnl_set_elem_get_u64(nlse, NFTNL_SET_ELEM_TIMEOUT);
	if (nftnl_set_elem_is_set(nlse, NFTNL_SET_ELEM_EXPIRATION))
		expr->expiration = nftnl_set_elem_get_u64(nlse, NFTNL_SET_ELEM_EXPIRATION);
	if (nftnl_set_elem_is_set(nlse, NFTNL_SET_ELEM_USERDATA))
		set_elem_parse_udata(nlse, expr);
	if (nftnl_set_elem_is_set(nlse, NFTNL_SET_ELEM_EXPR)) {
		const struct nftnl_expr *nle;

		nle = nftnl_set_elem_get(nlse, NFTNL_SET_ELEM_EXPR, NULL);
		expr->stmt = netlink_parse_set_expr(set, cache, nle);
	}
	if (flags & NFT_SET_ELEM_INTERVAL_END)
		expr->flags |= EXPR_F_INTERVAL_END;

	if (set->flags & NFT_SET_MAP) {
		if (nftnl_set_elem_is_set(nlse, NFTNL_SET_ELEM_DATA)) {
			nld.value = nftnl_set_elem_get(nlse, NFTNL_SET_ELEM_DATA,
						       &nld.len);
		} else if (nftnl_set_elem_is_set(nlse, NFTNL_SET_ELEM_CHAIN)) {
			nld.chain = nftnl_set_elem_get_str(nlse, NFTNL_SET_ELEM_CHAIN);
			nld.verdict = nftnl_set_elem_get_u32(nlse, NFTNL_SET_ELEM_VERDICT);
		} else if (nftnl_set_elem_is_set(nlse, NFTNL_SET_ELEM_VERDICT)) {
			nld.verdict = nftnl_set_elem_get_u32(nlse, NFTNL_SET_ELEM_VERDICT);
		} else
			goto out;

		data = netlink_alloc_data(&netlink_location, &nld,
					  set->datatype->type == TYPE_VERDICT ?
					  NFT_REG_VERDICT : NFT_REG_1);
		data->dtype = set->datatype;
		data->byteorder = set->datatype->byteorder;
		if (data->byteorder == BYTEORDER_HOST_ENDIAN)
			mpz_switch_byteorder(data->value, data->len / BITS_PER_BYTE);

		expr = mapping_expr_alloc(&netlink_location, expr, data);
	}
	if (set->flags & NFT_SET_OBJECT) {
		if (nftnl_set_elem_is_set(nlse, NFTNL_SET_ELEM_OBJREF)) {
			nld.value = nftnl_set_elem_get(nlse,
						       NFTNL_SET_ELEM_OBJREF,
						       &nld.len);
		} else
			goto out;

		data = netlink_alloc_value(&netlink_location, &nld);
		data->dtype = &string_type;
		data->byteorder = BYTEORDER_HOST_ENDIAN;
		mpz_switch_byteorder(data->value, data->len / BITS_PER_BYTE);
		expr = mapping_expr_alloc(&netlink_location, expr, data);
	}
out:
	compound_expr_add(set->init, expr);
	return 0;
}

int netlink_delete_setelems(struct netlink_ctx *ctx, const struct handle *h,
			    const struct expr *expr)
{
	if (ctx->batch_supported)
		return netlink_del_setelems_batch(ctx, h, expr);
	else
		return netlink_del_setelems_compat(ctx, h, expr);
}

static int list_setelem_cb(struct nftnl_set_elem *nlse, void *arg)
{
	struct netlink_ctx *ctx = arg;
	return netlink_delinearize_setelem(nlse, ctx->set, ctx->cache);
}

int netlink_get_setelems(struct netlink_ctx *ctx, const struct handle *h,
			 const struct location *loc, struct set *set)
{
	struct nftnl_set *nls;
	int err;

	nls = alloc_nftnl_set(h);

	err = mnl_nft_setelem_get(ctx, nls);
	if (err < 0) {
		nftnl_set_free(nls);
		if (errno == EINTR)
			return -1;

		goto out;
	}

	ctx->set = set;
	set->init = set_expr_alloc(loc, set);
	nftnl_set_elem_foreach(nls, list_setelem_cb, ctx);

	if (!(set->flags & NFT_SET_INTERVAL))
		list_expr_sort(&ctx->set->init->expressions);

	nftnl_set_free(nls);
	ctx->set = NULL;

	if (set->flags & NFT_SET_INTERVAL)
		interval_map_decompose(set->init);
out:
	if (err < 0)
		netlink_io_error(ctx, loc, "Could not receive set elements: %s",
				 strerror(errno));
	return err;
}

void netlink_dump_obj(struct nftnl_obj *nln, struct netlink_ctx *ctx)
{
	FILE *fp = ctx->octx->output_fp;

	if (!(ctx->debug_mask & NFT_DEBUG_NETLINK) || !fp)
		return;

	nftnl_obj_fprintf(fp, nln, 0, 0);
	fprintf(fp, "\n");
}

int netlink_add_obj(struct netlink_ctx *ctx, const struct handle *h,
		    struct obj *obj, uint32_t flags)
{
	struct nftnl_obj *nlo;
	int err;

	nlo = alloc_nftnl_obj(h, obj);
	netlink_dump_obj(nlo, ctx);

	err = mnl_nft_obj_batch_add(nlo, ctx->batch, flags, ctx->seqnum);
	if (err < 0)
		netlink_io_error(ctx, &obj->location, "Could not add %s: %s",
				 obj_type_name(obj->type), strerror(errno));
	nftnl_obj_free(nlo);

	return err;
}

int netlink_delete_obj(struct netlink_ctx *ctx, const struct handle *h,
		       struct location *loc, uint32_t type)
{
	struct nftnl_obj *nlo;
	int err;

	nlo = __alloc_nftnl_obj(h, type);
	netlink_dump_obj(nlo, ctx);

	err = mnl_nft_obj_batch_del(nlo, ctx->batch, 0, ctx->seqnum);
	if (err < 0)
		netlink_io_error(ctx, loc, "Could not delete %s: %s",
				 obj_type_name(type), strerror(errno));
	nftnl_obj_free(nlo);

	return err;
}

static struct obj *netlink_delinearize_obj(struct netlink_ctx *ctx,
					   struct nftnl_obj *nlo)
{
	struct obj *obj;
	uint32_t type;

	obj = obj_alloc(&netlink_location);
	obj->handle.family = nftnl_obj_get_u32(nlo, NFTNL_OBJ_FAMILY);
	obj->handle.table =
		xstrdup(nftnl_obj_get_str(nlo, NFTNL_OBJ_TABLE));
	obj->handle.obj =
		xstrdup(nftnl_obj_get_str(nlo, NFTNL_OBJ_NAME));

	type = nftnl_obj_get_u32(nlo, NFTNL_OBJ_TYPE);
	switch (type) {
	case NFT_OBJECT_COUNTER:
		obj->counter.packets =
			nftnl_obj_get_u64(nlo, NFTNL_OBJ_CTR_PKTS);
		obj->counter.bytes =
			nftnl_obj_get_u64(nlo, NFTNL_OBJ_CTR_BYTES);
		break;
	case NFT_OBJECT_QUOTA:
		obj->quota.bytes =
			nftnl_obj_get_u64(nlo, NFTNL_OBJ_QUOTA_BYTES);
		obj->quota.used =
			nftnl_obj_get_u64(nlo, NFTNL_OBJ_QUOTA_CONSUMED);
		obj->quota.flags =
			nftnl_obj_get_u32(nlo, NFTNL_OBJ_QUOTA_FLAGS);
		break;
	case NFT_OBJECT_CT_HELPER:
		snprintf(obj->ct_helper.name, sizeof(obj->ct_helper.name), "%s",
			 nftnl_obj_get_str(nlo, NFTNL_OBJ_CT_HELPER_NAME));
		obj->ct_helper.l3proto = nftnl_obj_get_u16(nlo, NFTNL_OBJ_CT_HELPER_L3PROTO);
		obj->ct_helper.l4proto = nftnl_obj_get_u8(nlo, NFTNL_OBJ_CT_HELPER_L4PROTO);
		break;
	case NFT_OBJECT_LIMIT:
		obj->limit.rate =
			nftnl_obj_get_u64(nlo, NFTNL_OBJ_LIMIT_RATE);
		obj->limit.unit =
			nftnl_obj_get_u64(nlo, NFTNL_OBJ_LIMIT_UNIT);
		obj->limit.burst =
			nftnl_obj_get_u32(nlo, NFTNL_OBJ_LIMIT_BURST);
		obj->limit.type =
			nftnl_obj_get_u32(nlo, NFTNL_OBJ_LIMIT_TYPE);
		obj->limit.flags =
			nftnl_obj_get_u32(nlo, NFTNL_OBJ_LIMIT_FLAGS);
		break;
	}
	obj->type = type;

	return obj;
}

static int list_obj_cb(struct nftnl_obj *nls, void *arg)
{
	struct netlink_ctx *ctx = arg;
	struct obj *obj;

	obj = netlink_delinearize_obj(ctx, nls);
	if (obj == NULL)
		return -1;
	list_add_tail(&obj->list, &ctx->list);
	return 0;
}

int netlink_list_objs(struct netlink_ctx *ctx, const struct handle *h,
		      const struct location *loc)
{
	struct nftnl_obj_list *obj_cache;
	int err;

	obj_cache = mnl_nft_obj_dump(ctx, h->family,
				     h->table, NULL, 0, true, false);
	if (obj_cache == NULL) {
		if (errno == EINTR)
			return -1;

		return 0;
	}

	err = nftnl_obj_list_foreach(obj_cache, list_obj_cb, ctx);
	nftnl_obj_list_free(obj_cache);
	return err;
}

int netlink_reset_objs(struct netlink_ctx *ctx, const struct handle *h,
		       const struct location *loc, uint32_t type, bool dump)
{
	struct nftnl_obj_list *obj_cache;
	int err;

	obj_cache = mnl_nft_obj_dump(ctx, h->family,
				     h->table, h->obj, type, dump, true);
	if (obj_cache == NULL) {
		if (errno == EINTR)
			return -1;

		return netlink_io_error(ctx, loc,
					"Could not receive stateful object from kernel: %s",
					strerror(errno));
	}

	err = nftnl_obj_list_foreach(obj_cache, list_obj_cb, ctx);
	nftnl_obj_list_free(obj_cache);
	return err;
}

int netlink_batch_send(struct netlink_ctx *ctx, struct list_head *err_list)
{
	return mnl_batch_talk(ctx, err_list);
}

int netlink_flush_ruleset(struct netlink_ctx *ctx, const struct handle *h,
			  const struct location *loc)
{
	struct nftnl_table *nlt;
	int err;

	if (!ctx->batch_supported)
		return netlink_io_error(ctx, loc, "Operation not supported");

	nlt = alloc_nftnl_table(h);
	err = mnl_nft_table_batch_del(nlt, ctx->batch, 0, ctx->seqnum);
	nftnl_table_free(nlt);

	if (err < 0)
		netlink_io_error(ctx, loc, "Could not flush the ruleset: %s",
				 strerror(errno));
	return err;
}

struct nftnl_ruleset *netlink_dump_ruleset(struct netlink_ctx *ctx,
					 const struct handle *h,
					 const struct location *loc)
{
	struct nftnl_ruleset *rs;

	rs = mnl_nft_ruleset_dump(ctx, h->family);
	if (rs == NULL) {
		if (errno == EINTR)
			return NULL;

		netlink_io_error(ctx, loc, "Could not receive ruleset: %s",
				 strerror(errno));
	}

	return rs;
}

static struct nftnl_table *netlink_table_alloc(const struct nlmsghdr *nlh)
{
	struct nftnl_table *nlt;

	nlt = nftnl_table_alloc();
	if (nlt == NULL)
		memory_allocation_error();
	if (nftnl_table_nlmsg_parse(nlh, nlt) < 0)
		netlink_abi_error();

	return nlt;
}

static struct nftnl_chain *netlink_chain_alloc(const struct nlmsghdr *nlh)
{
	struct nftnl_chain *nlc;

	nlc = nftnl_chain_alloc();
	if (nlc == NULL)
		memory_allocation_error();
	if (nftnl_chain_nlmsg_parse(nlh, nlc) < 0)
		netlink_abi_error();

	return nlc;
}

static struct nftnl_set *netlink_set_alloc(const struct nlmsghdr *nlh)
{
	struct nftnl_set *nls;

	nls = nftnl_set_alloc();
	if (nls == NULL)
		memory_allocation_error();
	if (nftnl_set_nlmsg_parse(nlh, nls) < 0)
		netlink_abi_error();

	return nls;
}

static struct nftnl_set *netlink_setelem_alloc(const struct nlmsghdr *nlh)
{
	struct nftnl_set *nls;

	nls = nftnl_set_alloc();
	if (nls == NULL)
		memory_allocation_error();
	if (nftnl_set_elems_nlmsg_parse(nlh, nls) < 0)
		netlink_abi_error();

	return nls;
}

static struct nftnl_rule *netlink_rule_alloc(const struct nlmsghdr *nlh)
{
	struct nftnl_rule *nlr;

	nlr = nftnl_rule_alloc();
	if (nlr == NULL)
		memory_allocation_error();
	if (nftnl_rule_nlmsg_parse(nlh, nlr) < 0)
		netlink_abi_error();

	return nlr;
}

static struct nftnl_obj *netlink_obj_alloc(const struct nlmsghdr *nlh)
{
	struct nftnl_obj *nlo;

	nlo = nftnl_obj_alloc();
	if (nlo == NULL)
		memory_allocation_error();
	if (nftnl_obj_nlmsg_parse(nlh, nlo) < 0)
		netlink_abi_error();

	return nlo;
}

static uint32_t netlink_msg2nftnl_of(uint32_t msg)
{
	switch (msg) {
	case NFT_MSG_NEWTABLE:
	case NFT_MSG_NEWCHAIN:
	case NFT_MSG_NEWSET:
	case NFT_MSG_NEWSETELEM:
	case NFT_MSG_NEWRULE:
		return NFTNL_OF_EVENT_NEW;
	case NFT_MSG_DELTABLE:
	case NFT_MSG_DELCHAIN:
	case NFT_MSG_DELSET:
	case NFT_MSG_DELSETELEM:
	case NFT_MSG_DELRULE:
		return NFTNL_OF_EVENT_DEL;
	}

	return 0;
}

static void nlr_for_each_set(struct nftnl_rule *nlr,
			     void (*cb)(struct set *s, void *data),
			     void *data, struct nft_cache *cache)
{
	struct nftnl_expr_iter *nlrei;
	struct nftnl_expr *nlre;
	const char *set_name, *table;
	const char *name;
	struct set *s;
	uint32_t family;

	nlrei = nftnl_expr_iter_create(nlr);
	if (nlrei == NULL)
		memory_allocation_error();

	family = nftnl_rule_get_u32(nlr, NFTNL_RULE_FAMILY);
	table = nftnl_rule_get_str(nlr, NFTNL_RULE_TABLE);

	nlre = nftnl_expr_iter_next(nlrei);
	while (nlre != NULL) {
		name = nftnl_expr_get_str(nlre, NFTNL_EXPR_NAME);
		if (strcmp(name, "lookup") != 0)
			goto next;

		set_name = nftnl_expr_get_str(nlre, NFTNL_EXPR_LOOKUP_SET);
		s = set_lookup_global(family, table, set_name, cache);
		if (s == NULL)
			goto next;

		cb(s, data);
next:
		nlre = nftnl_expr_iter_next(nlrei);
	}
	nftnl_expr_iter_destroy(nlrei);
}

static int netlink_events_table_cb(const struct nlmsghdr *nlh, int type,
				   struct netlink_mon_handler *monh)
{
	struct nftnl_table *nlt;
	uint32_t family;

	nlt = netlink_table_alloc(nlh);

	switch (monh->format) {
	case NFTNL_OUTPUT_DEFAULT:
		if (type == NFT_MSG_NEWTABLE) {
			if (nlh->nlmsg_flags & NLM_F_EXCL)
				nft_mon_print(monh, "update table ");
			else
				nft_mon_print(monh, "add table ");
		} else {
			nft_mon_print(monh, "delete table ");
		}

		family = nftnl_table_get_u32(nlt, NFTNL_TABLE_FAMILY);

		nft_mon_print(monh, "%s %s\n", family2str(family),
		       nftnl_table_get_str(nlt, NFTNL_TABLE_NAME));
		break;
	case NFTNL_OUTPUT_XML:
	case NFTNL_OUTPUT_JSON:
		nftnl_table_fprintf(stdout, nlt, monh->format,
				    netlink_msg2nftnl_of(type));
		fprintf(stdout, "\n");
		break;
	}

	nftnl_table_free(nlt);
	return MNL_CB_OK;
}

static int netlink_events_chain_cb(const struct nlmsghdr *nlh, int type,
				   struct netlink_mon_handler *monh)
{
	struct nftnl_chain *nlc;
	struct chain *c;
	uint32_t family;

	nlc = netlink_chain_alloc(nlh);

	switch (monh->format) {
	case NFTNL_OUTPUT_DEFAULT:
		switch (type) {
		case NFT_MSG_NEWCHAIN:
			if (nlh->nlmsg_flags & NLM_F_EXCL)
				nft_mon_print(monh, "update ");
			else
				nft_mon_print(monh, "add ");

			c = netlink_delinearize_chain(monh->ctx, nlc);
			chain_print_plain(c, monh->ctx->octx);
			chain_free(c);
			break;
		case NFT_MSG_DELCHAIN:
			family = nftnl_chain_get_u32(nlc, NFTNL_CHAIN_FAMILY);
			nft_mon_print(monh, "delete chain %s %s %s\n", family2str(family),
			       nftnl_chain_get_str(nlc, NFTNL_CHAIN_TABLE),
			       nftnl_chain_get_str(nlc, NFTNL_CHAIN_NAME));
			break;
		}
		break;
	case NFTNL_OUTPUT_XML:
	case NFTNL_OUTPUT_JSON:
		nftnl_chain_fprintf(stdout, nlc, monh->format,
				    netlink_msg2nftnl_of(type));
		fprintf(stdout, "\n");
		break;
	}

	nftnl_chain_free(nlc);
	return MNL_CB_OK;
}

static int netlink_events_set_cb(const struct nlmsghdr *nlh, int type,
				 struct netlink_mon_handler *monh)
{
	struct nftnl_set *nls;
	struct set *set;
	uint32_t family, flags;

	nls = netlink_set_alloc(nlh);
	flags = nftnl_set_get_u32(nls, NFTNL_SET_FLAGS);
	if (flags & NFT_SET_ANONYMOUS)
		goto out;

	switch (monh->format) {
	case NFTNL_OUTPUT_DEFAULT:
		switch (type) {
		case NFT_MSG_NEWSET:
			nft_mon_print(monh, "add ");
			set = netlink_delinearize_set(monh->ctx, nls);
			if (set == NULL) {
				nftnl_set_free(nls);
				return MNL_CB_ERROR;
			}
			set_print_plain(set, monh->ctx->octx);
			set_free(set);
			nft_mon_print(monh, "\n");
			break;
		case NFT_MSG_DELSET:
			family = nftnl_set_get_u32(nls, NFTNL_SET_FAMILY);
			nft_mon_print(monh, "delete set %s %s %s\n",
			       family2str(family),
			       nftnl_set_get_str(nls, NFTNL_SET_TABLE),
			       nftnl_set_get_str(nls, NFTNL_SET_NAME));
			break;
		}
		break;
	case NFTNL_OUTPUT_XML:
	case NFTNL_OUTPUT_JSON:
		nftnl_set_fprintf(stdout, nls, monh->format,
				netlink_msg2nftnl_of(type));
		fprintf(stdout, "\n");
		break;
	}
out:
	nftnl_set_free(nls);
	return MNL_CB_OK;
}

/* returns true if the event should be ignored (i.e. null element) */
static bool netlink_event_ignore_range_event(struct nftnl_set_elem *nlse)
{
        uint32_t flags = 0;

	if (nftnl_set_elem_is_set(nlse, NFTNL_SET_ELEM_FLAGS))
		flags = nftnl_set_elem_get_u32(nlse, NFTNL_SET_ELEM_FLAGS);
	if (!(flags & NFT_SET_ELEM_INTERVAL_END))
		return false;

	if (nftnl_set_elem_get_u32(nlse, NFTNL_SET_ELEM_KEY) != 0)
		return false;

	return true;
}

static bool set_elem_is_open_interval(struct expr *elem)
{
	switch (elem->ops->type) {
	case EXPR_SET_ELEM:
		return elem->elem_flags & SET_ELEM_F_INTERVAL_OPEN;
	case EXPR_MAPPING:
		return set_elem_is_open_interval(elem->left);
	default:
		return false;
	}
}

/* returns true if the we cached the range element */
static bool netlink_event_range_cache(struct set *cached_set,
				      struct set *dummyset)
{
	struct expr *elem;

	/* not an interval ? */
	if (!(cached_set->flags & NFT_SET_INTERVAL))
		return false;

	/* if cache exists, dummyset must contain the other end of the range */
	if (cached_set->rg_cache) {
		compound_expr_add(dummyset->init, cached_set->rg_cache);
		cached_set->rg_cache = NULL;
		goto out_decompose;
	}

	/* don't cache half-open range elements */
	elem = list_entry(dummyset->init->expressions.prev, struct expr, list);
	if (!set_elem_is_open_interval(elem)) {
		cached_set->rg_cache = expr_clone(elem);
		return true;
	}

out_decompose:
	interval_map_decompose(dummyset->init);
	return false;
}

static int netlink_events_setelem_cb(const struct nlmsghdr *nlh, int type,
				     struct netlink_mon_handler *monh)
{
	struct nftnl_set_elems_iter *nlsei;
	struct nftnl_set_elem *nlse;
	struct nftnl_set *nls;
	struct set *dummyset;
	struct set *set;
	const char *setname, *table;
	uint32_t family;

	nls = netlink_setelem_alloc(nlh);
	table = nftnl_set_get_str(nls, NFTNL_SET_TABLE);
	setname = nftnl_set_get_str(nls, NFTNL_SET_NAME);
	family = nftnl_set_get_u32(nls, NFTNL_SET_FAMILY);

	set = set_lookup_global(family, table, setname, monh->cache);
	if (set == NULL) {
		fprintf(stderr, "W: Received event for an unknown set.");
		goto out;
	}

	switch (monh->format) {
	case NFTNL_OUTPUT_DEFAULT:
		if (set->flags & NFT_SET_ANONYMOUS)
			goto out;

		/* we want to 'delinearize' the set_elem, but don't
		 * modify the original cached set. This path is only
		 * used by named sets, so use a dummy set.
		 */
		dummyset = set_alloc(monh->loc);
		dummyset->key = expr_clone(set->key);
		dummyset->datatype = set->datatype;
		dummyset->flags = set->flags;
		dummyset->init = set_expr_alloc(monh->loc, set);

		nlsei = nftnl_set_elems_iter_create(nls);
		if (nlsei == NULL)
			memory_allocation_error();

		nlse = nftnl_set_elems_iter_next(nlsei);
		while (nlse != NULL) {
			if (netlink_event_ignore_range_event(nlse)) {
				set_free(dummyset);
				nftnl_set_elems_iter_destroy(nlsei);
				goto out;
			}
			if (netlink_delinearize_setelem(nlse, dummyset,
							monh->cache) < 0) {
				set_free(dummyset);
				nftnl_set_elems_iter_destroy(nlsei);
				goto out;
			}
			nlse = nftnl_set_elems_iter_next(nlsei);
		}
		nftnl_set_elems_iter_destroy(nlsei);

		if (netlink_event_range_cache(set, dummyset)) {
			set_free(dummyset);
			goto out;
		}

		switch (type) {
		case NFT_MSG_NEWSETELEM:
			nft_mon_print(monh, "add ");
			break;
		case NFT_MSG_DELSETELEM:
			nft_mon_print(monh, "delete ");
			break;
		default:
			set_free(dummyset);
			goto out;
		}
		nft_mon_print(monh, "element %s %s %s ", family2str(family), table, setname);
		expr_print(dummyset->init, monh->ctx->octx);
		nft_mon_print(monh, "\n");

		set_free(dummyset);
		break;
	case NFTNL_OUTPUT_XML:
	case NFTNL_OUTPUT_JSON:
		nftnl_set_fprintf(stdout, nls, monh->format,
				  netlink_msg2nftnl_of(type));
		fprintf(stdout, "\n");
		break;
	}
out:
	nftnl_set_free(nls);
	return MNL_CB_OK;
}

static int netlink_events_obj_cb(const struct nlmsghdr *nlh, int type,
				 struct netlink_mon_handler *monh)
{
	struct nftnl_obj *nlo;
	uint32_t family;
	struct obj *obj;

	nlo = netlink_obj_alloc(nlh);

	switch (monh->format) {
	case NFTNL_OUTPUT_DEFAULT:
		switch (type) {
		case NFT_MSG_NEWOBJ:
			nft_mon_print(monh, "add ");
			obj = netlink_delinearize_obj(monh->ctx, nlo);
			if (obj == NULL) {
				nftnl_obj_free(nlo);
				return MNL_CB_ERROR;
			}
			obj_print_plain(obj, monh->ctx->octx);
			obj_free(obj);
			nft_mon_print(monh, "\n");
			break;
		case NFT_MSG_DELOBJ:
			family = nftnl_obj_get_u32(nlo, NFTNL_OBJ_FAMILY);
			nft_mon_print(monh, "delete %s %s %s %s\n",
			       obj_type_name(nftnl_obj_get_u32(nlo, NFTNL_OBJ_TYPE)),
			       family2str(family),
			       nftnl_obj_get_str(nlo, NFTNL_OBJ_TABLE),
			       nftnl_obj_get_str(nlo, NFTNL_OBJ_NAME));
			break;
		}
		break;
	case NFTNL_OUTPUT_XML:
	case NFTNL_OUTPUT_JSON:
		nftnl_obj_fprintf(stdout, nlo, monh->format,
				  netlink_msg2nftnl_of(type));
		fprintf(stdout, "\n");
		break;
	}

	nftnl_obj_free(nlo);
	return MNL_CB_OK;
}

static void rule_map_decompose_cb(struct set *s, void *data)
{
	if (s->flags & NFT_SET_INTERVAL)
		interval_map_decompose(s->init);
}

static int netlink_events_rule_cb(const struct nlmsghdr *nlh, int type,
				  struct netlink_mon_handler *monh)
{
	struct nftnl_rule *nlr;
	const char *family;
	const char *table;
	const char *chain;
	struct rule *r;
	uint64_t handle;
	uint32_t fam;

	nlr = netlink_rule_alloc(nlh);
	switch (monh->format) {
	case NFTNL_OUTPUT_DEFAULT:
		fam = nftnl_rule_get_u32(nlr, NFTNL_RULE_FAMILY);
		family = family2str(fam);
		table = nftnl_rule_get_str(nlr, NFTNL_RULE_TABLE);
		chain = nftnl_rule_get_str(nlr, NFTNL_RULE_CHAIN);
		handle = nftnl_rule_get_u64(nlr, NFTNL_RULE_HANDLE);

		switch (type) {
		case NFT_MSG_NEWRULE:
			r = netlink_delinearize_rule(monh->ctx, nlr);
			nlr_for_each_set(nlr, rule_map_decompose_cb, NULL,
					 monh->cache);

			nft_mon_print(monh, "add rule %s %s %s ", family, table, chain);
			rule_print(r, monh->ctx->octx);
			nft_mon_print(monh, "\n");

			rule_free(r);
			break;
		case NFT_MSG_DELRULE:
			nft_mon_print(monh, "delete rule %s %s %s handle %u\n",
			       family, table, chain, (unsigned int)handle);
			break;
		}
		break;
	case NFTNL_OUTPUT_XML:
	case NFTNL_OUTPUT_JSON:
		nftnl_rule_fprintf(stdout, nlr, monh->format,
				 netlink_msg2nftnl_of(type));
		fprintf(stdout, "\n");
		break;
	}

	nftnl_rule_free(nlr);
	return MNL_CB_OK;
}

static void netlink_events_cache_addtable(struct netlink_mon_handler *monh,
					  const struct nlmsghdr *nlh)
{
	struct nftnl_table *nlt;
	struct table *t;

	nlt = netlink_table_alloc(nlh);
	t = netlink_delinearize_table(monh->ctx, nlt);
	nftnl_table_free(nlt);

	table_add_hash(t, monh->cache);
}

static void netlink_events_cache_deltable(struct netlink_mon_handler *monh,
					  const struct nlmsghdr *nlh)
{
	struct nftnl_table *nlt;
	struct table *t;
	struct handle h;

	nlt      = netlink_table_alloc(nlh);
	h.family = nftnl_table_get_u32(nlt, NFTNL_TABLE_FAMILY);
	h.table  = nftnl_table_get_str(nlt, NFTNL_TABLE_NAME);

	t = table_lookup(&h, monh->cache);
	if (t == NULL)
		goto out;

	list_del(&t->list);
	table_free(t);
out:
	nftnl_table_free(nlt);
}

static void netlink_events_cache_addset(struct netlink_mon_handler *monh,
					const struct nlmsghdr *nlh)
{
	struct netlink_ctx set_tmpctx;
	struct nftnl_set *nls;
	struct table *t;
	struct set *s;
	LIST_HEAD(msgs);

	memset(&set_tmpctx, 0, sizeof(set_tmpctx));
	init_list_head(&set_tmpctx.list);
	init_list_head(&msgs);
	set_tmpctx.msgs = &msgs;

	nls = netlink_set_alloc(nlh);
	s = netlink_delinearize_set(&set_tmpctx, nls);
	if (s == NULL)
		goto out;
	s->init = set_expr_alloc(monh->loc, s);

	t = table_lookup(&s->handle, monh->cache);
	if (t == NULL) {
		fprintf(stderr, "W: Unable to cache set: table not found.\n");
		set_free(s);
		goto out;
	}

	set_add_hash(s, t);
out:
	nftnl_set_free(nls);
}

static void netlink_events_cache_addsetelem(struct netlink_mon_handler *monh,
					    const struct nlmsghdr *nlh)
{
	struct nftnl_set_elems_iter *nlsei;
	struct nftnl_set_elem *nlse;
	struct nftnl_set *nls;
	struct set *set;
	const char *table, *setname;
	uint32_t family;

	nls     = netlink_setelem_alloc(nlh);
	family  = nftnl_set_get_u32(nls, NFTNL_SET_FAMILY);
	table   = nftnl_set_get_str(nls, NFTNL_SET_TABLE);
	setname = nftnl_set_get_str(nls, NFTNL_SET_NAME);

	set = set_lookup_global(family, table, setname, monh->cache);
	if (set == NULL) {
		fprintf(stderr,
			"W: Unable to cache set_elem. Set not found.\n");
		goto out;
	}

	nlsei = nftnl_set_elems_iter_create(nls);
	if (nlsei == NULL)
		memory_allocation_error();

	nlse = nftnl_set_elems_iter_next(nlsei);
	while (nlse != NULL) {
		if (netlink_delinearize_setelem(nlse, set, monh->cache) < 0) {
			fprintf(stderr,
				"W: Unable to cache set_elem. "
				"Delinearize failed.\n");
			nftnl_set_elems_iter_destroy(nlsei);
			goto out;
		}
		nlse = nftnl_set_elems_iter_next(nlsei);
	}
	nftnl_set_elems_iter_destroy(nlsei);
out:
	nftnl_set_free(nls);
}

static void netlink_events_cache_delset_cb(struct set *s,
					   void *data)
{
	list_del(&s->list);
	set_free(s);
}

static void netlink_events_cache_delsets(struct netlink_mon_handler *monh,
					 const struct nlmsghdr *nlh)
{
	struct nftnl_rule *nlr = netlink_rule_alloc(nlh);

	nlr_for_each_set(nlr, netlink_events_cache_delset_cb, NULL,
			 monh->cache);
	nftnl_rule_free(nlr);
}

static void netlink_events_cache_addobj(struct netlink_mon_handler *monh,
					const struct nlmsghdr *nlh)
{
	struct netlink_ctx obj_tmpctx;
	struct nftnl_obj *nlo;
	struct table *t;
	struct obj *obj;
	LIST_HEAD(msgs);

	memset(&obj_tmpctx, 0, sizeof(obj_tmpctx));
	init_list_head(&obj_tmpctx.list);
	init_list_head(&msgs);
	obj_tmpctx.msgs = &msgs;

	nlo = netlink_obj_alloc(nlh);
	obj = netlink_delinearize_obj(&obj_tmpctx, nlo);
	if (obj == NULL)
		goto out;

	t = table_lookup(&obj->handle, monh->cache);
	if (t == NULL) {
		fprintf(stderr, "W: Unable to cache object: table not found.\n");
		obj_free(obj);
		goto out;
	}

	obj_add_hash(obj, t);
out:
	nftnl_obj_free(nlo);
}

static void netlink_events_cache_delobj(struct netlink_mon_handler *monh,
					const struct nlmsghdr *nlh)
{
	struct nftnl_obj *nlo;
	const char *name;
	struct obj *obj;
	struct handle h;
	struct table *t;
	uint32_t type;

	nlo      = netlink_obj_alloc(nlh);
	h.family = nftnl_obj_get_u32(nlo, NFTNL_OBJ_FAMILY);
	h.table  = nftnl_obj_get_str(nlo, NFTNL_OBJ_TABLE);

	name     = nftnl_obj_get_str(nlo, NFTNL_OBJ_NAME);
	type	 = nftnl_obj_get_u32(nlo, NFTNL_OBJ_TYPE);

	t = table_lookup(&h, monh->cache);
	if (t == NULL) {
		fprintf(stderr, "W: Unable to cache object: table not found.\n");
		goto out;
	}

	obj = obj_lookup(t, name, type);
	if (obj == NULL) {
		fprintf(stderr, "W: Unable to find object in cache\n");
		goto out;
	}

	list_del(&obj->list);
	obj_free(obj);
out:
	nftnl_obj_free(nlo);
}

static void netlink_events_cache_update(struct netlink_mon_handler *monh,
					const struct nlmsghdr *nlh, int type)
{
	if (!monh->cache_needed)
		return;

	switch (type) {
	case NFT_MSG_NEWTABLE:
		netlink_events_cache_addtable(monh, nlh);
		break;
	case NFT_MSG_DELTABLE:
		netlink_events_cache_deltable(monh, nlh);
		break;
	case NFT_MSG_NEWSET:
		netlink_events_cache_addset(monh, nlh);
		break;
	case NFT_MSG_NEWSETELEM:
		netlink_events_cache_addsetelem(monh, nlh);
		break;
	case NFT_MSG_DELRULE:
		/* there are no notification for anon-set deletion */
		netlink_events_cache_delsets(monh, nlh);
		break;
	case NFT_MSG_NEWOBJ:
		netlink_events_cache_addobj(monh, nlh);
		break;
	case NFT_MSG_DELOBJ:
		netlink_events_cache_delobj(monh, nlh);
		break;
	}
}

static void trace_print_hdr(const struct nftnl_trace *nlt)
{
	printf("trace id %08x ", nftnl_trace_get_u32(nlt, NFTNL_TRACE_ID));
	printf("%s ", family2str(nftnl_trace_get_u32(nlt, NFTNL_TRACE_FAMILY)));
	if (nftnl_trace_is_set(nlt, NFTNL_TRACE_TABLE))
		printf("%s ", nftnl_trace_get_str(nlt, NFTNL_TRACE_TABLE));
	if (nftnl_trace_is_set(nlt, NFTNL_TRACE_CHAIN))
		printf("%s ", nftnl_trace_get_str(nlt, NFTNL_TRACE_CHAIN));
}

static void trace_print_expr(const struct nftnl_trace *nlt, unsigned int attr,
			     struct expr *lhs, struct output_ctx *octx)
{
	struct expr *rhs, *rel;
	const void *data;
	uint32_t len;

	data = nftnl_trace_get_data(nlt, attr, &len);
	rhs  = constant_expr_alloc(&netlink_location,
				   lhs->dtype, lhs->byteorder,
				   len * BITS_PER_BYTE, data);
	rel  = relational_expr_alloc(&netlink_location, OP_EQ, lhs, rhs);

	expr_print(rel, octx);
	printf(" ");
	expr_free(rel);
}

static void trace_print_verdict(const struct nftnl_trace *nlt,
				 struct output_ctx *octx)
{
	const char *chain = NULL;
	unsigned int verdict;
	struct expr *expr;

	verdict = nftnl_trace_get_u32(nlt, NFTNL_TRACE_VERDICT);
	if (nftnl_trace_is_set(nlt, NFTNL_TRACE_JUMP_TARGET))
		chain = xstrdup(nftnl_trace_get_str(nlt, NFTNL_TRACE_JUMP_TARGET));
	expr = verdict_expr_alloc(&netlink_location, verdict, chain);

	printf("verdict ");
	expr_print(expr, octx);
	expr_free(expr);
}

static void trace_print_rule(const struct nftnl_trace *nlt,
			      struct output_ctx *octx, struct nft_cache *cache)
{
	const struct table *table;
	uint64_t rule_handle;
	struct chain *chain;
	struct rule *rule;
	struct handle h;

	h.family = nftnl_trace_get_u32(nlt, NFTNL_TRACE_FAMILY);
	h.table  = nftnl_trace_get_str(nlt, NFTNL_TRACE_TABLE);
	h.chain  = nftnl_trace_get_str(nlt, NFTNL_TRACE_CHAIN);

	if (!h.table)
		return;

	table = table_lookup(&h, cache);
	if (!table)
		return;

	chain = chain_lookup(table, &h);
	if (!chain)
		return;

	rule_handle = nftnl_trace_get_u64(nlt, NFTNL_TRACE_RULE_HANDLE);
	rule = rule_lookup(chain, rule_handle);
	if (!rule)
		return;

	trace_print_hdr(nlt);
	printf("rule ");
	rule_print(rule, octx);
	printf(" (");
	trace_print_verdict(nlt, octx);
	printf(")\n");
}

static void trace_gen_stmts(struct list_head *stmts,
			    struct proto_ctx *ctx, struct payload_dep_ctx *pctx,
			    const struct nftnl_trace *nlt, unsigned int attr,
			    enum proto_bases base)
{
	struct list_head unordered = LIST_HEAD_INIT(unordered);
	struct list_head list;
	struct expr *rel, *lhs, *rhs, *tmp, *nexpr;
	struct stmt *stmt;
	const struct proto_desc *desc;
	const void *hdr;
	uint32_t hlen;
	unsigned int n;
	bool stacked;

	if (!nftnl_trace_is_set(nlt, attr))
		return;
	hdr = nftnl_trace_get_data(nlt, attr, &hlen);

	lhs = payload_expr_alloc(&netlink_location, NULL, 0);
	payload_init_raw(lhs, base, 0, hlen * BITS_PER_BYTE);
	rhs = constant_expr_alloc(&netlink_location,
				  &invalid_type, BYTEORDER_INVALID,
				  hlen * BITS_PER_BYTE, hdr);

restart:
	init_list_head(&list);
	payload_expr_expand(&list, lhs, ctx);
	expr_free(lhs);

	desc = NULL;
	list_for_each_entry_safe(lhs, nexpr, &list, list) {
		if (desc && desc != ctx->protocol[base].desc) {
			/* Chained protocols */
			lhs->payload.offset = 0;
			if (ctx->protocol[base].desc == NULL)
				break;
			goto restart;
		}

		tmp = constant_expr_splice(rhs, lhs->len);
		expr_set_type(tmp, lhs->dtype, lhs->byteorder);
		if (tmp->byteorder == BYTEORDER_HOST_ENDIAN)
			mpz_switch_byteorder(tmp->value, tmp->len / BITS_PER_BYTE);

		/* Skip unknown and filtered expressions */
		desc = lhs->payload.desc;
		if (lhs->dtype == &invalid_type ||
		    desc->checksum_key == payload_hdr_field(lhs) ||
		    desc->format.filter & (1 << payload_hdr_field(lhs))) {
			expr_free(lhs);
			expr_free(tmp);
			continue;
		}

		rel  = relational_expr_alloc(&lhs->location, OP_EQ, lhs, tmp);
		stmt = expr_stmt_alloc(&rel->location, rel);
		list_add_tail(&stmt->list, &unordered);

		desc = ctx->protocol[base].desc;
		relational_expr_pctx_update(ctx, rel);
	}

	expr_free(rhs);

	n = 0;
next:
	list_for_each_entry(stmt, &unordered, list) {
		rel = stmt->expr;
		lhs = rel->left;

		/* Move statements to result list in defined order */
		desc = lhs->payload.desc;
		if (desc->format.order[n] &&
		    desc->format.order[n] != payload_hdr_field(lhs))
			continue;

		list_move_tail(&stmt->list, stmts);
		n++;

		stacked = payload_is_stacked(desc, rel);

		if (lhs->flags & EXPR_F_PROTOCOL &&
		    pctx->pbase == PROTO_BASE_INVALID) {
			payload_dependency_store(pctx, stmt, base - stacked);
		} else {
			payload_dependency_kill(pctx, lhs);
			if (lhs->flags & EXPR_F_PROTOCOL)
				payload_dependency_store(pctx, stmt, base - stacked);
		}

		goto next;
	}
}

static void trace_print_packet(const struct nftnl_trace *nlt,
			        struct output_ctx *octx)
{
	struct list_head stmts = LIST_HEAD_INIT(stmts);
	const struct proto_desc *ll_desc;
	struct payload_dep_ctx pctx = {};
	struct proto_ctx ctx;
	uint16_t dev_type;
	uint32_t nfproto;
	struct stmt *stmt, *next;

	trace_print_hdr(nlt);

	printf("packet: ");
	if (nftnl_trace_is_set(nlt, NFTNL_TRACE_IIF))
		trace_print_expr(nlt, NFTNL_TRACE_IIF,
				 meta_expr_alloc(&netlink_location,
						 NFT_META_IIF), octx);
	if (nftnl_trace_is_set(nlt, NFTNL_TRACE_OIF))
		trace_print_expr(nlt, NFTNL_TRACE_OIF,
				 meta_expr_alloc(&netlink_location,
						 NFT_META_OIF), octx);

	proto_ctx_init(&ctx, nftnl_trace_get_u32(nlt, NFTNL_TRACE_FAMILY), 0);
	ll_desc = ctx.protocol[PROTO_BASE_LL_HDR].desc;
	if ((ll_desc == &proto_inet || ll_desc  == &proto_netdev) &&
	    nftnl_trace_is_set(nlt, NFTNL_TRACE_NFPROTO)) {
		nfproto = nftnl_trace_get_u32(nlt, NFTNL_TRACE_NFPROTO);

		proto_ctx_update(&ctx, PROTO_BASE_LL_HDR, &netlink_location, NULL);
		proto_ctx_update(&ctx, PROTO_BASE_NETWORK_HDR, &netlink_location,
				 proto_find_upper(ll_desc, nfproto));
	}
	if (ctx.protocol[PROTO_BASE_LL_HDR].desc == NULL &&
	    nftnl_trace_is_set(nlt, NFTNL_TRACE_IIFTYPE)) {
		dev_type = nftnl_trace_get_u16(nlt, NFTNL_TRACE_IIFTYPE);
		proto_ctx_update(&ctx, PROTO_BASE_LL_HDR, &netlink_location,
				 proto_dev_desc(dev_type));
	}

	trace_gen_stmts(&stmts, &ctx, &pctx, nlt, NFTNL_TRACE_LL_HEADER,
			PROTO_BASE_LL_HDR);
	trace_gen_stmts(&stmts, &ctx, &pctx, nlt, NFTNL_TRACE_NETWORK_HEADER,
			PROTO_BASE_NETWORK_HDR);
	trace_gen_stmts(&stmts, &ctx, &pctx, nlt, NFTNL_TRACE_TRANSPORT_HEADER,
			PROTO_BASE_TRANSPORT_HDR);

	list_for_each_entry_safe(stmt, next, &stmts, list) {
		stmt_print(stmt, octx);
		printf(" ");
		stmt_free(stmt);
	}
	printf("\n");
}

static int netlink_events_trace_cb(const struct nlmsghdr *nlh, int type,
				   struct netlink_mon_handler *monh)
{
	struct nftnl_trace *nlt;

	assert(type == NFT_MSG_TRACE);

	nlt = nftnl_trace_alloc();
	if (!nlt)
		memory_allocation_error();

	if (nftnl_trace_nlmsg_parse(nlh, nlt) < 0)
		netlink_abi_error();

	switch (nftnl_trace_get_u32(nlt, NFTNL_TRACE_TYPE)) {
	case NFT_TRACETYPE_RULE:
		if (nftnl_trace_is_set(nlt, NFTNL_TRACE_LL_HEADER) ||
		    nftnl_trace_is_set(nlt, NFTNL_TRACE_NETWORK_HEADER))
			trace_print_packet(nlt, monh->ctx->octx);

		if (nftnl_trace_is_set(nlt, NFTNL_TRACE_RULE_HANDLE))
			trace_print_rule(nlt, monh->ctx->octx, monh->cache);
		break;
	case NFT_TRACETYPE_POLICY:
	case NFT_TRACETYPE_RETURN:
		trace_print_hdr(nlt);

		if (nftnl_trace_is_set(nlt, NFTNL_TRACE_VERDICT)) {
			trace_print_verdict(nlt, monh->ctx->octx);
			printf(" ");
		}

		if (nftnl_trace_is_set(nlt, NFTNL_TRACE_MARK))
			trace_print_expr(nlt, NFTNL_TRACE_MARK,
					 meta_expr_alloc(&netlink_location,
							 NFT_META_MARK),
					 monh->ctx->octx);
		printf("\n");
		break;
	}

	nftnl_trace_free(nlt);
	return MNL_CB_OK;
}

/* only those which could be useful listening to events */
static const char *const nftnl_msg_types[NFT_MSG_MAX] = {
	[NFT_MSG_NEWTABLE]	= "NFT_MSG_NEWTABLE",
	[NFT_MSG_DELTABLE]	= "NFT_MSG_DELTABLE",
	[NFT_MSG_NEWCHAIN]	= "NFT_MSG_NEWCHAIN",
	[NFT_MSG_DELCHAIN]	= "NFT_MSG_DELCHAIN",
	[NFT_MSG_NEWSET]	= "NFT_MSG_NEWSET",
	[NFT_MSG_DELSET]	= "NFT_MSG_DELSET",
	[NFT_MSG_NEWSETELEM]	= "NFT_MSG_NEWSETELEM",
	[NFT_MSG_DELSETELEM]	= "NFT_MSG_DELSETELEM",
	[NFT_MSG_NEWRULE]	= "NFT_MSG_NEWRULE",
	[NFT_MSG_DELRULE]	= "NFT_MSG_DELRULE",
	[NFT_MSG_TRACE]		= "NFT_MSG_TRACE",
	[NFT_MSG_NEWGEN]	= "NFT_MSG_NEWGEN",
	[NFT_MSG_NEWOBJ]	= "NFT_MSG_NEWOBJ",
	[NFT_MSG_DELOBJ]	= "NFT_MSG_DELOBJ",
};

static const char *nftnl_msgtype2str(uint16_t type)
{
	if (type >= NFT_MSG_MAX || !nftnl_msg_types[type])
		return "unknown";

	return nftnl_msg_types[type];
}

static void netlink_events_debug(uint16_t type, unsigned int debug_mask)
{
	if (!(debug_mask & NFT_DEBUG_NETLINK))
		return;

	printf("netlink event: %s\n", nftnl_msgtype2str(type));
}

static int netlink_events_newgen_cb(const struct nlmsghdr *nlh, int type,
				    struct netlink_mon_handler *monh)
{
	const struct nlattr *attr;
	char name[256] = "";
	int genid = -1, pid = -1;

	mnl_attr_for_each(attr, nlh, sizeof(struct nfgenmsg)) {
		switch (mnl_attr_get_type(attr)) {
		case NFTA_GEN_ID:
			if (mnl_attr_validate(attr, MNL_TYPE_U32) < 0)
				break;
			genid = ntohl(mnl_attr_get_u32(attr));
			break;
		case NFTA_GEN_PROC_NAME:
			if (mnl_attr_validate(attr, MNL_TYPE_NUL_STRING) < 0)
				break;
			strncpy(name, mnl_attr_get_str(attr), sizeof(name));
			break;
		case NFTA_GEN_PROC_PID:
			if (mnl_attr_validate(attr, MNL_TYPE_U32) < 0)
				break;
			pid = ntohl(mnl_attr_get_u32(attr));
			break;
		}
	}
	if (genid >= 0) {
		nft_mon_print(monh, "# new generation %d", genid);
		if (pid >= 0) {
			nft_mon_print(monh, " by process %d", pid);
			if (!monh->ctx->octx->numeric)
				nft_mon_print(monh, " (%s)", name);
		}
		nft_mon_print(monh, "\n");
	}

	return MNL_CB_OK;
}

static int netlink_events_cb(const struct nlmsghdr *nlh, void *data)
{
	int ret = MNL_CB_OK;
	uint16_t type = NFNL_MSG_TYPE(nlh->nlmsg_type);
	struct netlink_mon_handler *monh = (struct netlink_mon_handler *)data;

	netlink_events_debug(type, monh->debug_mask);
	netlink_events_cache_update(monh, nlh, type);

	if (!(monh->monitor_flags & (1 << type)))
		return ret;

	switch (type) {
	case NFT_MSG_NEWTABLE:
	case NFT_MSG_DELTABLE:
		ret = netlink_events_table_cb(nlh, type, monh);
		break;
	case NFT_MSG_NEWCHAIN:
	case NFT_MSG_DELCHAIN:
		ret = netlink_events_chain_cb(nlh, type, monh);
		break;
	case NFT_MSG_NEWSET:
	case NFT_MSG_DELSET:		/* nft {add|delete} set */
		ret = netlink_events_set_cb(nlh, type, monh);
		break;
	case NFT_MSG_NEWSETELEM:
	case NFT_MSG_DELSETELEM:	/* nft {add|delete} element */
		ret = netlink_events_setelem_cb(nlh, type, monh);
		break;
	case NFT_MSG_NEWRULE:
	case NFT_MSG_DELRULE:
		ret = netlink_events_rule_cb(nlh, type, monh);
		break;
	case NFT_MSG_TRACE:
		ret = netlink_events_trace_cb(nlh, type, monh);
		break;
	case NFT_MSG_NEWOBJ:
	case NFT_MSG_DELOBJ:
		ret = netlink_events_obj_cb(nlh, type, monh);
		break;
	case NFT_MSG_NEWGEN:
		ret = netlink_events_newgen_cb(nlh, type, monh);
		break;
	}
	fflush(stdout);

	return ret;
}

int netlink_echo_callback(const struct nlmsghdr *nlh, void *data)
{
	struct netlink_ctx *ctx = data;
	struct netlink_mon_handler echo_monh = {
		.format = NFTNL_OUTPUT_DEFAULT,
		.ctx = ctx,
		.loc = &netlink_location,
		.monitor_flags = 0xffffffff,
		.cache_needed = true,
		.cache = ctx->cache,
		.debug_mask = ctx->debug_mask,
	};

	if (!echo_monh.ctx->octx->echo)
		return MNL_CB_OK;

	return netlink_events_cb(nlh, &echo_monh);
}

int netlink_monitor(struct netlink_mon_handler *monhandler,
		    struct mnl_socket *nf_sock)
{
	int group;

	if (monhandler->monitor_flags & (1 << NFT_MSG_TRACE)) {
		group = NFNLGRP_NFTRACE;
		if (mnl_socket_setsockopt(nf_sock, NETLINK_ADD_MEMBERSHIP,
					  &group, sizeof(int)) < 0)
			return netlink_io_error(monhandler->ctx,
						monhandler->loc,
						"Could not bind to netlink socket %s",
						strerror(errno));
	}
	if (monhandler->monitor_flags & ~(1 << NFT_MSG_TRACE)) {
		group = NFNLGRP_NFTABLES;
		if (mnl_socket_setsockopt(nf_sock, NETLINK_ADD_MEMBERSHIP,
					  &group, sizeof(int)) < 0)
			return netlink_io_error(monhandler->ctx,
						monhandler->loc,
						"Could not bind to netlink socket %s",
						strerror(errno));
	}

	return mnl_nft_event_listener(nf_sock, monhandler->debug_mask,
				      monhandler->ctx->octx, netlink_events_cb,
				      monhandler);
<<<<<<< HEAD
=======
}

static int netlink_markup_setelems(const struct nftnl_parse_ctx *ctx)
{
	const struct ruleset_parse *rp;
	struct nftnl_set *set;
	uint32_t cmd;
	int ret = -1;

	set = nftnl_ruleset_ctx_get(ctx, NFTNL_RULESET_CTX_SET);
	rp = nftnl_ruleset_ctx_get(ctx, NFTNL_RULESET_CTX_DATA);

	cmd = nftnl_ruleset_ctx_get_u32(ctx, NFTNL_RULESET_CTX_CMD);
	switch (cmd) {
	case NFTNL_CMD_ADD:
		ret = mnl_nft_setelem_batch_add(set, rp->nl_ctx->batch,
						0, rp->nl_ctx->seqnum);
		break;
	case NFTNL_CMD_DELETE:
		ret = mnl_nft_setelem_batch_del(set, rp->nl_ctx->batch,
						0, rp->nl_ctx->seqnum);
		break;
	default:
		errno = EOPNOTSUPP;
		break;
	}

	return ret;
}

static int netlink_markup_set(const struct nftnl_parse_ctx *ctx)
{
	const struct ruleset_parse *rp;
	struct nftnl_set *set;
	uint32_t cmd;
	int ret = -1;

	set = nftnl_ruleset_ctx_get(ctx, NFTNL_RULESET_CTX_SET);
	rp = nftnl_ruleset_ctx_get(ctx, NFTNL_RULESET_CTX_DATA);

	cmd = nftnl_ruleset_ctx_get_u32(ctx, NFTNL_RULESET_CTX_CMD);
	switch (cmd) {
	case NFTNL_CMD_ADD:
		ret = mnl_nft_set_batch_add(set, rp->nl_ctx->batch, NLM_F_EXCL,
					    rp->nl_ctx->seqnum);
		break;
	case NFTNL_CMD_DELETE:
		ret = mnl_nft_set_batch_del(set, rp->nl_ctx->batch,
					    0, rp->nl_ctx->seqnum);
		break;
	default:
		errno = EOPNOTSUPP;
		break;
	}

	if (ret < 0)
		return ret;

	return netlink_markup_setelems(ctx);
}

static int netlink_markup_build_rule(const struct nftnl_parse_ctx *ctx,
				      uint32_t cmd, struct nftnl_rule *rule)
{
	const struct ruleset_parse *rp;
	uint32_t nl_flags;
	int ret = -1;

	rp = nftnl_ruleset_ctx_get(ctx, NFTNL_RULESET_CTX_DATA);

	switch (cmd) {
	case NFTNL_CMD_ADD:
		nl_flags = NLM_F_APPEND | NLM_F_CREATE;
		nftnl_rule_unset(rule, NFTNL_RULE_HANDLE);
		ret = mnl_nft_rule_batch_add(rule, rp->nl_ctx->batch, nl_flags,
					     rp->nl_ctx->seqnum);
		break;
	case NFTNL_CMD_DELETE:
		ret = mnl_nft_rule_batch_del(rule, rp->nl_ctx->batch,
					     0, rp->nl_ctx->seqnum);
		break;
	case NFTNL_CMD_REPLACE:
		nl_flags = NLM_F_REPLACE;
		ret = mnl_nft_rule_batch_add(rule, rp->nl_ctx->batch, nl_flags,
					     rp->nl_ctx->seqnum);
		break;
	case NFTNL_CMD_INSERT:
		nl_flags = NLM_F_CREATE;
		nftnl_rule_unset(rule, NFTNL_RULE_HANDLE);
		ret = mnl_nft_rule_batch_add(rule, rp->nl_ctx->batch, nl_flags,
					     rp->nl_ctx->seqnum);
		break;
	default:
		errno = EOPNOTSUPP;
		break;
	}

	return ret;

}

static int netlink_markup_rule(const struct nftnl_parse_ctx *ctx)
{
	struct nftnl_rule *rule;
	uint32_t cmd;

	cmd = nftnl_ruleset_ctx_get_u32(ctx, NFTNL_RULESET_CTX_CMD);
	rule = nftnl_ruleset_ctx_get(ctx, NFTNL_RULESET_CTX_RULE);

	return netlink_markup_build_rule(ctx, cmd, rule);
}

static int netlink_markup_build_flush(const struct nftnl_parse_ctx *ctx)
{
	struct nftnl_rule *rule;
	struct nftnl_table *table;
	struct nftnl_chain *chain;
	const char  *table_get_name, *table_get_family;
	const char *chain_get_table, *chain_get_name, *chain_get_family;
	uint32_t type;
	int ret = -1;

	rule = nftnl_rule_alloc();
	if (rule == NULL)
		return -1;

	type = nftnl_ruleset_ctx_get_u32(ctx, NFTNL_RULESET_CTX_TYPE);
	switch (type) {
	case NFTNL_RULESET_TABLE:
		table = nftnl_ruleset_ctx_get(ctx, NFTNL_RULESET_CTX_TABLE);
		table_get_name = nftnl_table_get(table, NFTNL_TABLE_NAME);
		table_get_family = nftnl_table_get(table, NFTNL_TABLE_FAMILY);

		nftnl_rule_set(rule, NFTNL_RULE_TABLE, table_get_name);
		nftnl_rule_set(rule, NFTNL_RULE_FAMILY, table_get_family);
		break;
	case NFTNL_RULESET_CHAIN:
		chain = nftnl_ruleset_ctx_get(ctx, NFTNL_RULESET_CTX_CHAIN);
		chain_get_table = nftnl_chain_get(chain, NFTNL_CHAIN_TABLE);
		chain_get_name = nftnl_chain_get(chain, NFTNL_CHAIN_NAME);
		chain_get_family = nftnl_chain_get(chain, NFTNL_TABLE_FAMILY);

		nftnl_rule_set(rule, NFTNL_RULE_TABLE, chain_get_table);
		nftnl_rule_set(rule, NFTNL_RULE_CHAIN, chain_get_name);
		nftnl_rule_set(rule, NFTNL_RULE_FAMILY, chain_get_family);
		break;
	default:
		errno = EOPNOTSUPP;
		goto err;
	}

	ret = netlink_markup_build_rule(ctx, NFTNL_CMD_DELETE, rule);
err:
	nftnl_rule_free(rule);
	return ret;
}

static int netlink_markup_chain(const struct nftnl_parse_ctx *ctx)
{
	const struct ruleset_parse *rp;
	struct nftnl_chain *chain;
	uint32_t cmd;
	int ret = -1;

	chain = nftnl_ruleset_ctx_get(ctx, NFTNL_RULESET_CTX_CHAIN);
	rp = nftnl_ruleset_ctx_get(ctx, NFTNL_RULESET_CTX_DATA);

	nftnl_chain_unset(chain, NFTNL_CHAIN_HANDLE);

	cmd = nftnl_ruleset_ctx_get_u32(ctx, NFTNL_RULESET_CTX_CMD);
	switch (cmd) {
	case NFTNL_CMD_ADD:
		ret = mnl_nft_chain_batch_add(chain, rp->nl_ctx->batch,
					      0, rp->nl_ctx->seqnum);
		break;
	case NFTNL_CMD_DELETE:
		ret = mnl_nft_chain_batch_del(chain, rp->nl_ctx->batch,
					      0, rp->nl_ctx->seqnum);
		break;
	case NFTNL_CMD_FLUSH:
		ret = netlink_markup_build_flush(ctx);
		break;
	default:
		errno = EOPNOTSUPP;
		break;
	}

	return ret;
}


static int netlink_markup_build_table(const struct nftnl_parse_ctx *ctx,
				       uint32_t cmd, struct nftnl_table *table)
{
	struct ruleset_parse *rp;
	int ret = -1;

	rp = nftnl_ruleset_ctx_get(ctx, NFTNL_RULESET_CTX_DATA);

	switch (cmd) {
	case NFTNL_CMD_ADD:
		ret = mnl_nft_table_batch_add(table, rp->nl_ctx->batch,
					      0, rp->nl_ctx->seqnum);
		break;
	case NFTNL_CMD_DELETE:
		ret = mnl_nft_table_batch_del(table, rp->nl_ctx->batch,
					      0, rp->nl_ctx->seqnum);
		break;
	case NFTNL_CMD_FLUSH:
		ret = netlink_markup_build_flush(ctx);
		break;
	default:
		errno = EOPNOTSUPP;
		break;
	}

	return ret;
}

static int netlink_markup_table(const struct nftnl_parse_ctx *ctx)
{
	struct nftnl_table *table;
	uint32_t cmd;

	cmd = nftnl_ruleset_ctx_get_u32(ctx, NFTNL_RULESET_CTX_CMD);
	table = nftnl_ruleset_ctx_get(ctx, NFTNL_RULESET_CTX_TABLE);

	return netlink_markup_build_table(ctx, cmd, table);
}

static int netlink_markup_flush(const struct nftnl_parse_ctx *ctx)
{
	struct nftnl_table *table;
	int ret;

	table = nftnl_table_alloc();
	if (table == NULL)
		return -1;

	ret = netlink_markup_build_table(ctx, NFTNL_CMD_DELETE, table);
	nftnl_table_free(table);

	return ret;
}

int netlink_markup_parse_cb(const struct nftnl_parse_ctx *ctx)
{
	struct ruleset_parse *rp;
	uint32_t type;
	int ret = -1;

	rp = nftnl_ruleset_ctx_get(ctx, NFTNL_RULESET_CTX_DATA);

	type = nftnl_ruleset_ctx_get_u32(ctx, NFTNL_RULESET_CTX_TYPE);
	switch (type) {
	case NFTNL_RULESET_TABLE:
		ret = netlink_markup_table(ctx);
		break;
	case NFTNL_RULESET_CHAIN:
		ret = netlink_markup_chain(ctx);
		break;
	case NFTNL_RULESET_RULE:
		ret = netlink_markup_rule(ctx);
		break;
	case NFTNL_RULESET_SET:
		ret = netlink_markup_set(ctx);
		break;
	case NFTNL_RULESET_SET_ELEMS:
		ret = netlink_markup_setelems(ctx);
		break;
	case NFTNL_RULESET_RULESET:
		ret = netlink_markup_flush(ctx);
		break;
	default:
		errno = EOPNOTSUPP;
		break;
	}

	nftnl_ruleset_ctx_free(ctx);
	if (ret < 0)
		netlink_io_error(rp->nl_ctx, &rp->cmd->location,
				 "Could not import: %s", strerror(errno));

	return 0;
>>>>>>> 66b45dd7
}

bool netlink_batch_supported(struct mnl_socket *nf_sock, uint32_t *seqnum)
{
	return mnl_batch_supported(nf_sock, seqnum);
}<|MERGE_RESOLUTION|>--- conflicted
+++ resolved
@@ -3045,8 +3045,6 @@
 	return mnl_nft_event_listener(nf_sock, monhandler->debug_mask,
 				      monhandler->ctx->octx, netlink_events_cb,
 				      monhandler);
-<<<<<<< HEAD
-=======
 }
 
 static int netlink_markup_setelems(const struct nftnl_parse_ctx *ctx)
@@ -3331,7 +3329,6 @@
 				 "Could not import: %s", strerror(errno));
 
 	return 0;
->>>>>>> 66b45dd7
 }
 
 bool netlink_batch_supported(struct mnl_socket *nf_sock, uint32_t *seqnum)
