#!/bin/bash

$NFT flush ruleset
$NFT add table ip test
$NFT add chain ip test c
$NFT add set ip test s { type ipv4_addr\; }
$NFT add element ip test s { 192.168.3.4, 192.168.3.5 }

<<<<<<< HEAD
if $NFT -j -t list ruleset | grep '192\.168'
then
	exit 1
=======
if [ "$NFT_TEST_HAVE_json" != n ]; then
	if $NFT -j -t list ruleset | grep '192\.168'
	then
		exit 1
	fi
fi

if [ "$NFT_TEST_HAVE_json" = n ]; then
    echo "Test partially skipped due to missing JSON support."
    exit 77
>>>>>>> 83ff3160
fi<|MERGE_RESOLUTION|>--- conflicted
+++ resolved
@@ -6,11 +6,6 @@
 $NFT add set ip test s { type ipv4_addr\; }
 $NFT add element ip test s { 192.168.3.4, 192.168.3.5 }
 
-<<<<<<< HEAD
-if $NFT -j -t list ruleset | grep '192\.168'
-then
-	exit 1
-=======
 if [ "$NFT_TEST_HAVE_json" != n ]; then
 	if $NFT -j -t list ruleset | grep '192\.168'
 	then
@@ -21,5 +16,4 @@
 if [ "$NFT_TEST_HAVE_json" = n ]; then
     echo "Test partially skipped due to missing JSON support."
     exit 77
->>>>>>> 83ff3160
 fi