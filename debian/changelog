--- conflicted
+++ resolved
@@ -1,10 +1,3 @@
-<<<<<<< HEAD
-nftables (0.8-1~bpo9+1) stretch-backports; urgency=medium
-
-  * Rebuild for stretch-backports.
-
- -- Arturo Borrero Gonzalez <arturo@debian.org>  Fri, 27 Oct 2017 11:59:30 +0200
-=======
 nftables (0.8-2) unstable; urgency=medium
 
   * [95b5638] d/t/internaltest-py.sh: enable test, dummy module not required
@@ -12,7 +5,12 @@
     Thanks to James Clarke for the report.
 
  -- Arturo Borrero Gonzalez <arturo@debian.org>  Mon, 27 Nov 2017 13:07:24 +0100
->>>>>>> 84241bee
+
+nftables (0.8-1~bpo9+1) stretch-backports; urgency=medium
+
+  * Rebuild for stretch-backports.
+
+ -- Arturo Borrero Gonzalez <arturo@debian.org>  Fri, 27 Oct 2017 11:59:30 +0200
 
 nftables (0.8-1) unstable; urgency=medium
 
