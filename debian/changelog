<<<<<<< HEAD
nftables (0.5+snapshot20160426-1~bpo8+1) jessie-backports; urgency=medium

  * Rebuild for jessie-backports.

 -- Arturo Borrero Gonzalez <arturo.borrero.glez@gmail.com>  Wed, 04 May 2016 11:11:58 +0200
=======
nftables (0.6-1) unstable; urgency=medium

  * [5564626] Imported Upstream version 0.6
  * [65ce938] d/control: bump dependency version on libnftnl
  * [2127d04] d/control: adjust dependecy on libmnl 1.0.3
  * [d18e174] d/control: point to linux 4.7 in package descriptions

 -- Arturo Borrero Gonzalez <arturo.borrero.glez@gmail.com>  Fri, 03 Jun 2016 10:31:34 +0200

nftables (0.5+snapshot20160509-1) unstable; urgency=medium

  * [5a7c867] d/tests/internaltests-py.sh: run testsuite with installed
    binary
  * [b2282c4] d/tests/systemd-service-test.sh: don't run tests if old
    kernel is present
  * [b389985] Imported Upstream version 0.5+snapshot20160509

 -- Arturo Borrero Gonzalez <arturo.borrero.glez@gmail.com>  Mon, 09 May 2016 13:58:32 +0200
>>>>>>> 1f6e60d7

nftables (0.5+snapshot20160426-1) unstable; urgency=medium

  * [955e138] d/tests/systemd-service-test.sh: adapt script to
    ci.debian.net
  * [ad1699a] Imported Upstream version 0.5+snapshot20160426

 -- Arturo Borrero Gonzalez <arturo.borrero.glez@gmail.com>  Tue, 26 Apr 2016 11:01:18 +0200

nftables (0.5+snapshot20160419-3) unstable; urgency=medium

  * [f1d8880] d/control: bump standars-version to 3.9.8
  * [65bae17] d/tests: add systemd-service-test.sh
  * [e2e4cd7] d/tests: include script extension in file names
  * [fd16851] d/: gracefully delete old config files from /etc/nftables
    (Closes: #822239)
  * [af57b91] d/rules: prevent dh_installinit to act on
    /etc/init.d/nftables

 -- Arturo Borrero Gonzalez <arturo.borrero.glez@gmail.com>  Mon, 25 Apr 2016 11:37:00 +0200

nftables (0.5+snapshot20160419-2) unstable; urgency=medium

  * [cf22dca] d/tests/control: internaltests-shell requires kmod
  * [dd847bb] d/README.Debian: fix several typos

 -- Arturo Borrero Gonzalez <arturo.borrero.glez@gmail.com>  Wed, 20 Apr 2016 17:25:50 +0200

nftables (0.5+snapshot20160419-1) unstable; urgency=medium

  * [88b9c37] d/rules: don't add /etc/nftables/ dir to 'nftables' binary package
  * [e0472f0] sysvinit: the init script is now just an example
  * [f89907b] examples: restore upstream examples
  * [8228918] d/nftables.examples: cleanup leftover line regarding upstream
  examples
  * [0655029] nftables.conf: provide a skeleton firewall and use the old one as
  example (Closes: #804648)
  * [dc504e4] examples/syntax/README: point to the nftables wiki
  * [ecd9257] examples/syntax/nat: add new example file
  * [406baf9] examples/syntax/: add a new example file: overview
  * [3fa3d3e] d/control: bump standards to 3.9.7
  * [79a8520] Imported Upstream version 0.5+snapshot20160419
  * [775f2af] d/control: get rid of XS-Testsuite
  * [9ac90db] d/control: change Vcs-git from git:// to https://
  * [b4b8ee7] d/control: bump dependency with libnftnl
  * [9e6b0eb] d/tests: run internal nftables tests (shell)
  * [f8e3da1] d/tests: run internal nftables tests (py)

 -- Arturo Borrero Gonzalez <arturo.borrero.glez@gmail.com>  Wed, 20 Apr 2016 12:00:22 +0200

nftables (0.5+snapshot20151106-1~bpo8+1) jessie-backports; urgency=medium

  * Rebuild for jessie-backports.

 -- Arturo Borrero Gonzalez <arturo.borrero.glez@gmail.com>  Mon, 16 Nov 2015 10:20:34 +0100

nftables (0.5+snapshot20151106-1) unstable; urgency=medium

  * [bd1e71f] Imported Upstream version 0.5+snapshot20151106
  * [b7e3c39] d/control: bump build-dep on libnftnl

 -- Arturo Borrero Gonzalez <arturo.borrero.glez@gmail.com>  Fri, 06 Nov 2015 13:32:49 +0100

nftables (0.5-2) unstable; urgency=medium

  * [92938c3] d/rules: get rid of useless commented line
  * [a04a737] d/: add nftables-dbg binary package

 -- Arturo Borrero Gonzalez <arturo.borrero.glez@gmail.com>  Tue, 13 Oct 2015 14:03:25 +0200

nftables (0.5-1~bpo8+1) jessie-backports; urgency=medium

  * Rebuild for jessie-backports.

 -- Arturo Borrero Gonzalez <arturo.borrero.glez@gmail.com>  Mon, 28 Sep 2015 11:12:07 +0200

nftables (0.5-1) unstable; urgency=medium

  * [007a8d0] Imported Upstream version 0.5
  * [9a90c87] d/control: nftables 0.5 requires libnftnl >= 1.0.5
  * [17fdcc1] d/control: update nftables description: linux 4.2 recommended
  * [a473529] d/copyright: update file to include latest changes in v0.5
  * [4a9deac] d/copyright: drop copyright for debian/*

 -- Arturo Borrero Gonzalez <arturo.borrero.glez@gmail.com>  Fri, 18 Sep 2015 11:44:21 +0200

nftables (0.4-7) unstable; urgency=medium

  [ Vincent Blut ]
  * [0fc181f] d/copyright: fix missing doc/nft.xml license (Closes: #795096)

  [ Arturo Borrero Gonzalez ]
  * [ae662e4] d/rules: drop get-orig-source code

 -- Arturo Borrero Gonzalez <arturo.borrero.glez@gmail.com>  Mon, 17 Aug 2015 11:20:15 +0200

nftables (0.4-6~bpo8+1) jessie-backports; urgency=medium

  * Rebuild for jessie-backports.

 -- Arturo Borrero Gonzalez <arturo.borrero.glez@gmail.com>  Mon, 25 May 2015 10:01:59 +0200

nftables (0.4-6) unstable; urgency=medium

  * [4f9fbf0] d/tests/control: add restriction to run test as root
  * [be594d3] nftables.conf: improve icmpv6 support

 -- Arturo Borrero Gonzalez <arturo.borrero.glez@gmail.com>  Fri, 15 May 2015 12:53:09 +0200

nftables (0.4-5~bpo8+1) jessie-backports; urgency=medium

  * Rebuild for jessie-backports.

 -- Arturo Borrero Gonzalez <arturo.borrero.glez@gmail.com>  Mon, 11 May 2015 12:56:23 +0200

nftables (0.4-5) unstable; urgency=medium

  * [231244a] sysvinit: don't start the service by default

 -- Arturo Borrero Gonzalez <arturo.borrero.glez@gmail.com>  Wed, 06 May 2015 11:56:10 +0200

nftables (0.4-4) unstable; urgency=medium

  * [c8b825e] /etc/init.d/nftables: fix inverted logic in status op.
    Thanks to Manolo Diaz for the fast report (Closes: #783608)
  * [2105ccb] source: make the build reproducible

 -- Arturo Borrero Gonzalez <arturo.borrero.glez@gmail.com>  Tue, 05 May 2015 12:15:33 +0200

nftables (0.4-3) unstable; urgency=medium

  * [d42d50f] d/nftables.init: doesn't require networking to stop
  * [ceee9cb] d/nftables.service: the service is of Type=oneshot
  * [8415993] d/nftables.init: fix bashism in status operation.
    Thanks to Manolo Diaz for the bug report (Closes: #775875)
  * [a0e197a] d/tests: add basic autopkgtest support

 -- Arturo Borrero Gonzalez <arturo.borrero.glez@gmail.com>  Fri, 20 Mar 2015 21:27:46 +0100

nftables (0.4-2) unstable; urgency=medium

  * Both a /etc/init.d/nftables and a nftables.service files are distributed
  for admins to easily make nftables theirs system firewalls.
  * [2237bad] d/nftables.examples: only ship upstream examples, not in
    /etc/nftables

 -- Arturo Borrero Gonzalez <arturo.borrero.glez@gmail.com>  Fri, 09 Jan 2015 14:59:47 +0100

nftables (0.4-1) unstable; urgency=medium

  * [b187410] d/control: bump standars to 3.9.6
  * [2021272] Imported Upstream version 0.4 (Closes: #773401)
  * [8b73e74] d/patches/: drop all v0.3 patches
  * [bff758e] d/control: depends on libnftnl >= 1.0.3
  * [0e2023b] d/copyright: put more general statement first
  * [b382dff] d/rules: fix perms of files under /etc/nftables
  * [96252e6] d/rules: disable silent rules

 -- Arturo Borrero Gonzalez <arturo.borrero.glez@gmail.com>  Mon, 22 Dec 2014 10:33:33 +0100

nftables (0.3-1) unstable; urgency=medium

  * [3a4f54a] d/patches: patch to harden the build
  * [b6c82d5] Imported Upstream version 0.3
  * [98e5eb7] d/control: depends on libnftnl >= 1.0.2

 -- Arturo Borrero Gonzalez <arturo.borrero.glez@gmail.com>  Wed, 25 Jun 2014 19:02:59 +0200

nftables (0.2-2) unstable; urgency=low

  * [6aa52bf] d/README.Debian: fix Patrick McHardy name
  * [ca0e8ba] d/nftables.links: fix broken links file
  * [7492a48] d/rules: delete override for dh_auto_test
  * [1aca9dd] d/patches: improve verbose_build.patch

 -- Arturo Borrero Gonzalez <arturo.borrero.glez@gmail.com>  Tue, 27 May 2014 11:14:48 +0200

nftables (0.2-1) unstable; urgency=low

  * Initial release (Closes: #522176)

 -- Arturo Borrero Gonzalez <arturo.borrero.glez@gmail.com>  Fri, 09 May 2014 19:22:44 +0100<|MERGE_RESOLUTION|>--- conflicted
+++ resolved
@@ -1,10 +1,3 @@
-<<<<<<< HEAD
-nftables (0.5+snapshot20160426-1~bpo8+1) jessie-backports; urgency=medium
-
-  * Rebuild for jessie-backports.
-
- -- Arturo Borrero Gonzalez <arturo.borrero.glez@gmail.com>  Wed, 04 May 2016 11:11:58 +0200
-=======
 nftables (0.6-1) unstable; urgency=medium
 
   * [5564626] Imported Upstream version 0.6
@@ -23,7 +16,12 @@
   * [b389985] Imported Upstream version 0.5+snapshot20160509
 
  -- Arturo Borrero Gonzalez <arturo.borrero.glez@gmail.com>  Mon, 09 May 2016 13:58:32 +0200
->>>>>>> 1f6e60d7
+
+nftables (0.5+snapshot20160426-1~bpo8+1) jessie-backports; urgency=medium
+
+  * Rebuild for jessie-backports.
+
+ -- Arturo Borrero Gonzalez <arturo.borrero.glez@gmail.com>  Wed, 04 May 2016 11:11:58 +0200
 
 nftables (0.5+snapshot20160426-1) unstable; urgency=medium
 
