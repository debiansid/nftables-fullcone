--- conflicted
+++ resolved
@@ -6,10 +6,7 @@
 			cmd.h		\
 			datatype.h	\
 			dccpopt.h	\
-<<<<<<< HEAD
-=======
 			nft.h	\
->>>>>>> 83ff3160
 			expression.h	\
 			fib.h		\
 			hash.h		\
