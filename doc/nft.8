--- conflicted
+++ resolved
@@ -2,20 +2,12 @@
 .\"     Title: nft
 .\"    Author: [see the "AUTHORS" section]
 .\" Generator: DocBook XSL Stylesheets vsnapshot <http://docbook.sf.net/>
-<<<<<<< HEAD
-.\"      Date: 07/14/2023
-=======
 .\"      Date: 10/11/2023
->>>>>>> 83ff3160
 .\"    Manual: \ \&
 .\"    Source: \ \&
 .\"  Language: English
 .\"
-<<<<<<< HEAD
-.TH "NFT" "8" "07/14/2023" "\ \&" "\ \&"
-=======
 .TH "NFT" "8" "10/11/2023" "\ \&" "\ \&"
->>>>>>> 83ff3160
 .\" -----------------------------------------------------------------
 .\" * Define some portability stuff
 .\" -----------------------------------------------------------------
@@ -1207,11 +1199,7 @@
 \fBreset\fR
 T}:T{
 .sp
-<<<<<<< HEAD
-Reset timeout and other state in all contained elements\&.
-=======
 Reset state in all contained elements, e\&.g\&. counter and quota statement values\&.
->>>>>>> 83ff3160
 T}
 .TE
 .sp 1
@@ -1395,11 +1383,7 @@
 \fBreset\fR
 T}:T{
 .sp
-<<<<<<< HEAD
-Reset timeout and other state in all contained elements\&.
-=======
 Reset state in all contained elements, e\&.g\&. counter and quota statement values\&.
->>>>>>> 83ff3160
 T}
 .TE
 .sp 1
@@ -1561,11 +1545,7 @@
 .sp
 \fBget\fR command is useful to check if an element is contained in a set which may be non\-trivial in very large and/or interval sets\&. In the latter case, the containing interval is returned instead of just the element itself\&.
 .sp
-<<<<<<< HEAD
-\fBreset\fR command resets timeout or other state attached to the given element(s)\&.
-=======
 \fBreset\fR command resets state attached to the given element(s), e\&.g\&. counter and quota statement values\&.
->>>>>>> 83ff3160
 .sp
 .it 1 an-trap
 .nr an-no-space-flag 1
