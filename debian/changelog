<<<<<<< HEAD
nftables (0.8.3-1~bpo9+1) stretch-backports; urgency=medium

  * Rebuild for stretch-backports.

 -- Arturo Borrero Gonzalez <arturo@debian.org>  Sat, 10 Mar 2018 13:34:17 +0100
=======
nftables (0.9.0-1) unstable; urgency=medium

  * [d1ad0df] d/t/internaltest-shell.sh: use installed nft binary
  * [b857e27] d/control: add multiarch support for both libnftables0 and
    libnftables-dev
  * [94ba918] New upstream version 0.9.0
  * [b76ced6] d/control: bump build-dep on libnftnl
  * [f4bbe12] d/control: bump std-versions to 4.1.4

 -- Arturo Borrero Gonzalez <arturo@debian.org>  Sat, 09 Jun 2018 14:47:07 +0200

nftables (0.8.5-1) unstable; urgency=medium

  * [c135598] d/t/control: disable internaltest-py.sh
  * [c64af79] d/control: bump libnftnl buld-dep version to 1.1.0
    (Closes: #898538)
  * [6c014f1] New upstream version 0.8.5
  * [bc3bf1c] d/patches/: drop rename_libnftables_h.patch

 -- Arturo Borrero Gonzalez <arturo@debian.org>  Tue, 15 May 2018 10:54:19 +0200

nftables (0.8.4-1) unstable; urgency=medium

  * [7c20e29] New upstream version 0.8.4
  * [4d1ae20] libnftables: introduce binary packages
  * [fe2897f] d/copyright: refresh with libnftables

 -- Arturo Borrero Gonzalez <arturo@debian.org>  Thu, 03 May 2018 19:46:30 +0200
>>>>>>> 17cf0d41

nftables (0.8.3-1) unstable; urgency=medium

  * [2cc4fde] New upstream version 0.8.3
  * [b2ad2f6] nftables: refresh example files
  * [680e9d0] d/rules: use dh_installsystemd

 -- Arturo Borrero Gonzalez <arturo@debian.org>  Sun, 04 Mar 2018 22:01:25 +0100

nftables (0.8.2-1~bpo9+1) stretch-backports; urgency=medium

  * Rebuild for stretch-backports.
  * [eb6cedf] d/control: relax depends for stretch-backports

 -- Arturo Borrero Gonzalez <arturo@debian.org>  Fri, 23 Feb 2018 19:32:37 +0100

nftables (0.8.2-1) unstable; urgency=medium

  [ Helmut Grohne ]
  * [159958f] d/rules: use dh_auto_configure (Closes: #888715)

  [ Arturo Borrero Gonzalez ]
  * [66b45dd] New upstream version 0.8.2

 -- Arturo Borrero Gonzalez <arturo@debian.org>  Fri, 02 Feb 2018 19:57:44 +0100

nftables (0.8.1-1) unstable; urgency=medium

  * [46be8e1] d/control: update git URLs
  * [77d8cc2] New upstream version 0.8.1
  * [57c711b] d/control: bump build-dep on libnftnl
  * [517ecd2] d/control: bump std-version to 4.1.3
  * [bc590c4] d/compat: bump dh compat to 11
  * [68fbe65] d/copyright: use HTTPS in the URL

 -- Arturo Borrero Gonzalez <arturo@debian.org>  Wed, 17 Jan 2018 14:55:14 +0100

nftables (0.8-2~bpo9+1) stretch-backports; urgency=medium

  * Rebuild for stretch-backports.

 -- Arturo Borrero Gonzalez <arturo@debian.org>  Tue, 05 Dec 2017 09:31:46 -0600

nftables (0.8-2) unstable; urgency=medium

  * [95b5638] d/t/internaltest-py.sh: enable test, dummy module not required
  * [a5f037d] d/control: bump build-dep version on libxtables to 1.6.1.
    Thanks to James Clarke for the report.

 -- Arturo Borrero Gonzalez <arturo@debian.org>  Mon, 27 Nov 2017 13:07:24 +0100

nftables (0.8-1~bpo9+1) stretch-backports; urgency=medium

  * Rebuild for stretch-backports.

 -- Arturo Borrero Gonzalez <arturo@debian.org>  Fri, 27 Oct 2017 11:59:30 +0200

nftables (0.8-1) unstable; urgency=medium

  [ Alexander Greiner-Bär ]
  * [4157de9] nftables.service: use correct order in systemd unit file
    (Closes: #873856)

  [ Arturo Borrero Gonzalez ]
  * [311b618] New upstream version 0.8
  * [b38f21a] d/control: bump libnftnl dependency to 1.0.8
  * [19f5962] d/control: bump std-version to 4.1.1
  * [7d95221] d/watch: ignore nftables upstream version 0.100 and 0.099
  * [da499c0] d/control: update package description
  * [734076e] nftables: update package documentation
  * [8883735] d/copyright: refresh file
  * [c5af3f3] d/control: drop old depends of dh- packages

 -- Arturo Borrero Gonzalez <arturo@debian.org>  Wed, 18 Oct 2017 01:00:05 +0200

nftables (0.7-2) unstable; urgency=medium

  [ Arturo Borrero Gonzalez ]
  * [058867f] d/control: move package to pkg-netfilter

  [ Martin Dickopp ]
  * [bf9bd6e] nftables.service: load firewall earlier in the boot process
    (Closes: #866902)

  [ Arturo Borrero Gonzalez ]
  * [772f6ea] d/control: bump std-version to 4.0.0

 -- Arturo Borrero Gonzalez <arturo@debian.org>  Mon, 03 Jul 2017 09:23:22 +0200

nftables (0.7-1) unstable; urgency=medium

  * [c7b6524] New upstream version 0.7
  * [b061528] nftables: switch to debhelper compat 10
  * [33238bc] nftables-dbg: switch to -dbgsym package
  * [4d838e4] d/control: bump dependency on libnftnl
  * [0fac534] d/control: refresh kernel version reference in nftables
    description
  * [625229a] d/rules: enable hardening

 -- Arturo Borrero Gonzalez <arturo@debian.org>  Thu, 22 Dec 2016 11:21:01 +0100

nftables (0.6+snapshot20161117-2) unstable; urgency=medium

  * [078c41a] d/tests/: disable internaltest-py.sh
  * [0560a63] nftables-dbg: use Multi-Arch: same
  * [f2ace74] nftables: don't use libxtables11

 -- Arturo Borrero Gonzalez <arturo@debian.org>  Wed, 23 Nov 2016 12:43:46 +0100

nftables (0.6+snapshot20161117-1) unstable; urgency=medium

  * [2540606] New upstream version 0.6+snapshot20161117
  * [8879bd0] d/control: bump build-dep on libnftnl 1.0.6+snapshot20161117
  * [f90e51c] nftables: enable libxtables integration

 -- Arturo Borrero Gonzalez <arturo@debian.org>  Thu, 17 Nov 2016 11:30:33 +0100

nftables (0.6-3) unstable; urgency=medium

  * [c4cacdd] d/: update email address to 'arturo@debian.org'

 -- Arturo Borrero Gonzalez <arturo@debian.org>  Mon, 10 Oct 2016 11:10:16 +0200

nftables (0.6-2) unstable; urgency=medium

  * [2ff280b] d/tests/systemd-service-test.sh: dont use echo in the
    initial warning
  * [89a01ba] d/tests/internaltests-shell.sh: dont' run testsuite if
    kernel is < 4.x
  * [59e6ac2] d/nftables.{postinst,postrm,preinst}: gracefully delete
    /etc/init.d/nftables (Closes: #833078)

 -- Arturo Borrero Gonzalez <arturo.borrero.glez@gmail.com>  Mon, 01 Aug 2016 12:26:56 +0200

nftables (0.6-1) unstable; urgency=medium

  * [5564626] Imported Upstream version 0.6
  * [65ce938] d/control: bump dependency version on libnftnl
  * [2127d04] d/control: adjust dependecy on libmnl 1.0.3
  * [d18e174] d/control: point to linux 4.7 in package descriptions

 -- Arturo Borrero Gonzalez <arturo.borrero.glez@gmail.com>  Fri, 03 Jun 2016 10:31:34 +0200

nftables (0.5+snapshot20160509-1) unstable; urgency=medium

  * [5a7c867] d/tests/internaltests-py.sh: run testsuite with installed
    binary
  * [b2282c4] d/tests/systemd-service-test.sh: don't run tests if old
    kernel is present
  * [b389985] Imported Upstream version 0.5+snapshot20160509

 -- Arturo Borrero Gonzalez <arturo.borrero.glez@gmail.com>  Mon, 09 May 2016 13:58:32 +0200

nftables (0.5+snapshot20160426-1) unstable; urgency=medium

  * [955e138] d/tests/systemd-service-test.sh: adapt script to
    ci.debian.net
  * [ad1699a] Imported Upstream version 0.5+snapshot20160426

 -- Arturo Borrero Gonzalez <arturo.borrero.glez@gmail.com>  Tue, 26 Apr 2016 11:01:18 +0200

nftables (0.5+snapshot20160419-3) unstable; urgency=medium

  * [f1d8880] d/control: bump standars-version to 3.9.8
  * [65bae17] d/tests: add systemd-service-test.sh
  * [e2e4cd7] d/tests: include script extension in file names
  * [fd16851] d/: gracefully delete old config files from /etc/nftables
    (Closes: #822239)
  * [af57b91] d/rules: prevent dh_installinit to act on
    /etc/init.d/nftables

 -- Arturo Borrero Gonzalez <arturo.borrero.glez@gmail.com>  Mon, 25 Apr 2016 11:37:00 +0200

nftables (0.5+snapshot20160419-2) unstable; urgency=medium

  * [cf22dca] d/tests/control: internaltests-shell requires kmod
  * [dd847bb] d/README.Debian: fix several typos

 -- Arturo Borrero Gonzalez <arturo.borrero.glez@gmail.com>  Wed, 20 Apr 2016 17:25:50 +0200

nftables (0.5+snapshot20160419-1) unstable; urgency=medium

  * [88b9c37] d/rules: don't add /etc/nftables/ dir to 'nftables' binary package
  * [e0472f0] sysvinit: the init script is now just an example
  * [f89907b] examples: restore upstream examples
  * [8228918] d/nftables.examples: cleanup leftover line regarding upstream
  examples
  * [0655029] nftables.conf: provide a skeleton firewall and use the old one as
  example (Closes: #804648)
  * [dc504e4] examples/syntax/README: point to the nftables wiki
  * [ecd9257] examples/syntax/nat: add new example file
  * [406baf9] examples/syntax/: add a new example file: overview
  * [3fa3d3e] d/control: bump standards to 3.9.7
  * [79a8520] Imported Upstream version 0.5+snapshot20160419
  * [775f2af] d/control: get rid of XS-Testsuite
  * [9ac90db] d/control: change Vcs-git from git:// to https://
  * [b4b8ee7] d/control: bump dependency with libnftnl
  * [9e6b0eb] d/tests: run internal nftables tests (shell)
  * [f8e3da1] d/tests: run internal nftables tests (py)

 -- Arturo Borrero Gonzalez <arturo.borrero.glez@gmail.com>  Wed, 20 Apr 2016 12:00:22 +0200

nftables (0.5+snapshot20151106-1) unstable; urgency=medium

  * [bd1e71f] Imported Upstream version 0.5+snapshot20151106
  * [b7e3c39] d/control: bump build-dep on libnftnl

 -- Arturo Borrero Gonzalez <arturo.borrero.glez@gmail.com>  Fri, 06 Nov 2015 13:32:49 +0100

nftables (0.5-2) unstable; urgency=medium

  * [92938c3] d/rules: get rid of useless commented line
  * [a04a737] d/: add nftables-dbg binary package

 -- Arturo Borrero Gonzalez <arturo.borrero.glez@gmail.com>  Tue, 13 Oct 2015 14:03:25 +0200

nftables (0.5-1) unstable; urgency=medium

  * [007a8d0] Imported Upstream version 0.5
  * [9a90c87] d/control: nftables 0.5 requires libnftnl >= 1.0.5
  * [17fdcc1] d/control: update nftables description: linux 4.2 recommended
  * [a473529] d/copyright: update file to include latest changes in v0.5
  * [4a9deac] d/copyright: drop copyright for debian/*

 -- Arturo Borrero Gonzalez <arturo.borrero.glez@gmail.com>  Fri, 18 Sep 2015 11:44:21 +0200

nftables (0.4-7) unstable; urgency=medium

  [ Vincent Blut ]
  * [0fc181f] d/copyright: fix missing doc/nft.xml license (Closes: #795096)

  [ Arturo Borrero Gonzalez ]
  * [ae662e4] d/rules: drop get-orig-source code

 -- Arturo Borrero Gonzalez <arturo.borrero.glez@gmail.com>  Mon, 17 Aug 2015 11:20:15 +0200

nftables (0.4-6) unstable; urgency=medium

  * [4f9fbf0] d/tests/control: add restriction to run test as root
  * [be594d3] nftables.conf: improve icmpv6 support

 -- Arturo Borrero Gonzalez <arturo.borrero.glez@gmail.com>  Fri, 15 May 2015 12:53:09 +0200

nftables (0.4-5) unstable; urgency=medium

  * [231244a] sysvinit: don't start the service by default

 -- Arturo Borrero Gonzalez <arturo.borrero.glez@gmail.com>  Wed, 06 May 2015 11:56:10 +0200

nftables (0.4-4) unstable; urgency=medium

  * [c8b825e] /etc/init.d/nftables: fix inverted logic in status op.
    Thanks to Manolo Diaz for the fast report (Closes: #783608)
  * [2105ccb] source: make the build reproducible

 -- Arturo Borrero Gonzalez <arturo.borrero.glez@gmail.com>  Tue, 05 May 2015 12:15:33 +0200

nftables (0.4-3) unstable; urgency=medium

  * [d42d50f] d/nftables.init: doesn't require networking to stop
  * [ceee9cb] d/nftables.service: the service is of Type=oneshot
  * [8415993] d/nftables.init: fix bashism in status operation.
    Thanks to Manolo Diaz for the bug report (Closes: #775875)
  * [a0e197a] d/tests: add basic autopkgtest support

 -- Arturo Borrero Gonzalez <arturo.borrero.glez@gmail.com>  Fri, 20 Mar 2015 21:27:46 +0100

nftables (0.4-2) unstable; urgency=medium

  * Both a /etc/init.d/nftables and a nftables.service files are distributed
  for admins to easily make nftables theirs system firewalls.
  * [2237bad] d/nftables.examples: only ship upstream examples, not in
    /etc/nftables

 -- Arturo Borrero Gonzalez <arturo.borrero.glez@gmail.com>  Fri, 09 Jan 2015 14:59:47 +0100

nftables (0.4-1) unstable; urgency=medium

  * [b187410] d/control: bump standars to 3.9.6
  * [2021272] Imported Upstream version 0.4 (Closes: #773401)
  * [8b73e74] d/patches/: drop all v0.3 patches
  * [bff758e] d/control: depends on libnftnl >= 1.0.3
  * [0e2023b] d/copyright: put more general statement first
  * [b382dff] d/rules: fix perms of files under /etc/nftables
  * [96252e6] d/rules: disable silent rules

 -- Arturo Borrero Gonzalez <arturo.borrero.glez@gmail.com>  Mon, 22 Dec 2014 10:33:33 +0100

nftables (0.3-1) unstable; urgency=medium

  * [3a4f54a] d/patches: patch to harden the build
  * [b6c82d5] Imported Upstream version 0.3
  * [98e5eb7] d/control: depends on libnftnl >= 1.0.2

 -- Arturo Borrero Gonzalez <arturo.borrero.glez@gmail.com>  Wed, 25 Jun 2014 19:02:59 +0200

nftables (0.2-2) unstable; urgency=low

  * [6aa52bf] d/README.Debian: fix Patrick McHardy name
  * [ca0e8ba] d/nftables.links: fix broken links file
  * [7492a48] d/rules: delete override for dh_auto_test
  * [1aca9dd] d/patches: improve verbose_build.patch

 -- Arturo Borrero Gonzalez <arturo.borrero.glez@gmail.com>  Tue, 27 May 2014 11:14:48 +0200

nftables (0.2-1) unstable; urgency=low

  * Initial release (Closes: #522176)

 -- Arturo Borrero Gonzalez <arturo.borrero.glez@gmail.com>  Fri, 09 May 2014 19:22:44 +0100<|MERGE_RESOLUTION|>--- conflicted
+++ resolved
@@ -1,10 +1,3 @@
-<<<<<<< HEAD
-nftables (0.8.3-1~bpo9+1) stretch-backports; urgency=medium
-
-  * Rebuild for stretch-backports.
-
- -- Arturo Borrero Gonzalez <arturo@debian.org>  Sat, 10 Mar 2018 13:34:17 +0100
-=======
 nftables (0.9.0-1) unstable; urgency=medium
 
   * [d1ad0df] d/t/internaltest-shell.sh: use installed nft binary
@@ -33,7 +26,12 @@
   * [fe2897f] d/copyright: refresh with libnftables
 
  -- Arturo Borrero Gonzalez <arturo@debian.org>  Thu, 03 May 2018 19:46:30 +0200
->>>>>>> 17cf0d41
+
+nftables (0.8.3-1~bpo9+1) stretch-backports; urgency=medium
+
+  * Rebuild for stretch-backports.
+
+ -- Arturo Borrero Gonzalez <arturo@debian.org>  Sat, 10 Mar 2018 13:34:17 +0100
 
 nftables (0.8.3-1) unstable; urgency=medium
 
