--- conflicted
+++ resolved
@@ -1,17 +1,15 @@
-<<<<<<< HEAD
-nftables (0.4-5~bpo8+1) jessie-backports; urgency=medium
-
-  * Rebuild for jessie-backports.
-
- -- Arturo Borrero Gonzalez <arturo.borrero.glez@gmail.com>  Mon, 11 May 2015 12:56:23 +0200
-=======
 nftables (0.4-6) unstable; urgency=medium
 
   * [4f9fbf0] d/tests/control: add restriction to run test as root
   * [be594d3] nftables.conf: improve icmpv6 support
 
  -- Arturo Borrero Gonzalez <arturo.borrero.glez@gmail.com>  Fri, 15 May 2015 12:53:09 +0200
->>>>>>> 07a6e362
+
+nftables (0.4-5~bpo8+1) jessie-backports; urgency=medium
+
+  * Rebuild for jessie-backports.
+
+ -- Arturo Borrero Gonzalez <arturo.borrero.glez@gmail.com>  Mon, 11 May 2015 12:56:23 +0200
 
 nftables (0.4-5) unstable; urgency=medium
 
