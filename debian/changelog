<<<<<<< HEAD
nftables (0.4-6~bpo8+1) jessie-backports; urgency=medium

  * Rebuild for jessie-backports.

 -- Arturo Borrero Gonzalez <arturo.borrero.glez@gmail.com>  Mon, 25 May 2015 10:01:59 +0200
=======
nftables (0.5-1) unstable; urgency=medium

  * [007a8d0] Imported Upstream version 0.5
  * [9a90c87] d/control: nftables 0.5 requires libnftnl >= 1.0.5
  * [17fdcc1] d/control: update nftables description: linux 4.2 recommended
  * [a473529] d/copyright: update file to include latest changes in v0.5
  * [4a9deac] d/copyright: drop copyright for debian/*

 -- Arturo Borrero Gonzalez <arturo.borrero.glez@gmail.com>  Fri, 18 Sep 2015 11:44:21 +0200

nftables (0.4-7) unstable; urgency=medium

  [ Vincent Blut ]
  * [0fc181f] d/copyright: fix missing doc/nft.xml license (Closes: #795096)

  [ Arturo Borrero Gonzalez ]
  * [ae662e4] d/rules: drop get-orig-source code

 -- Arturo Borrero Gonzalez <arturo.borrero.glez@gmail.com>  Mon, 17 Aug 2015 11:20:15 +0200
>>>>>>> 92938c31

nftables (0.4-6) unstable; urgency=medium

  * [4f9fbf0] d/tests/control: add restriction to run test as root
  * [be594d3] nftables.conf: improve icmpv6 support

 -- Arturo Borrero Gonzalez <arturo.borrero.glez@gmail.com>  Fri, 15 May 2015 12:53:09 +0200

nftables (0.4-5~bpo8+1) jessie-backports; urgency=medium

  * Rebuild for jessie-backports.

 -- Arturo Borrero Gonzalez <arturo.borrero.glez@gmail.com>  Mon, 11 May 2015 12:56:23 +0200

nftables (0.4-5) unstable; urgency=medium

  * [231244a] sysvinit: don't start the service by default

 -- Arturo Borrero Gonzalez <arturo.borrero.glez@gmail.com>  Wed, 06 May 2015 11:56:10 +0200

nftables (0.4-4) unstable; urgency=medium

  * [c8b825e] /etc/init.d/nftables: fix inverted logic in status op.
    Thanks to Manolo Diaz for the fast report (Closes: #783608)
  * [2105ccb] source: make the build reproducible

 -- Arturo Borrero Gonzalez <arturo.borrero.glez@gmail.com>  Tue, 05 May 2015 12:15:33 +0200

nftables (0.4-3) unstable; urgency=medium

  * [d42d50f] d/nftables.init: doesn't require networking to stop
  * [ceee9cb] d/nftables.service: the service is of Type=oneshot
  * [8415993] d/nftables.init: fix bashism in status operation.
    Thanks to Manolo Diaz for the bug report (Closes: #775875)
  * [a0e197a] d/tests: add basic autopkgtest support

 -- Arturo Borrero Gonzalez <arturo.borrero.glez@gmail.com>  Fri, 20 Mar 2015 21:27:46 +0100

nftables (0.4-2) unstable; urgency=medium

  * Both a /etc/init.d/nftables and a nftables.service files are distributed
  for admins to easily make nftables theirs system firewalls.
  * [2237bad] d/nftables.examples: only ship upstream examples, not in
    /etc/nftables

 -- Arturo Borrero Gonzalez <arturo.borrero.glez@gmail.com>  Fri, 09 Jan 2015 14:59:47 +0100

nftables (0.4-1) unstable; urgency=medium

  * [b187410] d/control: bump standars to 3.9.6
  * [2021272] Imported Upstream version 0.4 (Closes: #773401)
  * [8b73e74] d/patches/: drop all v0.3 patches
  * [bff758e] d/control: depends on libnftnl >= 1.0.3
  * [0e2023b] d/copyright: put more general statement first
  * [b382dff] d/rules: fix perms of files under /etc/nftables
  * [96252e6] d/rules: disable silent rules

 -- Arturo Borrero Gonzalez <arturo.borrero.glez@gmail.com>  Mon, 22 Dec 2014 10:33:33 +0100

nftables (0.3-1) unstable; urgency=medium

  * [3a4f54a] d/patches: patch to harden the build
  * [b6c82d5] Imported Upstream version 0.3
  * [98e5eb7] d/control: depends on libnftnl >= 1.0.2

 -- Arturo Borrero Gonzalez <arturo.borrero.glez@gmail.com>  Wed, 25 Jun 2014 19:02:59 +0200

nftables (0.2-2) unstable; urgency=low

  * [6aa52bf] d/README.Debian: fix Patrick McHardy name
  * [ca0e8ba] d/nftables.links: fix broken links file
  * [7492a48] d/rules: delete override for dh_auto_test
  * [1aca9dd] d/patches: improve verbose_build.patch

 -- Arturo Borrero Gonzalez <arturo.borrero.glez@gmail.com>  Tue, 27 May 2014 11:14:48 +0200

nftables (0.2-1) unstable; urgency=low

  * Initial release (Closes: #522176)

 -- Arturo Borrero Gonzalez <arturo.borrero.glez@gmail.com>  Fri, 09 May 2014 19:22:44 +0100<|MERGE_RESOLUTION|>--- conflicted
+++ resolved
@@ -1,10 +1,3 @@
-<<<<<<< HEAD
-nftables (0.4-6~bpo8+1) jessie-backports; urgency=medium
-
-  * Rebuild for jessie-backports.
-
- -- Arturo Borrero Gonzalez <arturo.borrero.glez@gmail.com>  Mon, 25 May 2015 10:01:59 +0200
-=======
 nftables (0.5-1) unstable; urgency=medium
 
   * [007a8d0] Imported Upstream version 0.5
@@ -24,7 +17,12 @@
   * [ae662e4] d/rules: drop get-orig-source code
 
  -- Arturo Borrero Gonzalez <arturo.borrero.glez@gmail.com>  Mon, 17 Aug 2015 11:20:15 +0200
->>>>>>> 92938c31
+
+nftables (0.4-6~bpo8+1) jessie-backports; urgency=medium
+
+  * Rebuild for jessie-backports.
+
+ -- Arturo Borrero Gonzalez <arturo.borrero.glez@gmail.com>  Mon, 25 May 2015 10:01:59 +0200
 
 nftables (0.4-6) unstable; urgency=medium
 
